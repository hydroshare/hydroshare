from functools import partial, wraps

from django.core.exceptions import PermissionDenied
from django.forms.models import formset_factory

from mezzanine.pages.page_processors import processor_for

from hs_core.models import AbstractResource, GenericResource, Relation
from hs_core import languages_iso
from forms import CreatorForm, ContributorForm, SubjectsForm, AbstractForm, RelationForm, \
    SourceForm, FundingAgencyForm, BaseCreatorFormSet, BaseContributorFormSet, BaseFormSet, \
    MetaDataElementDeleteForm, CoverageTemporalForm, CoverageSpatialForm, ExtendedMetadataForm
from hs_tools_resource.models import SupportedResTypes, ToolResource
from hs_core.views.utils import authorize, ACTION_TO_AUTHORIZE, show_relations_section, \
    can_user_copy_resource
from hs_core.hydroshare.resource import METADATA_STATUS_SUFFICIENT, METADATA_STATUS_INSUFFICIENT
from hs_tools_resource.utils import parse_app_url_template


@processor_for(GenericResource)
def landing_page(request, page):
    edit_resource = check_resource_mode(request)

    return get_page_context(page, request.user, resource_edit=edit_resource, request=request)


# resource type specific app needs to call this method to inject a crispy_form layout
# object for displaying metadata UI for the extended metadata for their resource
def get_page_context(page, user, resource_edit=False, extended_metadata_layout=None, request=None):
    """
    :param page: which page to get the template context for
    :param user: the user who is viewing the page
    :param resource_edit: True if and only if the page should render in edit mode
    :param extended_metadata_layout: layout information used to build an ExtendedMetadataForm
    :param request: the Django request associated with the page load
    :return: the basic template context (a python dict) used to render a resource page. can and
    should be extended by page/resource-specific page_processors


    TODO: refactor to make it clear that there are two different modes = EDITABLE | READONLY
                - split into two functions: get_readonly_page_context(...) and
                get_editable_page_context(...)
    """
    file_type_error = ''
    if request:
        file_type_error = request.session.get("file_type_error", None)
        if file_type_error:
            del request.session["file_type_error"]

    content_model = page.get_content_model()
    # whether the user has permission to view this resource
    can_view = content_model.can_view(request)
    if not can_view:
        raise PermissionDenied()

    discoverable = content_model.raccess.discoverable
    validation_error = None
    resource_is_mine = False
    if user.is_authenticated():
        resource_is_mine = content_model.rlabels.is_mine(user)

    metadata_status = _get_metadata_status(content_model)

    belongs_to_collections = content_model.collections.all()

    relevant_tools = None
    tool_homepage_url = None
    if not resource_edit:  # In view mode
        content_model_str = str(content_model.content_model).lower()
        if content_model_str.lower() == "toolresource":
            if content_model.metadata.homepage_url.exists():
                tool_homepage_url = content_model.metadata.homepage_url.first().value

        relevant_tools = []
        # loop through all SupportedResTypes objs (one webapp resources has one
        # SupportedResTypes obj)
        for res_type in SupportedResTypes.objects.all():
            supported_flag = False
            for supported_type in res_type.supported_res_types.all():
                if content_model_str == supported_type.description.lower():
                    supported_flag = True
                    break

            if supported_flag:
                # reverse lookup: metadata obj --> res obj
                tool_res_obj = ToolResource.objects.get(object_id=res_type.object_id)
                if tool_res_obj:
                    sharing_status_supported = False

                    supported_sharing_status_obj = tool_res_obj.metadata.\
                        supported_sharing_status.first()
                    if supported_sharing_status_obj is not None:
                        suppored_sharing_status_str = supported_sharing_status_obj.\
                                                      get_sharing_status_str()
                        if len(suppored_sharing_status_str) > 0:
                            res_sharing_status = content_model.raccess.sharing_status
                            if suppored_sharing_status_str.lower().\
                                    find(res_sharing_status.lower()) != -1:
                                sharing_status_supported = True
                    else:
                        # backward compatible: webapp without supported_sharing_status metadata
                        # is considered to support all sharing status
                        sharing_status_supported = True

                    if sharing_status_supported:
                        is_authorized = authorize(
                            request, tool_res_obj.short_id,
                            needed_permission=ACTION_TO_AUTHORIZE.VIEW_RESOURCE,
                            raises_exception=False)[1]
                        if is_authorized:
                            tool_url = tool_res_obj.metadata.url_bases.first().value \
                                if tool_res_obj.metadata.url_bases.first() else None
                            tool_icon_url = tool_res_obj.metadata.tool_icon.first().data_url \
                                if tool_res_obj.metadata.tool_icon.first() else "raise-img-error"
                            hs_term_dict_user = {}
                            hs_term_dict_user["HS_USR_NAME"] = request.user.username if \
                                request.user.is_authenticated() else "anonymous"
                            tool_url_new = parse_app_url_template(
                                tool_url, [content_model.get_hs_term_dict(), hs_term_dict_user])
                            if tool_url_new is not None:
                                tl = {'title': str(tool_res_obj.metadata.title.value),
                                      'icon_url': tool_icon_url,
                                      'url': tool_url_new}
                                relevant_tools.append(tl)

    just_created = False
    just_copied = False
    create_resource_error = None
    just_published = False
    if request:
        validation_error = check_for_validation(request)

        just_created = request.session.get('just_created', False)
        if 'just_created' in request.session:
            del request.session['just_created']

        just_copied = request.session.get('just_copied', False)
        if 'just_copied' in request.session:
            del request.session['just_copied']

        create_resource_error = request.session.get('resource_creation_error', None)
        if 'resource_creation_error' in request.session:
            del request.session['resource_creation_error']

        just_published = request.session.get('just_published', False)
        if 'just_published' in request.session:
            del request.session['just_published']

    bag_url = AbstractResource.bag_url(content_model.short_id)

    if user.is_authenticated():
        show_content_files = user.uaccess.can_view_resource(content_model)
    else:
        # if anonymous user getting access to a private resource (since resource is discoverable),
        # then don't show content files
        show_content_files = content_model.raccess.public

    allow_copy = can_user_copy_resource(content_model, user)

    qholder = content_model.raccess.get_quota_holder()

    # user requested the resource in READONLY mode
    if not resource_edit:
        temporal_coverages = content_model.metadata.coverages.all().filter(type='period')
        if len(temporal_coverages) > 0:
            temporal_coverage_data_dict = {}
            temporal_coverage = temporal_coverages[0]
            temporal_coverage_data_dict['start_date'] = temporal_coverage.value['start']
            temporal_coverage_data_dict['end_date'] = temporal_coverage.value['end']
            temporal_coverage_data_dict['name'] = temporal_coverage.value.get('name', '')
        else:
            temporal_coverage_data_dict = None

        spatial_coverages = content_model.metadata.coverages.all().exclude(type='period')

        if len(spatial_coverages) > 0:
            spatial_coverage_data_dict = {}
            spatial_coverage = spatial_coverages[0]
            spatial_coverage_data_dict['name'] = spatial_coverage.value.get('name', None)
            spatial_coverage_data_dict['units'] = spatial_coverage.value['units']
            spatial_coverage_data_dict['zunits'] = spatial_coverage.value.get('zunits', None)
            spatial_coverage_data_dict['projection'] = spatial_coverage.value.get('projection',
                                                                                  None)
            spatial_coverage_data_dict['type'] = spatial_coverage.type
            if spatial_coverage.type == 'point':
                spatial_coverage_data_dict['east'] = spatial_coverage.value['east']
                spatial_coverage_data_dict['north'] = spatial_coverage.value['north']
                spatial_coverage_data_dict['elevation'] = spatial_coverage.value.get('elevation',
                                                                                     None)
            else:
                spatial_coverage_data_dict['northlimit'] = spatial_coverage.value['northlimit']
                spatial_coverage_data_dict['eastlimit'] = spatial_coverage.value['eastlimit']
                spatial_coverage_data_dict['southlimit'] = spatial_coverage.value['southlimit']
                spatial_coverage_data_dict['westlimit'] = spatial_coverage.value['westlimit']
                spatial_coverage_data_dict['uplimit'] = spatial_coverage.value.get('uplimit', None)
                spatial_coverage_data_dict['downlimit'] = spatial_coverage.value.get('downlimit',
                                                                                     None)
        else:
            spatial_coverage_data_dict = None

        keywords = ",".join([sub.value for sub in content_model.metadata.subjects.all()])
        languages_dict = dict(languages_iso.languages)
        language = languages_dict[content_model.metadata.language.code] if \
            content_model.metadata.language else None
        title = content_model.metadata.title.value if content_model.metadata.title else None
        abstract = content_model.metadata.description.abstract if \
            content_model.metadata.description else None

        missing_metadata_elements = content_model.metadata.get_required_missing_elements()

        context = {
                   'resource_edit_mode': resource_edit,
                   'metadata_form': None,
                   'citation': content_model.get_citation(),
                   'title': title,
                   'abstract': abstract,
                   'creators': content_model.metadata.creators.all(),
                   'contributors': content_model.metadata.contributors.all(),
                   'temporal_coverage': temporal_coverage_data_dict,
                   'spatial_coverage': spatial_coverage_data_dict,
                   'language': language,
                   'keywords': keywords,
                   'rights': content_model.metadata.rights,
                   'sources': content_model.metadata.sources.all(),
                   'relations': content_model.metadata.relations.all(),
                   'show_relations_section': show_relations_section(content_model),
                   'fundingagencies': content_model.metadata.funding_agencies.all(),
                   'metadata_status': metadata_status,
                   'missing_metadata_elements': missing_metadata_elements,
                   'validation_error': validation_error if validation_error else None,
                   'resource_creation_error': create_resource_error,
                   'relevant_tools': relevant_tools,
                   'tool_homepage_url': tool_homepage_url,
                   'file_type_error': file_type_error,
                   'just_created': just_created,
                   'just_copied': just_copied,
                   'just_published': just_published,
                   'bag_url': bag_url,
                   'show_content_files': show_content_files,
                   'discoverable': discoverable,
                   'resource_is_mine': resource_is_mine,
                   'allow_resource_copy': allow_copy,
                   'is_resource_specific_tab_active': False,
<<<<<<< HEAD
                   'quota_holder': qholder,
                   'belongs_to_collections': belongs_to_collections
=======
                   'belongs_to_collections': belongs_to_collections,
                   'current_user': user
>>>>>>> 16ec83ed
        }

        if 'task_id' in request.session:
            task_id = request.session.get('task_id', None)
            if task_id:
                context['task_id'] = task_id
            del request.session['task_id']

        if 'download_path' in request.session:
            download_path = request.session.get('download_path', None)
            if download_path:
                context['download_path'] = download_path
            del request.session['download_path']

        return context

    # user requested the resource in EDIT MODE

    # whether the user has permission to change the model
    can_change = content_model.can_change(request)
    if not can_change:
        raise PermissionDenied()

    add_creator_modal_form = CreatorForm(allow_edit=can_change, res_short_id=content_model.short_id)
    add_contributor_modal_form = ContributorForm(allow_edit=can_change,
                                                 res_short_id=content_model.short_id)
    add_relation_modal_form = RelationForm(allow_edit=can_change,
                                           res_short_id=content_model.short_id)
    add_source_modal_form = SourceForm(allow_edit=can_change, res_short_id=content_model.short_id)
    add_fundingagency_modal_form = FundingAgencyForm(allow_edit=can_change,
                                                     res_short_id=content_model.short_id)

    keywords = ",".join([sub.value for sub in content_model.metadata.subjects.all()])
    subjects_form = SubjectsForm(initial={'value': keywords}, allow_edit=can_change,
                                 res_short_id=content_model.short_id, element_id=None)

    abstract_form = AbstractForm(instance=content_model.metadata.description,
                                 allow_edit=can_change, res_short_id=content_model.short_id,
                                 element_id=content_model.metadata.description.id if
                                 content_model.metadata.description else None)

    CreatorFormSetEdit = formset_factory(wraps(CreatorForm)(partial(CreatorForm,
                                                                    allow_edit=can_change)),
                                         formset=BaseCreatorFormSet, extra=0)

    creator_formset = CreatorFormSetEdit(initial=content_model.metadata.creators.all().values(),
                                         prefix='creator')
    index = 0

    # TODO: dont track index manually. use enumerate, or zip

    for creator_form in creator_formset.forms:
        creator_form.action = "/hsapi/_internal/%s/creator/%s/update-metadata/" % \
                              (content_model.short_id, creator_form.initial['id'])
        creator_form.number = creator_form.initial['id']
        index += 1

    ContributorFormSetEdit = formset_factory(wraps(ContributorForm)(partial(ContributorForm,
                                                                            allow_edit=can_change)),
                                             formset=BaseContributorFormSet, extra=0)
    contributor_formset = ContributorFormSetEdit(initial=content_model.metadata.contributors.all().
                                                 values(), prefix='contributor')

    index = 0
    # TODO: dont track index manually. use enumerate, or zip
    for contributor_form in contributor_formset.forms:
        contributor_form.action = "/hsapi/_internal/%s/contributor/%s/update-metadata/" % \
                                  (content_model.short_id, contributor_form.initial['id'])
        contributor_form.number = contributor_form.initial['id']
        index += 1

    RelationFormSetEdit = formset_factory(wraps(RelationForm)(partial(RelationForm,
                                                                      allow_edit=can_change)),
                                          formset=BaseFormSet, extra=0)
    relation_formset = RelationFormSetEdit(initial=content_model.metadata.relations.all().values(),
                                           prefix='relation')

    for relation_form in relation_formset.forms:
        relation_form.action = "/hsapi/_internal/%s/relation/%s/update-metadata/" % \
                               (content_model.short_id, relation_form.initial['id'])
        relation_form.number = relation_form.initial['id']

    SourceFormSetEdit = formset_factory(wraps(SourceForm)(partial(SourceForm,
                                                                  allow_edit=can_change)),
                                        formset=BaseFormSet, extra=0)
    source_formset = SourceFormSetEdit(initial=content_model.metadata.sources.all().values(),
                                       prefix='source')

    for source_form in source_formset.forms:
        source_form.action = "/hsapi/_internal/%s/source/%s/update-metadata/" % \
                             (content_model.short_id, source_form.initial['id'])
        source_form.delete_modal_form = MetaDataElementDeleteForm(content_model.short_id,
                                                                  'source',
                                                                  source_form.initial['id'])
        source_form.number = source_form.initial['id']

    FundingAgencyFormSetEdit = formset_factory(wraps(FundingAgencyForm)(partial(
        FundingAgencyForm, allow_edit=can_change)), formset=BaseFormSet, extra=0)
    fundingagency_formset = FundingAgencyFormSetEdit(
        initial=content_model.metadata.funding_agencies.all().values(), prefix='fundingagency')

    for fundingagency_form in fundingagency_formset.forms:
        action = "/hsapi/_internal/{}/fundingagnecy/{}/update-metadata/"
        action = action.format(content_model.short_id, fundingagency_form.initial['id'])
        fundingagency_form.action = action
        fundingagency_form.number = fundingagency_form.initial['id']

    temporal_coverages = content_model.metadata.coverages.all().filter(type='period')
    temporal_coverage_data_dict = {}
    if len(temporal_coverages) > 0:
        temporal_coverage = temporal_coverages[0]
        temporal_coverage_data_dict['start'] = temporal_coverage.value['start']
        temporal_coverage_data_dict['end'] = temporal_coverage.value['end']
        temporal_coverage_data_dict['name'] = temporal_coverage.value.get('name', '')
        temporal_coverage_data_dict['id'] = temporal_coverage.id
    else:
        temporal_coverage = None

    coverage_temporal_form = CoverageTemporalForm(initial=temporal_coverage_data_dict,
                                                  allow_edit=can_change,
                                                  res_short_id=content_model.short_id,
                                                  element_id=temporal_coverage.id if
                                                  temporal_coverage else None)

    spatial_coverages = content_model.metadata.coverages.all().exclude(type='period')
    spatial_coverage_data_dict = {'type': 'point'}
    if len(spatial_coverages) > 0:
        spatial_coverage = spatial_coverages[0]
        spatial_coverage_data_dict['name'] = spatial_coverage.value.get('name', None)
        spatial_coverage_data_dict['units'] = spatial_coverage.value['units']
        spatial_coverage_data_dict['zunits'] = spatial_coverage.value.get('zunits', None)
        spatial_coverage_data_dict['projection'] = spatial_coverage.value.get('projection', None)
        spatial_coverage_data_dict['type'] = spatial_coverage.type
        spatial_coverage_data_dict['id'] = spatial_coverage.id
        if spatial_coverage.type == 'point':
            spatial_coverage_data_dict['east'] = spatial_coverage.value['east']
            spatial_coverage_data_dict['north'] = spatial_coverage.value['north']
            spatial_coverage_data_dict['elevation'] = spatial_coverage.value.get('elevation', None)
        else:
            spatial_coverage_data_dict['northlimit'] = spatial_coverage.value['northlimit']
            spatial_coverage_data_dict['eastlimit'] = spatial_coverage.value['eastlimit']
            spatial_coverage_data_dict['southlimit'] = spatial_coverage.value['southlimit']
            spatial_coverage_data_dict['westlimit'] = spatial_coverage.value['westlimit']
            spatial_coverage_data_dict['uplimit'] = spatial_coverage.value.get('uplimit', None)
            spatial_coverage_data_dict['downlimit'] = spatial_coverage.value.get('downlimit', None)
    else:
        spatial_coverage = None

    coverage_spatial_form = CoverageSpatialForm(initial=spatial_coverage_data_dict,
                                                allow_edit=can_change,
                                                res_short_id=content_model.short_id,
                                                element_id=spatial_coverage.id if
                                                spatial_coverage else None)

    metadata_form = ExtendedMetadataForm(resource_mode='edit' if can_change else 'view',
                                         extended_metadata_layout=extended_metadata_layout)

    context = {
               'resource_edit_mode': resource_edit,
               'metadata_form': metadata_form,
               'creator_formset': creator_formset,
               'add_creator_modal_form': add_creator_modal_form,
               'creator_profilelink_formset': None,
               'title': content_model.metadata.title,
               'abstract_form': abstract_form,
               'contributor_formset': contributor_formset,
               'add_contributor_modal_form': add_contributor_modal_form,
               'relation_formset': relation_formset,
               'add_relation_modal_form': add_relation_modal_form,
               'source_formset': source_formset,
               'add_source_modal_form': add_source_modal_form,
               'fundingagnency_formset': fundingagency_formset,
               'add_fundinagency_modal_form': add_fundingagency_modal_form,
               'coverage_temporal_form': coverage_temporal_form,
               'coverage_spatial_form': coverage_spatial_form,
               'spatial_coverage': spatial_coverage_data_dict,
               'subjects_form': subjects_form,
               'metadata_status': metadata_status,
               'missing_metadata_elements': content_model.metadata.get_required_missing_elements(),
               'citation': content_model.get_citation(),
               'extended_metadata_layout': extended_metadata_layout,
               'bag_url': bag_url,
               'current_user': user,
               'show_content_files': show_content_files,
               'validation_error': validation_error if validation_error else None,
               'discoverable': discoverable,
               'resource_is_mine': resource_is_mine,
               'quota_holder': qholder,
               'relation_source_types': tuple((type_value, type_display)
                                              for type_value, type_display in Relation.SOURCE_TYPES
                                              if type_value != 'isReplacedBy' and
                                              type_value != 'isVersionOf' and
                                              type_value != 'hasPart'),
               'is_resource_specific_tab_active': False,
               'belongs_to_collections': belongs_to_collections
    }

    return context


def check_resource_mode(request):
    """
    Determines whether the `request` represents an attempt to edit a resource.
    A request is considered an attempt
    to edit if any of the following conditions are met:
        1. the HTTP verb is not "GET"
        2. the HTTP verb is "GET" and the 'resource-mode' property is set to 'edit'

    This function erases the 'resource-mode' property of `request.session` if it exists.

    :param request: the `request` for a resource
    :return: True if the request represents an attempt to edit a resource, and False otherwise.
    """
    if request.method == "GET":
        edit_resource = request.session.get('resource-mode', None) == 'edit'
        if edit_resource:
            del request.session['resource-mode']
        else:
            edit_resource = request.GET.get('resource-mode', None) == 'edit'
    else:
        edit_resource = True

    return edit_resource


def check_for_validation(request):
    if request.method == "GET":
        validation_error = request.session.get('validation_error', None)
        if validation_error:
            del request.session['validation_error']
            return validation_error

    return None


def _get_metadata_status(resource):
    if resource.metadata.has_all_required_elements():
        metadata_status = METADATA_STATUS_SUFFICIENT
    else:
        metadata_status = METADATA_STATUS_INSUFFICIENT

    return metadata_status<|MERGE_RESOLUTION|>--- conflicted
+++ resolved
@@ -241,13 +241,9 @@
                    'resource_is_mine': resource_is_mine,
                    'allow_resource_copy': allow_copy,
                    'is_resource_specific_tab_active': False,
-<<<<<<< HEAD
                    'quota_holder': qholder,
-                   'belongs_to_collections': belongs_to_collections
-=======
                    'belongs_to_collections': belongs_to_collections,
                    'current_user': user
->>>>>>> 16ec83ed
         }
 
         if 'task_id' in request.session:
