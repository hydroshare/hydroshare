--- conflicted
+++ resolved
@@ -1,6 +1,4 @@
 """Page processors for hs_core app."""
-
-import json
 
 from dateutil import parser
 from django.conf import settings
@@ -19,13 +17,10 @@
 from hs_core.models import GenericResource, Relation
 from hs_core.views.utils import show_relations_section, \
     can_user_copy_resource
-<<<<<<< HEAD
+import json
+
 from hs_tools_resource.app_launch_helper import resource_level_tool_urls
 from hs_odm2.models import ODM2Variable
-=======
-import json
-
->>>>>>> a0e92696
 
 @processor_for(GenericResource)
 def landing_page(request, page):
