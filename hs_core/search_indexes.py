--- conflicted
+++ resolved
@@ -1,1913 +1,999 @@
-<<<<<<< HEAD
-"""Define search indexes for hs_core module."""
-
-from haystack import indexes
-from hs_core.models import BaseResource
-from hs_geographic_feature_resource.models import GeographicFeatureMetaData
-from hs_app_netCDF.models import NetcdfMetaData
-from ref_ts.models import RefTSMetadata
-from hs_app_timeseries.models import TimeSeriesMetaData
-from django.db.models import Q
-from datetime import datetime
-from nameparser import HumanName
-import probablepeople
-import logging
-# # SOLR extension needs to be installed for this to work
-# from haystack.utils.geo import Point
-
-
-def remove_whitespace(thing):
-    intab = ""
-    outtab = ""
-    trantab = str.maketrans(intab, outtab, " \t\r\n")
-    return str(thing).translate(trantab)
-
-
-def normalize_name(name):
-    """
-    Normalize a name for sorting.
-
-    This uses two powerful python libraries for differing reasons.
-
-    `probablepeople` contains a discriminator between company and person names.
-    This is used to determine whether to parse into last, first, middle or to
-    leave the name alone.
-
-    However, the actual name parser in `probablepeople` is unnecessarily complex,
-    so that strings that it determines to be human names are parsed instead by
-    `nameparser`.
-
-    """
-    sname = name.encode('utf-8').strip()  # remove spaces
-    try:
-        # probablepeople doesn't understand utf-8 encoding. Hand it pure unicode.
-        _, type = probablepeople.tag(name)  # discard parser result
-    except probablepeople.RepeatedLabelError:  # if it can't understand the name, punt
-        return sname
-
-    if type == 'Corporation':
-        return sname  # do not parse and reorder company names
-
-    # treat anything else as a human name
-    nameparts = HumanName(sname)
-    normalized = nameparts.last.capitalize()
-    if nameparts.suffix:
-        normalized = normalized + ' ' + nameparts.suffix
-    normalized = normalized + ','
-    if nameparts.title:
-        normalized = normalized + ' ' + nameparts.title
-    if nameparts.first:
-        normalized = normalized + ' ' + nameparts.first.capitalize()
-    if nameparts.middle:
-        normalized = ' ' + normalized + ' ' + nameparts.middle.capitalize()
-    return normalized.strip()
-
-
-class BaseResourceIndex(indexes.SearchIndex, indexes.Indexable):
-    """Define base class for resource indexes."""
-
-    text = indexes.CharField(document=True, use_template=True)
-    short_id = indexes.CharField(model_attr='short_id')
-    doi = indexes.CharField(model_attr='doi', null=True)
-    author = indexes.CharField(faceted=True)  # normalized to last, first, middle
-    author_raw = indexes.CharField(indexed=False)  # not normalized
-    author_url = indexes.CharField(indexed=False, null=True)
-    title = indexes.CharField()
-    abstract = indexes.CharField()
-    creator = indexes.MultiValueField(faceted=True)
-    contributor = indexes.MultiValueField(faceted=True)
-    subject = indexes.MultiValueField(faceted=True)
-    availability = indexes.MultiValueField(faceted=True)
-    # TODO: We might need more information than a bool in the future
-    replaced = indexes.BooleanField()
-    created = indexes.DateTimeField(model_attr='created')
-    modified = indexes.DateTimeField(model_attr='last_updated')
-    organization = indexes.MultiValueField(faceted=True)
-    creator_email = indexes.MultiValueField()
-    publisher = indexes.CharField(faceted=True)
-    rating = indexes.IntegerField(model_attr='rating_sum')
-    coverage = indexes.MultiValueField()
-    coverage_type = indexes.MultiValueField()
-    east = indexes.FloatField(null=True)
-    north = indexes.FloatField(null=True)
-    northlimit = indexes.FloatField(null=True)
-    eastlimit = indexes.FloatField(null=True)
-    southlimit = indexes.FloatField(null=True)
-    westlimit = indexes.FloatField(null=True)
-    start_date = indexes.DateField(null=True)
-    end_date = indexes.DateField(null=True)
-    storage_type = indexes.CharField()
-
-    # # TODO: SOLR extension needs to be installed for these to work
-    # coverage_point = indexes.LocationField(null=True)
-    # coverage_southwest = indexes.LocationField(null=True)
-    # coverage_northeast = indexes.LocationField(null=True)
-
-    format = indexes.MultiValueField()
-    identifier = indexes.MultiValueField()
-    language = indexes.CharField(faceted=True)
-    source = indexes.MultiValueField()
-    relation = indexes.MultiValueField()
-    resource_type = indexes.CharField(faceted=True)
-    content_type = indexes.MultiValueField(faceted=True)
-    comment = indexes.MultiValueField()
-    comments_count = indexes.IntegerField(faceted=True)
-    owner_login = indexes.MultiValueField(faceted=True)
-    owner = indexes.MultiValueField(faceted=True)
-    owners_count = indexes.IntegerField(faceted=True)
-    # # TODO: We might need these later for social discovery
-    # viewer_login = indexes.MultiValueField(faceted=True)
-    # viewer = indexes.MultiValueField(faceted=True)
-    # viewers_count = indexes.IntegerField(faceted=True)
-    # editor_login = indexes.MultiValueField(faceted=True)
-    # editor = indexes.MultiValueField(faceted=True)
-    # editors_count = indexes.IntegerField(faceted=True)
-    person = indexes.MultiValueField(faceted=True)
-
-    # non-core metadata
-    geometry_type = indexes.CharField(faceted=True)
-    field_name = indexes.CharField()
-    field_type = indexes.CharField()
-    field_type_code = indexes.CharField()
-    variable = indexes.MultiValueField(faceted=True)
-    variable_type = indexes.MultiValueField(faceted=True)
-    variable_shape = indexes.MultiValueField()
-    variable_descriptive_name = indexes.MultiValueField()
-    variable_speciation = indexes.MultiValueField()
-    site = indexes.MultiValueField()
-    method = indexes.MultiValueField()
-    quality_level = indexes.MultiValueField()
-    data_source = indexes.MultiValueField()
-    sample_medium = indexes.MultiValueField(faceted=True)
-    units = indexes.MultiValueField(faceted=True)
-    units_type = indexes.MultiValueField(faceted=True)
-    aggregation_statistics = indexes.MultiValueField()
-    absolute_url = indexes.CharField(indexed=False)
-
-    # extra metadata
-    extra = indexes.MultiValueField()
-
-    def get_model(self):
-        """Return BaseResource model."""
-        return BaseResource
-
-    def index_queryset(self, using=None):
-        """Return queryset including discoverable and public resources."""
-        return self.get_model().objects.filter(Q(raccess__discoverable=True) |
-                                               Q(raccess__public=True))
-
-    def prepare_created(self, obj):
-        return obj.created.strftime('%Y-%m-%dT%H:%M:%SZ')
-
-    def prepare_modified(self, obj):
-        return obj.last_updated.strftime('%Y-%m-%dT%H:%M:%SZ')
-
-    def prepare_title(self, obj):
-        """Return metadata title if exists, otherwise return 'none'."""
-        if hasattr(obj, 'metadata') and obj.metadata.title.value is not None:
-            return obj.metadata.title.value.lstrip()
-        else:
-            return 'none'
-
-    def prepare_abstract(self, obj):
-        """Return metadata abstract if exists, otherwise return None."""
-        if hasattr(obj, 'metadata') and obj.metadata.description is not None and \
-                obj.metadata.description.abstract is not None:
-            return obj.metadata.description.abstract.lstrip()
-        else:
-            return None
-
-    def prepare_author_raw(self, obj):
-        """
-        Return metadata author if exists, otherwise return None.
-
-        This must be represented as a single-value field to enable sorting.
-        """
-        if hasattr(obj, 'metadata'):
-            first_creator = obj.metadata.creators.filter(order=1).first()
-            if first_creator.name:
-                return first_creator.name.lstrip()
-            elif first_creator.organization:
-                return first_creator.organization.strip()
-            else:
-                return 'none'
-        else:
-            return 'none'
-
-    # TODO: it is confusing that the "author" is the first "creator"
-    def prepare_author(self, obj):
-        """
-        Return first creator if exists, otherwise return empty list.
-
-        This must be represented as a single-value field to enable sorting.
-        """
-        if hasattr(obj, 'metadata'):
-            first_creator = obj.metadata.creators.filter(order=1).first()
-            if first_creator.name:
-                normalized = normalize_name(first_creator.name)
-                return normalized
-            elif first_creator.organization:
-                return first_creator.organization.strip()
-            else:
-                return 'none'
-        else:
-            return 'none'
-
-    def prepare_author_url(self, obj):
-        """
-        Return metadata author description url if exists, otherwise return None.
-
-        This field is stored but not indexed, to avoid hitting the Django database during response.
-        """
-        if hasattr(obj, 'metadata'):
-            first_creator = obj.metadata.creators.filter(order=1).first()
-            if first_creator.description is not None:
-                return first_creator.description
-            else:
-                return None
-        else:
-            return None
-
-    def prepare_creator(self, obj):
-        """
-        Return metadata creators if they exist, otherwise return empty array.
-
-        This field can have multiple values
-        """
-        if hasattr(obj, 'metadata'):
-            return [normalize_name(creator.name)
-                    for creator in obj.metadata.creators.all()
-                    .exclude(name__isnull=True).exclude(name='')]
-        else:
-            return []
-
-    def prepare_contributor(self, obj):
-        """
-        Return metadata contributors if they exist, otherwise return empty array.
-
-        This field can have multiple values. Contributors include creators.
-        """
-        if hasattr(obj, 'metadata'):
-            output1 = [normalize_name(contributor.name)
-                       for contributor in obj.metadata.contributors.all()
-                       .exclude(name__isnull=True).exclude(name='')]
-            return list(set(output1))  # eliminate duplicates
-        else:
-            return []
-
-    def prepare_subject(self, obj):
-        """
-        Return metadata subjects if they exist, otherwise return empty array.
-
-        This field can have multiple values.
-        """
-        if hasattr(obj, 'metadata'):
-            return [subject.value.strip() for subject in obj.metadata.subjects.all()
-                    .exclude(value__isnull=True)]
-        else:
-            return []
-
-    def prepare_organization(self, obj):
-        """
-        Return metadata organization if it exists, otherwise return empty array.
-        """
-        organizations = []
-        if hasattr(obj, 'metadata'):
-            for creator in obj.metadata.creators.all():
-                if(creator.organization is not None):
-                    organizations.append(creator.organization.strip())
-        return organizations
-
-    def prepare_publisher(self, obj):
-        """
-        Return metadata publisher if it exists; otherwise return empty array.
-        """
-        if hasattr(obj, 'metadata'):
-            publisher = obj.metadata.publisher
-            if publisher is not None:
-                return str(publisher).lstrip()
-            else:
-                return None
-        else:
-            return None
-
-    def prepare_creator_email(self, obj):
-        """Return metadata emails if exists, otherwise return empty array."""
-        if hasattr(obj, 'metadata'):
-            return [creator.email.strip() for creator in obj.metadata.creators.all()
-                    .exclude(email__isnull=True).exclude(email='')]
-        else:
-            return []
-
-    def prepare_availability(self, obj):
-        """
-        availability is published, public, or discoverable
-
-        To make faceting work properly, all flags that are True are represented.
-        """
-        options = []
-        if hasattr(obj, 'raccess'):
-            if obj.raccess.published:
-                options.append('published')
-            elif obj.raccess.public:
-                options.append('public')
-            elif obj.raccess.discoverable:
-                options.append('discoverable')
-            else:
-                options.append('private')
-        else:
-            options.append('private')
-        return options
-
-    def prepare_replaced(self, obj):
-        """Return True if 'isReplacedBy' attribute exists, otherwise return False."""
-        if hasattr(obj, 'metadata'):
-            return obj.metadata.relations.all().filter(type='isReplacedBy').exists()
-        else:
-            return False
-
-    def prepare_coverage(self, obj):
-        """Return resource coverage if exists, otherwise return empty array."""
-        # TODO: reject empty coverages
-        if hasattr(obj, 'metadata'):
-            return [coverage._value.strip() for coverage in obj.metadata.coverages.all()]
-        else:
-            return []
-
-    def prepare_coverage_type(self, obj):
-        """
-        Return resource coverage types if exists, otherwise return empty array.
-
-        This field can have multiple values.
-        """
-        if hasattr(obj, 'metadata'):
-            return [coverage.type.strip() for coverage in obj.metadata.coverages.all()]
-        else:
-            return []
-
-    # TODO: THIS IS SIMPLY THE WRONG WAY TO DO THINGS.
-    # Should use geopy Point and Haystack LocationField throughout,
-    # instead of encoding limits literally.
-    # See http://django-haystack.readthedocs.io/en/v2.6.0/spatial.html
-
-    # TODO: If there are multiple coverage objects with the same type, only first is returned.
-    def prepare_east(self, obj):
-        """Return resource coverage east bound if exists, otherwise return None."""
-        if hasattr(obj, 'metadata'):
-            for coverage in obj.metadata.coverages.all():
-                if coverage.type == 'point':
-                    return float(coverage.value["east"])
-                # TODO: this returns the box center, not the extent
-                # TODO: probably better to call this something different.
-                elif coverage.type == 'box':
-                    return (float(coverage.value["eastlimit"]) +
-                            float(coverage.value["westlimit"])) / 2
-        else:
-            return None
-
-    # TODO: If there are multiple coverage objects with the same type, only first is returned.
-    def prepare_north(self, obj):
-        """Return resource coverage north bound if exists, otherwise return None."""
-        if hasattr(obj, 'metadata'):
-            for coverage in obj.metadata.coverages.all():
-                if coverage.type == 'point':
-                    return float(coverage.value["north"])
-                # TODO: This returns the box center, not the extent
-                elif coverage.type == 'box':
-                    return (float(coverage.value["northlimit"]) +
-                            float(coverage.value["southlimit"])) / 2
-        else:
-            return None
-
-    # TODO: If there are multiple coverage objects with the same type, only first is returned.
-    def prepare_northlimit(self, obj):
-        """Return resource coverage north limit if exists, otherwise return None."""
-        if hasattr(obj, 'metadata'):
-            # TODO: does not index properly if there are multiple coverages of the same type.
-            for coverage in obj.metadata.coverages.all():
-                if coverage.type == 'box':
-                    return coverage.value["northlimit"]
-        else:
-            return None
-
-    # TODO: If there are multiple coverage objects with the same type, only first is returned.
-    def prepare_eastlimit(self, obj):
-        """Return resource coverage east limit if exists, otherwise return None."""
-        if hasattr(obj, 'metadata'):
-            # TODO: does not index properly if there are multiple coverages of the same type.
-            for coverage in obj.metadata.coverages.all():
-                if coverage.type == 'box':
-                    return coverage.value["eastlimit"]
-        else:
-            return None
-
-    # TODO: If there are multiple coverage objects with the same type, only first is returned.
-    def prepare_southlimit(self, obj):
-        """Return resource coverage south limit if exists, otherwise return None."""
-        if hasattr(obj, 'metadata'):
-            # TODO: does not index properly if there are multiple coverages of the same type.
-            for coverage in obj.metadata.coverages.all():
-                if coverage.type == 'box':
-                    return coverage.value["southlimit"]
-        else:
-            return None
-
-    # TODO: If there are multiple coverage objects with the same type, only first is returned.
-    def prepare_westlimit(self, obj):
-        """Return resource coverage west limit if exists, otherwise return None."""
-        if hasattr(obj, 'metadata'):
-            # TODO: does not index properly if there are multiple coverages of the same type.
-            for coverage in obj.metadata.coverages.all():
-                if coverage.type == 'box':
-                    return coverage.value["westlimit"]
-        else:
-            return None
-
-    # TODO: time coverages do not specify timezone, and timezone support is active.
-    # TODO: Why aren't time coverages specified as Django DateTime objects?
-    # TODO: If there are multiple coverage objects with the same type, only first is returned.
-    def prepare_start_date(self, obj):
-        """Return resource coverage start date if exists, otherwise return None."""
-        if hasattr(obj, 'metadata'):
-            for coverage in obj.metadata.coverages.all():
-                if coverage.type == 'period':
-                    clean_date = coverage.value["start"][:10]
-                    if "/" in clean_date:
-                        parsed_date = clean_date.split("/")
-                        start_date = parsed_date[2] + '-' + parsed_date[0] + '-' + parsed_date[1]
-                    else:
-                        parsed_date = clean_date.split("-")
-                        start_date = parsed_date[0] + '-' + parsed_date[1] + '-' + parsed_date[2]
-                    start_date = remove_whitespace(start_date)  # no embedded spaces
-                    try:
-                        start_date_object = datetime.strptime(start_date, '%Y-%m-%d')
-                    except ValueError:
-                        logger = logging.getLogger(__name__)
-                        logger.error("invalid start date {} in resource {}".format(obj.short_id,
-                                                                                   start_date))
-                        return None
-                    return start_date_object
-        else:
-            return None
-
-    # TODO: time coverages do not specify timezone, and timezone support is active.
-    # TODO: Why aren't time coverages specified as Django DateTime objects?
-    # TODO: If there are multiple coverage objects with the same type, only first is returned.
-    def prepare_end_date(self, obj):
-        """Return resource coverage end date if exists, otherwise return None."""
-        if hasattr(obj, 'metadata'):
-            for coverage in obj.metadata.coverages.all():
-                if coverage.type == 'period' and 'end' in coverage.value:
-                    clean_date = coverage.value["end"][:10]
-                    if "/" in clean_date:
-                        parsed_date = clean_date.split("/")
-                        end_date = parsed_date[2] + '-' + parsed_date[0] + '-' + parsed_date[1]
-                    else:
-                        parsed_date = clean_date.split("-")
-                        end_date = parsed_date[0] + '-' + parsed_date[1] + '-' + parsed_date[2]
-                    end_date = remove_whitespace(end_date)  # no embedded spaces
-                    try:
-                        end_date_object = datetime.strptime(end_date, '%Y-%m-%d')
-                    except ValueError:
-                        logger = logging.getLogger(__name__)
-                        logger.error("invalid end date {} in resource {}".format(end_date,
-                                                                                 obj.short_id))
-                        return None
-                    return end_date_object
-        else:
-            return None
-
-    def prepare_storage_type(self, obj):
-        return obj.storage_type
-
-    # # TODO: SOLR extension needs to be installed for these to work
-    # def prepare_coverage_point(self, obj):
-    #     """ Return Point object associated with coverage, or None """
-    #     if hasattr(obj, 'metadata'):
-    #         for coverage in obj.metadata.coverages.all():
-    #             if coverage.type == 'point':
-    #                 return Point(float(coverage.value["east"]),
-    #                              float(coverage.value["north"]))
-    #     return None
-
-    # def prepare_coverage_southwest(self, obj):
-    #     """ Return southwest limit of bounding box, or None """
-    #     if hasattr(obj, 'metadata'):
-    #         for coverage in obj.metadata.coverages.all():
-    #             if coverage.type == 'box':
-    #                 return Point(float(coverage.value["westlimit"]),
-    #                              float(coverage.value["southlimit"]))
-    #     return None
-
-    # def prepare_coverage_northeast(self, obj):
-    #     """ Return northeast limit of bounding box, or None """
-    #     if hasattr(obj, 'metadata'):
-    #         for coverage in obj.metadata.coverages.all():
-    #             if coverage.type == 'box':
-    #                 return Point(float(coverage.value["eastlimit"]),
-    #                              float(coverage.value["northlimit"]))
-    #     return None
-
-    def prepare_format(self, obj):
-        """Return metadata formats if metadata exists, otherwise return empty array."""
-        if hasattr(obj, 'metadata'):
-            return [format.value.strip() for format in obj.metadata.formats.all()]
-        else:
-            return []
-
-    def prepare_identifier(self, obj):
-        """Return metadata identifiers if metadata exists, otherwise return empty array."""
-        if hasattr(obj, 'metadata'):
-            return [identifier.name.strip() for identifier in obj.metadata.identifiers.all()]
-        else:
-            return []
-
-    def prepare_language(self, obj):
-        """Return resource language if exists, otherwise return None."""
-        if hasattr(obj, 'metadata'):
-            return obj.metadata.language.code.strip()
-        else:
-            return None
-
-    def prepare_source(self, obj):
-        """Return resource sources if exists, otherwise return empty array."""
-        if hasattr(obj, 'metadata'):
-            return [source.derived_from.strip() for source in obj.metadata.sources.all()]
-        else:
-            return []
-
-    def prepare_relation(self, obj):
-        """Return resource relations if exists, otherwise return empty array."""
-        if hasattr(obj, 'metadata'):
-            return [relation.value.strip() for relation in obj.metadata.relations.all()]
-        else:
-            return []
-
-    def prepare_resource_type(self, obj):
-        """Resource type is verbose_name attribute of obj argument."""
-        return obj.verbose_name
-
-    def prepare_content_type(self, obj):
-        if obj.verbose_name != 'Composite Resource':
-            return [obj.discovery_content_type]
-        else:
-            output = []
-            for f in obj.logical_files:
-                output.append(f.get_discovery_content_type())
-            return output
-
-    def prepare_comment(self, obj):
-        """Return list of all comments on resource."""
-        return [comment.comment.strip() for comment in obj.comments.all()]
-
-    def prepare_comments_count(self, obj):
-        """Return count of resource comments."""
-        return obj.comments_count
-
-    def prepare_owner_login(self, obj):
-        """Return list of usernames that have ownership access to resource."""
-        if hasattr(obj, 'raccess'):
-            return [owner.username for owner in obj.raccess.owners.all()]
-        else:
-            return []
-
-    # TODO: should utilize name from user profile rather than from User field
-    def prepare_owner(self, obj):
-        """Return list of names of resource owners."""
-        names = []
-        if hasattr(obj, 'raccess'):
-            for owner in obj.raccess.owners.all():
-                name = normalize_name(owner.first_name.capitalize() +
-                                      ' ' + owner.last_name.capitalize())
-                names.append(name)
-        return names
-
-    # TODO: should utilize name from user profile rather than from User field
-    def prepare_person(self, obj):
-        """Return list of normalized names of resource contributors and owners."""
-        output0 = []
-        output1 = []
-        output2 = []
-        if hasattr(obj, 'raccess'):
-            for owner in obj.raccess.owners.all():
-                name = normalize_name(owner.first_name.capitalize() +
-                                      ' ' + owner.last_name.capitalize())
-                output0.append(name)
-
-        if hasattr(obj, 'metadata'):
-            output1 = [normalize_name(creator.name)
-                       for creator in obj.metadata.creators.all()
-                       .exclude(name__isnull=True).exclude(name='')]
-            output2 = [normalize_name(contributor.name)
-                       for contributor in obj.metadata.contributors.all()
-                       .exclude(name__isnull=True).exclude(name='')]
-        return list(set(output0 + output1 + output2))  # eliminate duplicates
-
-    def prepare_owners_count(self, obj):
-        """Return count of resource owners if 'raccess' attribute exists, othrerwise return 0."""
-        if hasattr(obj, 'raccess'):
-            return obj.raccess.owners.all().count()
-        else:
-            return 0
-
-    # # TODO: We might need these later for social discovery
-    # def prepare_viewer_login(self, obj):
-    #     """Return usernames of users that can view resource, otherwise return empty array."""
-    #     if hasattr(obj, 'raccess'):
-    #         return [viewer.username for viewer in obj.raccess.view_users.all()]
-    #     else:
-    #         return []
-
-    # def prepare_viewer(self, obj):
-    #     """Return full names of users that can view resource, otherwise return empty array."""
-    #     names = []
-    #     if hasattr(obj, 'raccess'):
-    #         for viewer in obj.raccess.view_users.all():
-    #             name = viewer.last_name + ', ' + viewer.first_name
-    #             names.append(name)
-    #     return names
-
-    # def prepare_viewers_count(self, obj):
-    #     """Return count of users who can view resource, otherwise return 0."""
-    #     if hasattr(obj, 'raccess'):
-    #         return obj.raccess.view_users.all().count()
-    #     else:
-    #         return 0
-
-    # def prepare_editor_login(self, obj):
-    #     """Return usernames of editors of a resource, otherwise return 0."""
-    #     if hasattr(obj, 'raccess'):
-    #         return [editor.username for editor in obj.raccess.edit_users.all()]
-    #     else:
-    #         return 0
-
-    # def prepare_editor(self, obj):
-    #     """Return full names of editors of a resource, otherwise return empty array."""
-    #     names = []
-    #     if hasattr(obj, 'raccess'):
-    #         for editor in obj.raccess.edit_users.all():
-    #             name = editor.last_name + ', ' + editor.first_name
-    #             names.append(name)
-    #     return names
-
-    # def prepare_editors_count(self, obj):
-    #     """Return count of editors of a resource, otherwise return 0."""
-    #     if hasattr(obj, 'raccess'):
-    #         return obj.raccess.edit_users.all().count()
-    #     else:
-    #         return 0
-
-    # TODO: These should probably be multi-value fields and pick up all types.
-    def prepare_geometry_type(self, obj):
-        """
-        Return geometry type if metadata exists, otherwise return [].
-        """
-        if hasattr(obj, 'metadata'):
-            if isinstance(obj.metadata, GeographicFeatureMetaData):
-                geometry_info = obj.metadata.geometryinformation
-                if geometry_info is not None:
-                    return geometry_info.geometryType
-                else:
-                    return None
-            else:
-                return None
-        else:
-            return None
-
-    def prepare_field_name(self, obj):
-        """
-        Return metadata field name if exists, otherwise return [].
-        """
-        if hasattr(obj, 'metadata'):
-            if isinstance(obj.metadata, GeographicFeatureMetaData):
-                field_info = obj.metadata.fieldinformations.all().first()
-                if field_info is not None and field_info.fieldName is not None:
-                    return field_info.fieldName.strip()
-                else:
-                    return None
-            else:
-                return None
-        else:
-            return None
-
-    def prepare_field_type(self, obj):
-        """
-        Return metadata field type if exists, otherwise return None.
-        """
-        if hasattr(obj, 'metadata'):
-            if isinstance(obj.metadata, GeographicFeatureMetaData):
-                field_info = obj.metadata.fieldinformations.all().first()
-                if field_info is not None and field_info.fieldType is not None:
-                    return field_info.fieldType.strip()
-                else:
-                    return None
-            else:
-                return None
-        else:
-            return None
-
-    def prepare_field_type_code(self, obj):
-        """
-        Return metadata field type code if exists, otherwise return [].
-        """
-        if hasattr(obj, 'metadata'):
-            if isinstance(obj.metadata, GeographicFeatureMetaData):
-                field_info = obj.metadata.fieldinformations.all().first()
-                if field_info is not None and field_info.fieldTypeCode is not None:
-                    return field_info.fieldTypeCode.strip()
-                else:
-                    return None
-            else:
-                return None
-        else:
-            return None
-
-    def prepare_variable(self, obj):
-        """
-        Return metadata variable names if exists, otherwise return empty array.
-        """
-        variable_names = []
-        if hasattr(obj, 'metadata'):
-            if isinstance(obj.metadata, NetcdfMetaData):
-                for variable in obj.metadata.variables.all():
-                    variable_names.append(variable.name.strip())
-            elif isinstance(obj.metadata, RefTSMetadata):
-                for variable in obj.metadata.variables.all():
-                    variable_names.append(variable.name.strip())
-            elif isinstance(obj.metadata, TimeSeriesMetaData):
-                for variable in obj.metadata.variables:
-                    variable_names.append(variable.variable_name.strip())
-        return variable_names
-
-    def prepare_variable_type(self, obj):
-        """
-        Return metadata variable types if exists, otherwise return empty array.
-        """
-        variable_types = []
-        if hasattr(obj, 'metadata'):
-            if isinstance(obj.metadata, NetcdfMetaData):
-                for variable in obj.metadata.variables.all():
-                    variable_types.append(variable.type.strip())
-            elif isinstance(obj.metadata, RefTSMetadata):
-                for variable in obj.metadata.variables.all():
-                    variable_types.append(variable.data_type.strip())
-            elif isinstance(obj.metadata, TimeSeriesMetaData):
-                for variable in obj.metadata.variables:
-                    variable_types.append(variable.variable_type.strip())
-        return variable_types
-
-    def prepare_variable_shape(self, obj):
-        """
-        Return metadata variable shapes if exists, otherwise return empty array.
-        """
-        variable_shapes = []
-        if hasattr(obj, 'metadata'):
-            if isinstance(obj.metadata, NetcdfMetaData):
-                for variable in obj.metadata.variables.all():
-                    if variable.shape is not None:
-                        variable_shapes.append(variable.shape.strip())
-        return variable_shapes
-
-    def prepare_variable_descriptive_name(self, obj):
-        """
-        Return metadata variable descriptive names if exists, otherwise return empty array.
-        """
-        variable_descriptive_names = []
-        if hasattr(obj, 'metadata'):
-            if isinstance(obj.metadata, NetcdfMetaData):
-                for variable in obj.metadata.variables.all():
-                    if variable.descriptive_name is not None:
-                        variable_descriptive_names.append(variable.descriptive_name.strip())
-        return variable_descriptive_names
-
-    def prepare_variable_speciation(self, obj):
-        """
-        Return metadata variable speciations if exists, otherwise return empty array.
-        """
-        variable_speciations = []
-        if hasattr(obj, 'metadata'):
-            if isinstance(obj.metadata, TimeSeriesMetaData):
-                for variable in obj.metadata.variables:
-                    if variable.speciation is not None:
-                        variable_speciations.append(variable.speciation.strip())
-        return variable_speciations
-
-    def prepare_site(self, obj):
-        """
-        Return list of sites if exists, otherwise return empty array.
-        """
-        sites = []
-        if hasattr(obj, 'metadata'):
-            if isinstance(obj.metadata, RefTSMetadata):
-                for site in obj.metadata.sites.all():
-                    if site.name is not None and site.name != '':
-                        sites.append(site.name.strip())
-            elif isinstance(obj.metadata, TimeSeriesMetaData):
-                for site in obj.metadata.sites:
-                    if site.site_name is not None and site.site_name != '':
-                        sites.append(site.site_name.strip())
-        return sites
-
-    def prepare_method(self, obj):
-        """
-        Return list of methods if exists, otherwise return empty array.
-        """
-        methods = []
-        if hasattr(obj, 'metadata'):
-            if isinstance(obj.metadata, RefTSMetadata):
-                for method in obj.metadata.methods.all():
-                    if method.description is not None:
-                        methods.append(method.description.strip())
-            elif isinstance(obj.metadata, TimeSeriesMetaData):
-                for method in obj.metadata.methods:
-                    if method.method_description is not None:
-                        methods.append(method.method_description.strip())
-        return methods
-
-    def prepare_quality_level(self, obj):
-        """
-        Return list of quality levels if exists, otherwise return empty array.
-        """
-        quality_levels = []
-        if hasattr(obj, 'metadata'):
-            if isinstance(obj.metadata, RefTSMetadata):
-                for quality_level in obj.metadata.quality_levels.all():
-                    if quality_level.code is not None:
-                        quality_levels.append(quality_level.code.strip())
-        return quality_levels
-
-    def prepare_data_source(self, obj):
-        """
-        Return list of data sources if exists, otherwise return empty array.
-        """
-        data_sources = []
-        if hasattr(obj, 'metadata'):
-            if isinstance(obj.metadata, RefTSMetadata):
-                for data_source in obj.metadata.datasources.all():
-                    if data_source.code is not None:
-                        data_sources.append(data_source.code.strip())
-        return data_sources
-
-    def prepare_sample_medium(self, obj):
-        """
-        Return list of sample mediums if exists, otherwise return empty array.
-        """
-        sample_mediums = []
-        if hasattr(obj, 'metadata'):
-            if isinstance(obj.metadata, TimeSeriesMetaData):
-                for time_series_result in obj.metadata.time_series_results:
-                    if time_series_result.sample_medium is not None:
-                        sample_mediums.append(time_series_result.sample_medium)
-            elif isinstance(obj.metadata, RefTSMetadata):
-                for variable in obj.metadata.variables.all():
-                    if variable.sample_medium is not None:
-                        sample_mediums.append(variable.sample_medium)
-        return list(set(sample_mediums))
-
-    def prepare_units(self, obj):
-        """
-        Return list of units names if exists, otherwise return empty array.
-        """
-        units_names = []
-        if hasattr(obj, 'metadata'):
-            if isinstance(obj.metadata, TimeSeriesMetaData):
-                for time_series_result in obj.metadata.time_series_results:
-                    if time_series_result.units_name is not None:
-                        units_names.append(time_series_result.units_name)
-        return units_names
-
-    def prepare_units_type(self, obj):
-        """
-        Return list of units types if exists, otherwise return empty array.
-        """
-        units_types = []
-        if hasattr(obj, 'metadata'):
-            if isinstance(obj.metadata, TimeSeriesMetaData):
-                for time_series_result in obj.metadata.time_series_results:
-                    if time_series_result.units_type is not None:
-                        units_types.append(time_series_result.units_type.strip())
-        return units_types
-
-    def prepare_aggregation_statistics(self, obj):
-        """
-        Return list of aggregation statistics if exists, otherwise return empty array.
-        """
-        aggregation_statistics = []
-        if hasattr(obj, 'metadata'):
-            if isinstance(obj.metadata, TimeSeriesMetaData):
-                for time_series_result in obj.metadata.time_series_results:
-                    if time_series_result.aggregation_statistics is not None:
-                        aggregation_statistics.append(time_series_result.aggregation_statistics)
-        return aggregation_statistics
-
-    def prepare_absolute_url(self, obj):
-        """Return absolute URL of object."""
-        return obj.get_absolute_url()
-
-    def prepare_extra(self, obj):
-        """ For extra metadata, include both key and value """
-        extra = []
-        for key, value in list(obj.extra_metadata.items()):
-            extra.append(key + ': ' + value)
-        return extra
-=======
-"""Define search indexes for hs_core module."""
-
-from haystack import indexes
-from hs_core.models import BaseResource
-from hs_geographic_feature_resource.models import GeographicFeatureMetaData
-from hs_app_netCDF.models import NetcdfMetaData
-from ref_ts.models import RefTSMetadata
-from hs_app_timeseries.models import TimeSeriesMetaData
-from django.db.models import Q
-from datetime import datetime
-from nameparser import HumanName
-import probablepeople
-from string import maketrans
-from django.conf import settings
-import logging
-import re
-
-# # SOLR extension needs to be installed for the following to work
-# from haystack.utils.geo import Point
-
-
-adjacent_caps = re.compile("[A-Z][A-Z]")
-
-
-def remove_whitespace(thing):
-    intab = ""
-    outtab = ""
-    trantab = maketrans(intab, outtab)
-    return str(thing).translate(trantab, " \t\r\n")
-
-
-def normalize_name(name):
-    """
-    Normalize a name for sorting and indexing.
-
-    This uses two powerful python libraries for differing reasons.
-
-    `probablepeople` contains a discriminator between company and person names.
-    This is used to determine whether to parse into last, first, middle or to
-    leave the name alone.
-
-    However, the actual name parser in `probablepeople` is unnecessarily complex,
-    so that strings that it determines to be human names are parsed instead by
-    the simpler `nameparser`.
-
-    """
-    sname = name.strip()  # remove leading and trailing spaces
-
-    # Recognizer tends to mistake concatenated initials for Corporation name.
-    # Pad potential initials with spaces before running recognizer
-    # For any character A-Z followed by "." and another character A-Z, add a space after the first.
-    # (?=[A-Z]) means to find A-Z after the match string but not match it.
-    nname = re.sub(u"(?P<thing>[A-Z]\.)(?=[A-Z])", u"\g<thing> ", sname)
-
-    try:
-        # probablepeople doesn't understand utf-8 encoding. Hand it pure unicode.
-        _, type = probablepeople.tag(nname)  # discard parser result
-    except probablepeople.RepeatedLabelError:  # if it can't understand the name, it's foreign
-        type = 'Unknown'
-
-    if type == 'Corporation':
-        return sname  # do not parse and reorder company names
-
-    # special case for capitalization: flag as corporation
-    if (adjacent_caps.match(sname)):
-        return sname
-
-    # treat anything else as a human name
-    nameparts = HumanName(nname)
-    normalized = ""
-    if nameparts.last:
-        normalized = nameparts.last
-
-    if nameparts.suffix:
-        if not normalized:
-            normalized = nameparts.suffix
-        else:
-            normalized = normalized + u' ' + nameparts.suffix
-
-    if normalized:
-        normalized = normalized + u','
-
-    if nameparts.title:
-        if not normalized:
-            normalized = nameparts.title
-        else:
-            normalized = normalized + u' ' + nameparts.title
-
-    if nameparts.first:
-        if not normalized:
-            normalized = nameparts.first
-        else:
-            normalized = normalized + u' ' + nameparts.first
-
-    if nameparts.middle:
-        if not normalized:
-            normalized = nameparts.middle
-        else:
-            normalized = u' ' + normalized + u' ' + nameparts.middle
-
-    return normalized.strip()
-
-
-def get_content_types(res):
-    """ return a set of content types matching extensions in a resource.
-        These include content types of logical files, as well as the generic
-        content types 'Document', 'Spreadsheet', 'Presentation'.
-
-        This is only meaningful for Generic or Composite resources.
-    """
-
-    resource = res.get_content_model()  # enable full logical file interface
-
-    types = set([res.discovery_content_type])  # accumulate high-level content types.
-    exts = set()  # track individual file extensions
-
-    # categorize logical files by type, and files without a logical file by extension.
-    for f in resource.files.all():
-        if f.has_logical_file:
-            candidate_type = type(f.logical_file).get_discovery_content_type()
-            types.add(candidate_type)
-        else:  # collect extensions of files not corresponding to logical metadata
-            path = f.short_path
-            path = path.split(".")  # determine last extension
-            if len(path) > 1:
-                ext = path[len(path)-1]
-                if len(ext) <= 5:  # skip obviously non-MIME extensions
-                    exts.add(ext.lower())
-
-    # categorize common extensions that are not part of logical files.
-    for ext_type in settings.DISCOVERY_EXTENSION_CONTENT_TYPES:
-        if exts & settings.DISCOVERY_EXTENSION_CONTENT_TYPES[ext_type]:
-            types.add(ext_type)
-            exts -= settings.DISCOVERY_EXTENSION_CONTENT_TYPES[ext_type]
-
-    if exts:  # if there is anything left over, then mark as Generic
-        types.add('Generic Data')
-
-    return (types, exts)
-
-
-class BaseResourceIndex(indexes.SearchIndex, indexes.Indexable):
-    """Define base class for resource indexes."""
-
-    text = indexes.CharField(document=True, use_template=True)
-    short_id = indexes.CharField(model_attr='short_id')
-    doi = indexes.CharField(model_attr='doi', null=True)
-    author = indexes.CharField(faceted=True)  # normalized to last, first, middle
-    author_raw = indexes.CharField(indexed=False)  # not normalized
-    author_url = indexes.CharField(indexed=False, null=True)
-    title = indexes.CharField()
-    abstract = indexes.CharField()
-    creator = indexes.MultiValueField(faceted=True)
-    contributor = indexes.MultiValueField(faceted=True)
-    subject = indexes.MultiValueField(faceted=True)
-    availability = indexes.MultiValueField(faceted=True)
-    # TODO: We might need more information than a bool in the future
-    replaced = indexes.BooleanField()
-    created = indexes.DateTimeField(model_attr='created')
-    modified = indexes.DateTimeField(model_attr='last_updated')
-    organization = indexes.MultiValueField(faceted=True)
-    creator_email = indexes.MultiValueField()
-    publisher = indexes.CharField(faceted=True)
-    rating = indexes.IntegerField(model_attr='rating_sum')
-    coverage = indexes.MultiValueField()
-    coverage_type = indexes.MultiValueField()
-    east = indexes.FloatField(null=True)
-    north = indexes.FloatField(null=True)
-    northlimit = indexes.FloatField(null=True)
-    eastlimit = indexes.FloatField(null=True)
-    southlimit = indexes.FloatField(null=True)
-    westlimit = indexes.FloatField(null=True)
-    start_date = indexes.DateField(null=True)
-    end_date = indexes.DateField(null=True)
-    storage_type = indexes.CharField()
-
-    # # TODO: SOLR extension needs to be installed for these to work
-    # coverage_point = indexes.LocationField(null=True)
-    # coverage_southwest = indexes.LocationField(null=True)
-    # coverage_northeast = indexes.LocationField(null=True)
-
-    format = indexes.MultiValueField()
-    identifier = indexes.MultiValueField()
-    language = indexes.CharField(faceted=True)
-    source = indexes.MultiValueField()
-    relation = indexes.MultiValueField()
-    resource_type = indexes.CharField(faceted=True)
-    content_type = indexes.MultiValueField(faceted=True)
-    comment = indexes.MultiValueField()
-    comments_count = indexes.IntegerField(faceted=True)
-    owner_login = indexes.MultiValueField(faceted=True)
-    owner = indexes.MultiValueField(faceted=True)
-    owners_count = indexes.IntegerField(faceted=True)
-    # # TODO: We might need these later for social discovery
-    # viewer_login = indexes.MultiValueField(faceted=True)
-    # viewer = indexes.MultiValueField(faceted=True)
-    # viewers_count = indexes.IntegerField(faceted=True)
-    # editor_login = indexes.MultiValueField(faceted=True)
-    # editor = indexes.MultiValueField(faceted=True)
-    # editors_count = indexes.IntegerField(faceted=True)
-    person = indexes.MultiValueField(faceted=True)
-
-    # non-core metadata
-    geometry_type = indexes.CharField(faceted=True)
-    field_name = indexes.CharField()
-    field_type = indexes.CharField()
-    field_type_code = indexes.CharField()
-    variable = indexes.MultiValueField(faceted=True)
-    variable_type = indexes.MultiValueField(faceted=True)
-    variable_shape = indexes.MultiValueField()
-    variable_descriptive_name = indexes.MultiValueField()
-    variable_speciation = indexes.MultiValueField()
-    site = indexes.MultiValueField()
-    method = indexes.MultiValueField()
-    quality_level = indexes.MultiValueField()
-    data_source = indexes.MultiValueField()
-    sample_medium = indexes.MultiValueField(faceted=True)
-    units = indexes.MultiValueField(faceted=True)
-    units_type = indexes.MultiValueField(faceted=True)
-    aggregation_statistics = indexes.MultiValueField()
-    absolute_url = indexes.CharField(indexed=False)
-
-    # extra metadata
-    extra = indexes.MultiValueField()
-
-    def get_model(self):
-        """Return BaseResource model."""
-        return BaseResource
-
-    def index_queryset(self, using=None):
-        """Return queryset including discoverable and public resources."""
-        return self.get_model().objects.filter(Q(raccess__discoverable=True) |
-                                               Q(raccess__public=True)).distinct()
-
-    def prepare_created(self, obj):
-        return obj.created.strftime('%Y-%m-%dT%H:%M:%SZ')
-
-    def prepare_modified(self, obj):
-        return obj.last_updated.strftime('%Y-%m-%dT%H:%M:%SZ')
-
-    def prepare_title(self, obj):
-        """Return metadata title if exists, otherwise return 'none'."""
-        if hasattr(obj, 'metadata') and obj.metadata.title.value is not None:
-            return obj.metadata.title.value.lstrip()
-        else:
-            return 'none'
-
-    def prepare_abstract(self, obj):
-        """Return metadata abstract if exists, otherwise return None."""
-        if hasattr(obj, 'metadata') and obj.metadata.description is not None and \
-                obj.metadata.description.abstract is not None:
-            return obj.metadata.description.abstract.lstrip()
-        else:
-            return None
-
-    def prepare_author_raw(self, obj):
-        """
-        Return metadata author if exists, otherwise return None.
-
-        This must be represented as a single-value field to enable sorting.
-        """
-        if hasattr(obj, 'metadata'):
-            first_creator = obj.metadata.creators.filter(order=1).first()
-            if first_creator.name:
-                return first_creator.name.lstrip()
-            elif first_creator.organization:
-                return first_creator.organization.strip()
-            else:
-                return 'none'
-        else:
-            return 'none'
-
-    # TODO: it is confusing that the "author" is the first "creator"
-    def prepare_author(self, obj):
-        """
-        Return first creator if exists, otherwise return empty list.
-
-        This must be represented as a single-value field to enable sorting.
-        """
-        if hasattr(obj, 'metadata'):
-            first_creator = obj.metadata.creators.filter(order=1).first()
-            if first_creator.name:
-                normalized = normalize_name(first_creator.name)
-                return normalized
-            elif first_creator.organization:
-                return first_creator.organization.strip()
-            else:
-                return 'none'
-        else:
-            return 'none'
-
-    def prepare_author_url(self, obj):
-        """
-        Return metadata author description url if exists, otherwise return None.
-
-        This field is stored but not indexed, to avoid hitting the Django database during response.
-        """
-        if hasattr(obj, 'metadata'):
-            first_creator = obj.metadata.creators.filter(order=1).first()
-            if first_creator.description is not None:
-                return first_creator.description
-            else:
-                return None
-        else:
-            return None
-
-    def prepare_creator(self, obj):
-        """
-        Return metadata creators if they exist, otherwise return empty array.
-
-        This field can have multiple values
-        """
-        if hasattr(obj, 'metadata'):
-            return [normalize_name(creator.name)
-                    for creator in obj.metadata.creators.all()
-                    .exclude(name__isnull=True).exclude(name='')]
-        else:
-            return []
-
-    def prepare_contributor(self, obj):
-        """
-        Return metadata contributors if they exist, otherwise return empty array.
-
-        This field can have multiple values. Contributors include creators.
-        """
-        if hasattr(obj, 'metadata'):
-            output1 = [normalize_name(contributor.name)
-                       for contributor in obj.metadata.contributors.all()
-                       .exclude(name__isnull=True).exclude(name='')]
-            return list(set(output1))  # eliminate duplicates
-        else:
-            return []
-
-    def prepare_subject(self, obj):
-        """
-        Return metadata subjects if they exist, otherwise return empty array.
-
-        This field can have multiple values.
-        """
-        if hasattr(obj, 'metadata'):
-            return [subject.value.strip() for subject in obj.metadata.subjects.all()
-                    .exclude(value__isnull=True)]
-        else:
-            return []
-
-    def prepare_organization(self, obj):
-        """
-        Return metadata organization if it exists, otherwise return empty array.
-        """
-        organizations = []
-        if hasattr(obj, 'metadata'):
-            for creator in obj.metadata.creators.all():
-                if(creator.organization is not None):
-                    organizations.append(creator.organization.strip())
-        return organizations
-
-    def prepare_publisher(self, obj):
-        """
-        Return metadata publisher if it exists; otherwise return empty array.
-        """
-        if hasattr(obj, 'metadata'):
-            publisher = obj.metadata.publisher
-            if publisher is not None:
-                return unicode(publisher).lstrip()
-            else:
-                return None
-        else:
-            return None
-
-    def prepare_creator_email(self, obj):
-        """Return metadata emails if exists, otherwise return empty array."""
-        if hasattr(obj, 'metadata'):
-            return [creator.email.strip() for creator in obj.metadata.creators.all()
-                    .exclude(email__isnull=True).exclude(email='')]
-        else:
-            return []
-
-    def prepare_availability(self, obj):
-        """
-        availability is published, public, or discoverable
-
-        To make faceting work properly, all flags that are True are represented.
-        """
-        options = []
-        if hasattr(obj, 'raccess'):
-            if obj.raccess.published:
-                options.append('published')
-            elif obj.raccess.public:
-                options.append('public')
-            elif obj.raccess.discoverable:
-                options.append('discoverable')
-            else:
-                options.append('private')
-        else:
-            options.append('private')
-        return options
-
-    def prepare_replaced(self, obj):
-        """Return True if 'isReplacedBy' attribute exists, otherwise return False."""
-        if hasattr(obj, 'metadata') and obj.metadata is not None:
-            return obj.metadata.relations.filter(type='isReplacedBy').exists()
-        else:
-            return False
-
-    def prepare_coverage(self, obj):
-        """Return resource coverage if exists, otherwise return empty array."""
-        # TODO: reject empty coverages
-        if hasattr(obj, 'metadata'):
-            return [coverage._value.strip() for coverage in obj.metadata.coverages.all()]
-        else:
-            return []
-
-    def prepare_coverage_type(self, obj):
-        """
-        Return resource coverage types if exists, otherwise return empty array.
-
-        This field can have multiple values.
-        """
-        if hasattr(obj, 'metadata'):
-            return [coverage.type.strip() for coverage in obj.metadata.coverages.all()]
-        else:
-            return []
-
-    # TODO: THIS IS SIMPLY THE WRONG WAY TO DO THINGS.
-    # Should use geopy Point and Haystack LocationField throughout,
-    # instead of encoding limits literally.
-    # See http://django-haystack.readthedocs.io/en/v2.6.0/spatial.html
-
-    # TODO: If there are multiple coverage objects with the same type, only first is returned.
-    def prepare_east(self, obj):
-        """Return resource coverage east bound if exists, otherwise return None."""
-        if hasattr(obj, 'metadata'):
-            for coverage in obj.metadata.coverages.all():
-                if coverage.type == 'point':
-                    return float(coverage.value["east"])
-                # TODO: this returns the box center, not the extent
-                # TODO: probably better to call this something different.
-                elif coverage.type == 'box':
-                    return (float(coverage.value["eastlimit"]) +
-                            float(coverage.value["westlimit"])) / 2
-        else:
-            return None
-
-    # TODO: If there are multiple coverage objects with the same type, only first is returned.
-    def prepare_north(self, obj):
-        """Return resource coverage north bound if exists, otherwise return None."""
-        if hasattr(obj, 'metadata'):
-            for coverage in obj.metadata.coverages.all():
-                if coverage.type == 'point':
-                    return float(coverage.value["north"])
-                # TODO: This returns the box center, not the extent
-                elif coverage.type == 'box':
-                    return (float(coverage.value["northlimit"]) +
-                            float(coverage.value["southlimit"])) / 2
-        else:
-            return None
-
-    # TODO: If there are multiple coverage objects with the same type, only first is returned.
-    def prepare_northlimit(self, obj):
-        """Return resource coverage north limit if exists, otherwise return None."""
-        if hasattr(obj, 'metadata'):
-            # TODO: does not index properly if there are multiple coverages of the same type.
-            for coverage in obj.metadata.coverages.all():
-                if coverage.type == 'box':
-                    return coverage.value["northlimit"]
-        else:
-            return None
-
-    # TODO: If there are multiple coverage objects with the same type, only first is returned.
-    def prepare_eastlimit(self, obj):
-        """Return resource coverage east limit if exists, otherwise return None."""
-        if hasattr(obj, 'metadata'):
-            # TODO: does not index properly if there are multiple coverages of the same type.
-            for coverage in obj.metadata.coverages.all():
-                if coverage.type == 'box':
-                    return coverage.value["eastlimit"]
-        else:
-            return None
-
-    # TODO: If there are multiple coverage objects with the same type, only first is returned.
-    def prepare_southlimit(self, obj):
-        """Return resource coverage south limit if exists, otherwise return None."""
-        if hasattr(obj, 'metadata'):
-            # TODO: does not index properly if there are multiple coverages of the same type.
-            for coverage in obj.metadata.coverages.all():
-                if coverage.type == 'box':
-                    return coverage.value["southlimit"]
-        else:
-            return None
-
-    # TODO: If there are multiple coverage objects with the same type, only first is returned.
-    def prepare_westlimit(self, obj):
-        """Return resource coverage west limit if exists, otherwise return None."""
-        if hasattr(obj, 'metadata'):
-            # TODO: does not index properly if there are multiple coverages of the same type.
-            for coverage in obj.metadata.coverages.all():
-                if coverage.type == 'box':
-                    return coverage.value["westlimit"]
-        else:
-            return None
-
-    # TODO: time coverages do not specify timezone, and timezone support is active.
-    # TODO: Why aren't time coverages specified as Django DateTime objects?
-    # TODO: If there are multiple coverage objects with the same type, only first is returned.
-    def prepare_start_date(self, obj):
-        """Return resource coverage start date if exists, otherwise return None."""
-        if hasattr(obj, 'metadata'):
-            for coverage in obj.metadata.coverages.all():
-                if coverage.type == 'period':
-                    clean_date = coverage.value["start"][:10]
-                    if "/" in clean_date:
-                        parsed_date = clean_date.split("/")
-                        if len(parsed_date) == 3:
-                            start_date = parsed_date[2] + '-' + parsed_date[0] + '-' + parsed_date[1]
-                        else:
-                            start_date = ""
-                    elif "-" in clean_date:
-                        parsed_date = clean_date.split("-")
-                        if len(parsed_date) == 3:
-                            start_date = parsed_date[0] + '-' + parsed_date[1] + '-' + parsed_date[2]
-                        else:
-                            start_date = ""
-
-                    start_date = remove_whitespace(start_date)  # no embedded spaces
-                    try:
-                        start_date_object = datetime.strptime(start_date, '%Y-%m-%d')
-                    except ValueError:
-                        logger = logging.getLogger(__name__)
-                        logger.error("invalid start date {} in resource {}".format(obj.short_id,
-                                                                                   start_date))
-                        return None
-                    return start_date_object
-        else:
-            return None
-
-    # TODO: time coverages do not specify timezone, and timezone support is active.
-    # TODO: Why aren't time coverages specified as Django DateTime objects?
-    # TODO: If there are multiple coverage objects with the same type, only first is returned.
-    def prepare_end_date(self, obj):
-        """Return resource coverage end date if exists, otherwise return None."""
-        if hasattr(obj, 'metadata'):
-            for coverage in obj.metadata.coverages.all():
-                if coverage.type == 'period' and 'end' in coverage.value:
-                    clean_date = coverage.value["end"][:10]
-                    if "/" in clean_date:
-                        parsed_date = clean_date.split("/")
-                        if len(parsed_date) == 3:
-                            end_date = parsed_date[2] + '-' + parsed_date[0] + '-' + parsed_date[1]
-                        else:
-                            end_date = ""
-                    else:
-                        parsed_date = clean_date.split("-")
-                        if len(parsed_date) == 3:
-                            end_date = parsed_date[0] + '-' + parsed_date[1] + '-' + parsed_date[2]
-                        else:
-                            end_date = ""
-                    end_date = remove_whitespace(end_date)  # no embedded spaces
-                    try:
-                        end_date_object = datetime.strptime(end_date, '%Y-%m-%d')
-                    except ValueError:
-                        logger = logging.getLogger(__name__)
-                        logger.error("invalid end date {} in resource {}".format(end_date,
-                                                                                 obj.short_id))
-                        return None
-                    return end_date_object
-        else:
-            return None
-
-    def prepare_storage_type(self, obj):
-        return obj.storage_type
-
-    # # TODO: SOLR extension needs to be installed for these to work
-    # def prepare_coverage_point(self, obj):
-    #     """ Return Point object associated with coverage, or None """
-    #     if hasattr(obj, 'metadata'):
-    #         for coverage in obj.metadata.coverages.all():
-    #             if coverage.type == 'point':
-    #                 return Point(float(coverage.value["east"]),
-    #                              float(coverage.value["north"]))
-    #     return None
-
-    # def prepare_coverage_southwest(self, obj):
-    #     """ Return southwest limit of bounding box, or None """
-    #     if hasattr(obj, 'metadata'):
-    #         for coverage in obj.metadata.coverages.all():
-    #             if coverage.type == 'box':
-    #                 return Point(float(coverage.value["westlimit"]),
-    #                              float(coverage.value["southlimit"]))
-    #     return None
-
-    # def prepare_coverage_northeast(self, obj):
-    #     """ Return northeast limit of bounding box, or None """
-    #     if hasattr(obj, 'metadata'):
-    #         for coverage in obj.metadata.coverages.all():
-    #             if coverage.type == 'box':
-    #                 return Point(float(coverage.value["eastlimit"]),
-    #                              float(coverage.value["northlimit"]))
-    #     return None
-
-    def prepare_format(self, obj):
-        """Return metadata formats if metadata exists, otherwise return empty array."""
-        if hasattr(obj, 'metadata'):
-            return [format.value.strip() for format in obj.metadata.formats.all()]
-        else:
-            return []
-
-    def prepare_identifier(self, obj):
-        """Return metadata identifiers if metadata exists, otherwise return empty array."""
-        if hasattr(obj, 'metadata'):
-            return [identifier.name.strip() for identifier in obj.metadata.identifiers.all()]
-        else:
-            return []
-
-    def prepare_language(self, obj):
-        """Return resource language if exists, otherwise return None."""
-        if hasattr(obj, 'metadata'):
-            return obj.metadata.language.code.strip()
-        else:
-            return None
-
-    def prepare_source(self, obj):
-        """Return resource sources if exists, otherwise return empty array."""
-        if hasattr(obj, 'metadata'):
-            return [source.derived_from.strip() for source in obj.metadata.sources.all()]
-        else:
-            return []
-
-    def prepare_relation(self, obj):
-        """Return resource relations if exists, otherwise return empty array."""
-        if hasattr(obj, 'metadata'):
-            return [relation.value.strip() for relation in obj.metadata.relations.all()]
-        else:
-            return []
-
-    def prepare_resource_type(self, obj):
-        """Resource type is verbose_name attribute of obj argument."""
-        return obj.verbose_name
-
-    def prepare_content_type(self, obj):
-        """ register content types for both logical files and some MIME types """
-        if obj.verbose_name == 'Composite Resource' or \
-           obj.verbose_name == 'Generic Resource':
-            output = get_content_types(obj)[0]
-            return list(output)
-        else:
-            return [obj.discovery_content_type]
-
-    def prepare_comment(self, obj):
-        """Return list of all comments on resource."""
-        return [comment.comment.strip() for comment in obj.comments.all()]
-
-    def prepare_comments_count(self, obj):
-        """Return count of resource comments."""
-        return obj.comments_count
-
-    def prepare_owner_login(self, obj):
-        """Return list of usernames that have ownership access to resource."""
-        if hasattr(obj, 'raccess'):
-            return [owner.username for owner in obj.raccess.owners.all()]
-        else:
-            return []
-
-    # TODO: should utilize name from user profile rather than from User field
-    def prepare_owner(self, obj):
-        """Return list of names of resource owners."""
-        names = []
-        if hasattr(obj, 'raccess'):
-            for owner in obj.raccess.owners.all():
-                name = normalize_name(owner.first_name + ' ' + owner.last_name)
-                names.append(name)
-        return names
-
-    # TODO: should utilize name from user profile rather than from User field
-    def prepare_person(self, obj):
-        """Return list of normalized names of resource contributors and owners."""
-        output0 = []
-        output1 = []
-        output2 = []
-        if hasattr(obj, 'raccess'):
-            for owner in obj.raccess.owners.all():
-                name = normalize_name(owner.first_name + ' ' + owner.last_name)
-                output0.append(name)
-
-        if hasattr(obj, 'metadata'):
-            output1 = [normalize_name(creator.name)
-                       for creator in obj.metadata.creators.all()
-                       .exclude(name__isnull=True).exclude(name='')]
-            output2 = [normalize_name(contributor.name)
-                       for contributor in obj.metadata.contributors.all()
-                       .exclude(name__isnull=True).exclude(name='')]
-        return list(set(output0 + output1 + output2))  # eliminate duplicates
-
-    def prepare_owners_count(self, obj):
-        """Return count of resource owners if 'raccess' attribute exists, othrerwise return 0."""
-        if hasattr(obj, 'raccess'):
-            return obj.raccess.owners.all().count()
-        else:
-            return 0
-
-    # # TODO: We might need these later for social discovery
-    # def prepare_viewer_login(self, obj):
-    #     """Return usernames of users that can view resource, otherwise return empty array."""
-    #     if hasattr(obj, 'raccess'):
-    #         return [viewer.username for viewer in obj.raccess.view_users.all()]
-    #     else:
-    #         return []
-
-    # def prepare_viewer(self, obj):
-    #     """Return full names of users that can view resource, otherwise return empty array."""
-    #     names = []
-    #     if hasattr(obj, 'raccess'):
-    #         for viewer in obj.raccess.view_users.all():
-    #             name = viewer.last_name + ', ' + viewer.first_name
-    #             names.append(name)
-    #     return names
-
-    # def prepare_viewers_count(self, obj):
-    #     """Return count of users who can view resource, otherwise return 0."""
-    #     if hasattr(obj, 'raccess'):
-    #         return obj.raccess.view_users.all().count()
-    #     else:
-    #         return 0
-
-    # def prepare_editor_login(self, obj):
-    #     """Return usernames of editors of a resource, otherwise return 0."""
-    #     if hasattr(obj, 'raccess'):
-    #         return [editor.username for editor in obj.raccess.edit_users.all()]
-    #     else:
-    #         return 0
-
-    # def prepare_editor(self, obj):
-    #     """Return full names of editors of a resource, otherwise return empty array."""
-    #     names = []
-    #     if hasattr(obj, 'raccess'):
-    #         for editor in obj.raccess.edit_users.all():
-    #             name = editor.last_name + ', ' + editor.first_name
-    #             names.append(name)
-    #     return names
-
-    # def prepare_editors_count(self, obj):
-    #     """Return count of editors of a resource, otherwise return 0."""
-    #     if hasattr(obj, 'raccess'):
-    #         return obj.raccess.edit_users.all().count()
-    #     else:
-    #         return 0
-
-    # TODO: These should probably be multi-value fields and pick up all types.
-    def prepare_geometry_type(self, obj):
-        """
-        Return geometry type if metadata exists, otherwise return [].
-        """
-        if hasattr(obj, 'metadata'):
-            if isinstance(obj.metadata, GeographicFeatureMetaData):
-                geometry_info = obj.metadata.geometryinformation
-                if geometry_info is not None:
-                    return geometry_info.geometryType
-                else:
-                    return None
-            else:
-                return None
-        else:
-            return None
-
-    def prepare_field_name(self, obj):
-        """
-        Return metadata field name if exists, otherwise return [].
-        """
-        if hasattr(obj, 'metadata'):
-            if isinstance(obj.metadata, GeographicFeatureMetaData):
-                field_info = obj.metadata.fieldinformations.all().first()
-                if field_info is not None and field_info.fieldName is not None:
-                    return field_info.fieldName.strip()
-                else:
-                    return None
-            else:
-                return None
-        else:
-            return None
-
-    def prepare_field_type(self, obj):
-        """
-        Return metadata field type if exists, otherwise return None.
-        """
-        if hasattr(obj, 'metadata'):
-            if isinstance(obj.metadata, GeographicFeatureMetaData):
-                field_info = obj.metadata.fieldinformations.all().first()
-                if field_info is not None and field_info.fieldType is not None:
-                    return field_info.fieldType.strip()
-                else:
-                    return None
-            else:
-                return None
-        else:
-            return None
-
-    def prepare_field_type_code(self, obj):
-        """
-        Return metadata field type code if exists, otherwise return [].
-        """
-        if hasattr(obj, 'metadata'):
-            if isinstance(obj.metadata, GeographicFeatureMetaData):
-                field_info = obj.metadata.fieldinformations.all().first()
-                if field_info is not None and field_info.fieldTypeCode is not None:
-                    return field_info.fieldTypeCode.strip()
-                else:
-                    return None
-            else:
-                return None
-        else:
-            return None
-
-    def prepare_variable(self, obj):
-        """
-        Return metadata variable names if exists, otherwise return empty array.
-        """
-        variable_names = []
-        if hasattr(obj, 'metadata'):
-            if isinstance(obj.metadata, NetcdfMetaData):
-                for variable in obj.metadata.variables.all():
-                    variable_names.append(variable.name.strip())
-            elif isinstance(obj.metadata, RefTSMetadata):
-                for variable in obj.metadata.variables.all():
-                    variable_names.append(variable.name.strip())
-            elif isinstance(obj.metadata, TimeSeriesMetaData):
-                for variable in obj.metadata.variables:
-                    variable_names.append(variable.variable_name.strip())
-        return variable_names
-
-    def prepare_variable_type(self, obj):
-        """
-        Return metadata variable types if exists, otherwise return empty array.
-        """
-        variable_types = []
-        if hasattr(obj, 'metadata'):
-            if isinstance(obj.metadata, NetcdfMetaData):
-                for variable in obj.metadata.variables.all():
-                    variable_types.append(variable.type.strip())
-            elif isinstance(obj.metadata, RefTSMetadata):
-                for variable in obj.metadata.variables.all():
-                    variable_types.append(variable.data_type.strip())
-            elif isinstance(obj.metadata, TimeSeriesMetaData):
-                for variable in obj.metadata.variables:
-                    variable_types.append(variable.variable_type.strip())
-        return variable_types
-
-    def prepare_variable_shape(self, obj):
-        """
-        Return metadata variable shapes if exists, otherwise return empty array.
-        """
-        variable_shapes = []
-        if hasattr(obj, 'metadata'):
-            if isinstance(obj.metadata, NetcdfMetaData):
-                for variable in obj.metadata.variables.all():
-                    if variable.shape is not None:
-                        variable_shapes.append(variable.shape.strip())
-        return variable_shapes
-
-    def prepare_variable_descriptive_name(self, obj):
-        """
-        Return metadata variable descriptive names if exists, otherwise return empty array.
-        """
-        variable_descriptive_names = []
-        if hasattr(obj, 'metadata'):
-            if isinstance(obj.metadata, NetcdfMetaData):
-                for variable in obj.metadata.variables.all():
-                    if variable.descriptive_name is not None:
-                        variable_descriptive_names.append(variable.descriptive_name.strip())
-        return variable_descriptive_names
-
-    def prepare_variable_speciation(self, obj):
-        """
-        Return metadata variable speciations if exists, otherwise return empty array.
-        """
-        variable_speciations = []
-        if hasattr(obj, 'metadata'):
-            if isinstance(obj.metadata, TimeSeriesMetaData):
-                for variable in obj.metadata.variables:
-                    if variable.speciation is not None:
-                        variable_speciations.append(variable.speciation.strip())
-        return variable_speciations
-
-    def prepare_site(self, obj):
-        """
-        Return list of sites if exists, otherwise return empty array.
-        """
-        sites = []
-        if hasattr(obj, 'metadata'):
-            if isinstance(obj.metadata, RefTSMetadata):
-                for site in obj.metadata.sites.all():
-                    if site.name is not None and site.name != '':
-                        sites.append(site.name.strip())
-            elif isinstance(obj.metadata, TimeSeriesMetaData):
-                for site in obj.metadata.sites:
-                    if site.site_name is not None and site.site_name != '':
-                        sites.append(site.site_name.strip())
-        return sites
-
-    def prepare_method(self, obj):
-        """
-        Return list of methods if exists, otherwise return empty array.
-        """
-        methods = []
-        if hasattr(obj, 'metadata'):
-            if isinstance(obj.metadata, RefTSMetadata):
-                for method in obj.metadata.methods.all():
-                    if method.description is not None:
-                        methods.append(method.description.strip())
-            elif isinstance(obj.metadata, TimeSeriesMetaData):
-                for method in obj.metadata.methods:
-                    if method.method_description is not None:
-                        methods.append(method.method_description.strip())
-        return methods
-
-    def prepare_quality_level(self, obj):
-        """
-        Return list of quality levels if exists, otherwise return empty array.
-        """
-        quality_levels = []
-        if hasattr(obj, 'metadata'):
-            if isinstance(obj.metadata, RefTSMetadata):
-                for quality_level in obj.metadata.quality_levels.all():
-                    if quality_level.code is not None:
-                        quality_levels.append(quality_level.code.strip())
-        return quality_levels
-
-    def prepare_data_source(self, obj):
-        """
-        Return list of data sources if exists, otherwise return empty array.
-        """
-        data_sources = []
-        if hasattr(obj, 'metadata'):
-            if isinstance(obj.metadata, RefTSMetadata):
-                for data_source in obj.metadata.datasources.all():
-                    if data_source.code is not None:
-                        data_sources.append(data_source.code.strip())
-        return data_sources
-
-    def prepare_sample_medium(self, obj):
-        """
-        Return list of sample mediums if exists, otherwise return empty array.
-        """
-        sample_mediums = []
-        if hasattr(obj, 'metadata'):
-            if isinstance(obj.metadata, TimeSeriesMetaData):
-                for time_series_result in obj.metadata.time_series_results:
-                    if time_series_result.sample_medium is not None:
-                        sample_mediums.append(time_series_result.sample_medium)
-            elif isinstance(obj.metadata, RefTSMetadata):
-                for variable in obj.metadata.variables.all():
-                    if variable.sample_medium is not None:
-                        sample_mediums.append(variable.sample_medium)
-        return list(set(sample_mediums))
-
-    def prepare_units(self, obj):
-        """
-        Return list of units names if exists, otherwise return empty array.
-        """
-        units_names = []
-        if hasattr(obj, 'metadata'):
-            if isinstance(obj.metadata, TimeSeriesMetaData):
-                for time_series_result in obj.metadata.time_series_results:
-                    if time_series_result.units_name is not None:
-                        units_names.append(time_series_result.units_name)
-        return units_names
-
-    def prepare_units_type(self, obj):
-        """
-        Return list of units types if exists, otherwise return empty array.
-        """
-        units_types = []
-        if hasattr(obj, 'metadata'):
-            if isinstance(obj.metadata, TimeSeriesMetaData):
-                for time_series_result in obj.metadata.time_series_results:
-                    if time_series_result.units_type is not None:
-                        units_types.append(time_series_result.units_type.strip())
-        return units_types
-
-    def prepare_aggregation_statistics(self, obj):
-        """
-        Return list of aggregation statistics if exists, otherwise return empty array.
-        """
-        aggregation_statistics = []
-        if hasattr(obj, 'metadata'):
-            if isinstance(obj.metadata, TimeSeriesMetaData):
-                for time_series_result in obj.metadata.time_series_results:
-                    if time_series_result.aggregation_statistics is not None:
-                        aggregation_statistics.append(time_series_result.aggregation_statistics)
-        return aggregation_statistics
-
-    def prepare_absolute_url(self, obj):
-        """Return absolute URL of object."""
-        return obj.get_absolute_url()
-
-    def prepare_extra(self, obj):
-        """ For extra metadata, include both key and value """
-        extra = []
-        for key, value in obj.extra_metadata.items():
-            extra.append(key + ': ' + value)
-        return extra
->>>>>>> 0310a43c
+"""Define search indexes for hs_core module."""
+
+from haystack import indexes
+from hs_core.models import BaseResource
+from hs_geographic_feature_resource.models import GeographicFeatureMetaData
+from hs_app_netCDF.models import NetcdfMetaData
+from ref_ts.models import RefTSMetadata
+from hs_app_timeseries.models import TimeSeriesMetaData
+from django.db.models import Q
+from datetime import datetime
+from nameparser import HumanName
+import probablepeople
+from string import maketrans
+from django.conf import settings
+import logging
+import re
+
+# # SOLR extension needs to be installed for the following to work
+# from haystack.utils.geo import Point
+
+
+adjacent_caps = re.compile("[A-Z][A-Z]")
+
+
+def remove_whitespace(thing):
+    intab = ""
+    outtab = ""
+    trantab = maketrans(intab, outtab)
+    return str(thing).translate(trantab, " \t\r\n")
+
+
+def normalize_name(name):
+    """
+    Normalize a name for sorting and indexing.
+
+    This uses two powerful python libraries for differing reasons.
+
+    `probablepeople` contains a discriminator between company and person names.
+    This is used to determine whether to parse into last, first, middle or to
+    leave the name alone.
+
+    However, the actual name parser in `probablepeople` is unnecessarily complex,
+    so that strings that it determines to be human names are parsed instead by
+    the simpler `nameparser`.
+
+    """
+    sname = name.strip()  # remove leading and trailing spaces
+
+    # Recognizer tends to mistake concatenated initials for Corporation name.
+    # Pad potential initials with spaces before running recognizer
+    # For any character A-Z followed by "." and another character A-Z, add a space after the first.
+    # (?=[A-Z]) means to find A-Z after the match string but not match it.
+    nname = re.sub("(?P<thing>[A-Z]\.)(?=[A-Z])", "\g<thing> ", sname)
+
+    try:
+        # probablepeople doesn't understand utf-8 encoding. Hand it pure unicode.
+        _, type = probablepeople.tag(nname)  # discard parser result
+    except probablepeople.RepeatedLabelError:  # if it can't understand the name, it's foreign
+        type = 'Unknown'
+
+    if type == 'Corporation':
+        return sname  # do not parse and reorder company names
+
+    # special case for capitalization: flag as corporation
+    if (adjacent_caps.match(sname)):
+        return sname
+
+    # treat anything else as a human name
+    nameparts = HumanName(nname)
+    normalized = ""
+    if nameparts.last:
+        normalized = nameparts.last
+
+    if nameparts.suffix:
+        if not normalized:
+            normalized = nameparts.suffix
+        else:
+            normalized = normalized + ' ' + nameparts.suffix
+
+    if normalized:
+        normalized = normalized + ','
+
+    if nameparts.title:
+        if not normalized:
+            normalized = nameparts.title
+        else:
+            normalized = normalized + ' ' + nameparts.title
+
+    if nameparts.first:
+        if not normalized:
+            normalized = nameparts.first
+        else:
+            normalized = normalized + ' ' + nameparts.first
+
+    if nameparts.middle:
+        if not normalized:
+            normalized = nameparts.middle
+        else:
+            normalized = ' ' + normalized + ' ' + nameparts.middle
+
+    return normalized.strip()
+
+
+def get_content_types(res):
+    """ return a set of content types matching extensions in a resource.
+        These include content types of logical files, as well as the generic
+        content types 'Document', 'Spreadsheet', 'Presentation'.
+
+        This is only meaningful for Generic or Composite resources.
+    """
+
+    resource = res.get_content_model()  # enable full logical file interface
+
+    types = set([res.discovery_content_type])  # accumulate high-level content types.
+    exts = set()  # track individual file extensions
+
+    # categorize logical files by type, and files without a logical file by extension.
+    for f in resource.files.all():
+        if f.has_logical_file:
+            candidate_type = type(f.logical_file).get_discovery_content_type()
+            types.add(candidate_type)
+        else:  # collect extensions of files not corresponding to logical metadata
+            path = f.short_path
+            path = path.split(".")  # determine last extension
+            if len(path) > 1:
+                ext = path[len(path)-1]
+                if len(ext) <= 5:  # skip obviously non-MIME extensions
+                    exts.add(ext.lower())
+
+    # categorize common extensions that are not part of logical files.
+    for ext_type in settings.DISCOVERY_EXTENSION_CONTENT_TYPES:
+        if exts & settings.DISCOVERY_EXTENSION_CONTENT_TYPES[ext_type]:
+            types.add(ext_type)
+            exts -= settings.DISCOVERY_EXTENSION_CONTENT_TYPES[ext_type]
+
+    if exts:  # if there is anything left over, then mark as Generic
+        types.add('Generic Data')
+
+    return (types, exts)
+
+
+class BaseResourceIndex(indexes.SearchIndex, indexes.Indexable):
+    """Define base class for resource indexes."""
+
+    text = indexes.CharField(document=True, use_template=True)
+    short_id = indexes.CharField(model_attr='short_id')
+    doi = indexes.CharField(model_attr='doi', null=True)
+    author = indexes.CharField(faceted=True)  # normalized to last, first, middle
+    author_raw = indexes.CharField(indexed=False)  # not normalized
+    author_url = indexes.CharField(indexed=False, null=True)
+    title = indexes.CharField()
+    abstract = indexes.CharField()
+    creator = indexes.MultiValueField(faceted=True)
+    contributor = indexes.MultiValueField(faceted=True)
+    subject = indexes.MultiValueField(faceted=True)
+    availability = indexes.MultiValueField(faceted=True)
+    # TODO: We might need more information than a bool in the future
+    replaced = indexes.BooleanField()
+    created = indexes.DateTimeField(model_attr='created')
+    modified = indexes.DateTimeField(model_attr='last_updated')
+    organization = indexes.MultiValueField(faceted=True)
+    creator_email = indexes.MultiValueField()
+    publisher = indexes.CharField(faceted=True)
+    rating = indexes.IntegerField(model_attr='rating_sum')
+    coverage = indexes.MultiValueField()
+    coverage_type = indexes.MultiValueField()
+    east = indexes.FloatField(null=True)
+    north = indexes.FloatField(null=True)
+    northlimit = indexes.FloatField(null=True)
+    eastlimit = indexes.FloatField(null=True)
+    southlimit = indexes.FloatField(null=True)
+    westlimit = indexes.FloatField(null=True)
+    start_date = indexes.DateField(null=True)
+    end_date = indexes.DateField(null=True)
+    storage_type = indexes.CharField()
+
+    # # TODO: SOLR extension needs to be installed for these to work
+    # coverage_point = indexes.LocationField(null=True)
+    # coverage_southwest = indexes.LocationField(null=True)
+    # coverage_northeast = indexes.LocationField(null=True)
+
+    format = indexes.MultiValueField()
+    identifier = indexes.MultiValueField()
+    language = indexes.CharField(faceted=True)
+    source = indexes.MultiValueField()
+    relation = indexes.MultiValueField()
+    resource_type = indexes.CharField(faceted=True)
+    content_type = indexes.MultiValueField(faceted=True)
+    comment = indexes.MultiValueField()
+    comments_count = indexes.IntegerField(faceted=True)
+    owner_login = indexes.MultiValueField(faceted=True)
+    owner = indexes.MultiValueField(faceted=True)
+    owners_count = indexes.IntegerField(faceted=True)
+    # # TODO: We might need these later for social discovery
+    # viewer_login = indexes.MultiValueField(faceted=True)
+    # viewer = indexes.MultiValueField(faceted=True)
+    # viewers_count = indexes.IntegerField(faceted=True)
+    # editor_login = indexes.MultiValueField(faceted=True)
+    # editor = indexes.MultiValueField(faceted=True)
+    # editors_count = indexes.IntegerField(faceted=True)
+    person = indexes.MultiValueField(faceted=True)
+
+    # non-core metadata
+    geometry_type = indexes.CharField(faceted=True)
+    field_name = indexes.CharField()
+    field_type = indexes.CharField()
+    field_type_code = indexes.CharField()
+    variable = indexes.MultiValueField(faceted=True)
+    variable_type = indexes.MultiValueField(faceted=True)
+    variable_shape = indexes.MultiValueField()
+    variable_descriptive_name = indexes.MultiValueField()
+    variable_speciation = indexes.MultiValueField()
+    site = indexes.MultiValueField()
+    method = indexes.MultiValueField()
+    quality_level = indexes.MultiValueField()
+    data_source = indexes.MultiValueField()
+    sample_medium = indexes.MultiValueField(faceted=True)
+    units = indexes.MultiValueField(faceted=True)
+    units_type = indexes.MultiValueField(faceted=True)
+    aggregation_statistics = indexes.MultiValueField()
+    absolute_url = indexes.CharField(indexed=False)
+
+    # extra metadata
+    extra = indexes.MultiValueField()
+
+    def get_model(self):
+        """Return BaseResource model."""
+        return BaseResource
+
+    def index_queryset(self, using=None):
+        """Return queryset including discoverable and public resources."""
+        return self.get_model().objects.filter(Q(raccess__discoverable=True) |
+                                               Q(raccess__public=True)).distinct()
+
+    def prepare_created(self, obj):
+        return obj.created.strftime('%Y-%m-%dT%H:%M:%SZ')
+
+    def prepare_modified(self, obj):
+        return obj.last_updated.strftime('%Y-%m-%dT%H:%M:%SZ')
+
+    def prepare_title(self, obj):
+        """Return metadata title if exists, otherwise return 'none'."""
+        if hasattr(obj, 'metadata') and obj.metadata.title.value is not None:
+            return obj.metadata.title.value.lstrip()
+        else:
+            return 'none'
+
+    def prepare_abstract(self, obj):
+        """Return metadata abstract if exists, otherwise return None."""
+        if hasattr(obj, 'metadata') and obj.metadata.description is not None and \
+                obj.metadata.description.abstract is not None:
+            return obj.metadata.description.abstract.lstrip()
+        else:
+            return None
+
+    def prepare_author_raw(self, obj):
+        """
+        Return metadata author if exists, otherwise return None.
+
+        This must be represented as a single-value field to enable sorting.
+        """
+        if hasattr(obj, 'metadata'):
+            first_creator = obj.metadata.creators.filter(order=1).first()
+            if first_creator.name:
+                return first_creator.name.lstrip()
+            elif first_creator.organization:
+                return first_creator.organization.strip()
+            else:
+                return 'none'
+        else:
+            return 'none'
+
+    # TODO: it is confusing that the "author" is the first "creator"
+    def prepare_author(self, obj):
+        """
+        Return first creator if exists, otherwise return empty list.
+
+        This must be represented as a single-value field to enable sorting.
+        """
+        if hasattr(obj, 'metadata'):
+            first_creator = obj.metadata.creators.filter(order=1).first()
+            if first_creator.name:
+                normalized = normalize_name(first_creator.name)
+                return normalized
+            elif first_creator.organization:
+                return first_creator.organization.strip()
+            else:
+                return 'none'
+        else:
+            return 'none'
+
+    def prepare_author_url(self, obj):
+        """
+        Return metadata author description url if exists, otherwise return None.
+
+        This field is stored but not indexed, to avoid hitting the Django database during response.
+        """
+        if hasattr(obj, 'metadata'):
+            first_creator = obj.metadata.creators.filter(order=1).first()
+            if first_creator.description is not None:
+                return first_creator.description
+            else:
+                return None
+        else:
+            return None
+
+    def prepare_creator(self, obj):
+        """
+        Return metadata creators if they exist, otherwise return empty array.
+
+        This field can have multiple values
+        """
+        if hasattr(obj, 'metadata'):
+            return [normalize_name(creator.name)
+                    for creator in obj.metadata.creators.all()
+                    .exclude(name__isnull=True).exclude(name='')]
+        else:
+            return []
+
+    def prepare_contributor(self, obj):
+        """
+        Return metadata contributors if they exist, otherwise return empty array.
+
+        This field can have multiple values. Contributors include creators.
+        """
+        if hasattr(obj, 'metadata'):
+            output1 = [normalize_name(contributor.name)
+                       for contributor in obj.metadata.contributors.all()
+                       .exclude(name__isnull=True).exclude(name='')]
+            return list(set(output1))  # eliminate duplicates
+        else:
+            return []
+
+    def prepare_subject(self, obj):
+        """
+        Return metadata subjects if they exist, otherwise return empty array.
+
+        This field can have multiple values.
+        """
+        if hasattr(obj, 'metadata'):
+            return [subject.value.strip() for subject in obj.metadata.subjects.all()
+                    .exclude(value__isnull=True)]
+        else:
+            return []
+
+    def prepare_organization(self, obj):
+        """
+        Return metadata organization if it exists, otherwise return empty array.
+        """
+        organizations = []
+        if hasattr(obj, 'metadata'):
+            for creator in obj.metadata.creators.all():
+                if(creator.organization is not None):
+                    organizations.append(creator.organization.strip())
+        return organizations
+
+    def prepare_publisher(self, obj):
+        """
+        Return metadata publisher if it exists; otherwise return empty array.
+        """
+        if hasattr(obj, 'metadata'):
+            publisher = obj.metadata.publisher
+            if publisher is not None:
+                return str(publisher).lstrip()
+            else:
+                return None
+        else:
+            return None
+
+    def prepare_creator_email(self, obj):
+        """Return metadata emails if exists, otherwise return empty array."""
+        if hasattr(obj, 'metadata'):
+            return [creator.email.strip() for creator in obj.metadata.creators.all()
+                    .exclude(email__isnull=True).exclude(email='')]
+        else:
+            return []
+
+    def prepare_availability(self, obj):
+        """
+        availability is published, public, or discoverable
+
+        To make faceting work properly, all flags that are True are represented.
+        """
+        options = []
+        if hasattr(obj, 'raccess'):
+            if obj.raccess.published:
+                options.append('published')
+            elif obj.raccess.public:
+                options.append('public')
+            elif obj.raccess.discoverable:
+                options.append('discoverable')
+            else:
+                options.append('private')
+        else:
+            options.append('private')
+        return options
+
+    def prepare_replaced(self, obj):
+        """Return True if 'isReplacedBy' attribute exists, otherwise return False."""
+        if hasattr(obj, 'metadata') and obj.metadata is not None:
+            return obj.metadata.relations.filter(type='isReplacedBy').exists()
+        else:
+            return False
+
+    def prepare_coverage(self, obj):
+        """Return resource coverage if exists, otherwise return empty array."""
+        # TODO: reject empty coverages
+        if hasattr(obj, 'metadata'):
+            return [coverage._value.strip() for coverage in obj.metadata.coverages.all()]
+        else:
+            return []
+
+    def prepare_coverage_type(self, obj):
+        """
+        Return resource coverage types if exists, otherwise return empty array.
+
+        This field can have multiple values.
+        """
+        if hasattr(obj, 'metadata'):
+            return [coverage.type.strip() for coverage in obj.metadata.coverages.all()]
+        else:
+            return []
+
+    # TODO: THIS IS SIMPLY THE WRONG WAY TO DO THINGS.
+    # Should use geopy Point and Haystack LocationField throughout,
+    # instead of encoding limits literally.
+    # See http://django-haystack.readthedocs.io/en/v2.6.0/spatial.html
+
+    # TODO: If there are multiple coverage objects with the same type, only first is returned.
+    def prepare_east(self, obj):
+        """Return resource coverage east bound if exists, otherwise return None."""
+        if hasattr(obj, 'metadata'):
+            for coverage in obj.metadata.coverages.all():
+                if coverage.type == 'point':
+                    return float(coverage.value["east"])
+                # TODO: this returns the box center, not the extent
+                # TODO: probably better to call this something different.
+                elif coverage.type == 'box':
+                    return (float(coverage.value["eastlimit"]) +
+                            float(coverage.value["westlimit"])) / 2
+        else:
+            return None
+
+    # TODO: If there are multiple coverage objects with the same type, only first is returned.
+    def prepare_north(self, obj):
+        """Return resource coverage north bound if exists, otherwise return None."""
+        if hasattr(obj, 'metadata'):
+            for coverage in obj.metadata.coverages.all():
+                if coverage.type == 'point':
+                    return float(coverage.value["north"])
+                # TODO: This returns the box center, not the extent
+                elif coverage.type == 'box':
+                    return (float(coverage.value["northlimit"]) +
+                            float(coverage.value["southlimit"])) / 2
+        else:
+            return None
+
+    # TODO: If there are multiple coverage objects with the same type, only first is returned.
+    def prepare_northlimit(self, obj):
+        """Return resource coverage north limit if exists, otherwise return None."""
+        if hasattr(obj, 'metadata'):
+            # TODO: does not index properly if there are multiple coverages of the same type.
+            for coverage in obj.metadata.coverages.all():
+                if coverage.type == 'box':
+                    return coverage.value["northlimit"]
+        else:
+            return None
+
+    # TODO: If there are multiple coverage objects with the same type, only first is returned.
+    def prepare_eastlimit(self, obj):
+        """Return resource coverage east limit if exists, otherwise return None."""
+        if hasattr(obj, 'metadata'):
+            # TODO: does not index properly if there are multiple coverages of the same type.
+            for coverage in obj.metadata.coverages.all():
+                if coverage.type == 'box':
+                    return coverage.value["eastlimit"]
+        else:
+            return None
+
+    # TODO: If there are multiple coverage objects with the same type, only first is returned.
+    def prepare_southlimit(self, obj):
+        """Return resource coverage south limit if exists, otherwise return None."""
+        if hasattr(obj, 'metadata'):
+            # TODO: does not index properly if there are multiple coverages of the same type.
+            for coverage in obj.metadata.coverages.all():
+                if coverage.type == 'box':
+                    return coverage.value["southlimit"]
+        else:
+            return None
+
+    # TODO: If there are multiple coverage objects with the same type, only first is returned.
+    def prepare_westlimit(self, obj):
+        """Return resource coverage west limit if exists, otherwise return None."""
+        if hasattr(obj, 'metadata'):
+            # TODO: does not index properly if there are multiple coverages of the same type.
+            for coverage in obj.metadata.coverages.all():
+                if coverage.type == 'box':
+                    return coverage.value["westlimit"]
+        else:
+            return None
+
+    # TODO: time coverages do not specify timezone, and timezone support is active.
+    # TODO: Why aren't time coverages specified as Django DateTime objects?
+    # TODO: If there are multiple coverage objects with the same type, only first is returned.
+    def prepare_start_date(self, obj):
+        """Return resource coverage start date if exists, otherwise return None."""
+        if hasattr(obj, 'metadata'):
+            for coverage in obj.metadata.coverages.all():
+                if coverage.type == 'period':
+                    clean_date = coverage.value["start"][:10]
+                    if "/" in clean_date:
+                        parsed_date = clean_date.split("/")
+                        if len(parsed_date) == 3:
+                            start_date = parsed_date[2] + '-' + parsed_date[0] + '-' + parsed_date[1]
+                        else:
+                            start_date = ""
+                    elif "-" in clean_date:
+                        parsed_date = clean_date.split("-")
+                        if len(parsed_date) == 3:
+                            start_date = parsed_date[0] + '-' + parsed_date[1] + '-' + parsed_date[2]
+                        else:
+                            start_date = ""
+
+                    start_date = remove_whitespace(start_date)  # no embedded spaces
+                    try:
+                        start_date_object = datetime.strptime(start_date, '%Y-%m-%d')
+                    except ValueError:
+                        logger = logging.getLogger(__name__)
+                        logger.error("invalid start date {} in resource {}".format(obj.short_id,
+                                                                                   start_date))
+                        return None
+                    return start_date_object
+        else:
+            return None
+
+    # TODO: time coverages do not specify timezone, and timezone support is active.
+    # TODO: Why aren't time coverages specified as Django DateTime objects?
+    # TODO: If there are multiple coverage objects with the same type, only first is returned.
+    def prepare_end_date(self, obj):
+        """Return resource coverage end date if exists, otherwise return None."""
+        if hasattr(obj, 'metadata'):
+            for coverage in obj.metadata.coverages.all():
+                if coverage.type == 'period' and 'end' in coverage.value:
+                    clean_date = coverage.value["end"][:10]
+                    if "/" in clean_date:
+                        parsed_date = clean_date.split("/")
+                        if len(parsed_date) == 3:
+                            end_date = parsed_date[2] + '-' + parsed_date[0] + '-' + parsed_date[1]
+                        else:
+                            end_date = ""
+                    else:
+                        parsed_date = clean_date.split("-")
+                        if len(parsed_date) == 3:
+                            end_date = parsed_date[0] + '-' + parsed_date[1] + '-' + parsed_date[2]
+                        else:
+                            end_date = ""
+                    end_date = remove_whitespace(end_date)  # no embedded spaces
+                    try:
+                        end_date_object = datetime.strptime(end_date, '%Y-%m-%d')
+                    except ValueError:
+                        logger = logging.getLogger(__name__)
+                        logger.error("invalid end date {} in resource {}".format(end_date,
+                                                                                 obj.short_id))
+                        return None
+                    return end_date_object
+        else:
+            return None
+
+    def prepare_storage_type(self, obj):
+        return obj.storage_type
+
+    # # TODO: SOLR extension needs to be installed for these to work
+    # def prepare_coverage_point(self, obj):
+    #     """ Return Point object associated with coverage, or None """
+    #     if hasattr(obj, 'metadata'):
+    #         for coverage in obj.metadata.coverages.all():
+    #             if coverage.type == 'point':
+    #                 return Point(float(coverage.value["east"]),
+    #                              float(coverage.value["north"]))
+    #     return None
+
+    # def prepare_coverage_southwest(self, obj):
+    #     """ Return southwest limit of bounding box, or None """
+    #     if hasattr(obj, 'metadata'):
+    #         for coverage in obj.metadata.coverages.all():
+    #             if coverage.type == 'box':
+    #                 return Point(float(coverage.value["westlimit"]),
+    #                              float(coverage.value["southlimit"]))
+    #     return None
+
+    # def prepare_coverage_northeast(self, obj):
+    #     """ Return northeast limit of bounding box, or None """
+    #     if hasattr(obj, 'metadata'):
+    #         for coverage in obj.metadata.coverages.all():
+    #             if coverage.type == 'box':
+    #                 return Point(float(coverage.value["eastlimit"]),
+    #                              float(coverage.value["northlimit"]))
+    #     return None
+
+    def prepare_format(self, obj):
+        """Return metadata formats if metadata exists, otherwise return empty array."""
+        if hasattr(obj, 'metadata'):
+            return [format.value.strip() for format in obj.metadata.formats.all()]
+        else:
+            return []
+
+    def prepare_identifier(self, obj):
+        """Return metadata identifiers if metadata exists, otherwise return empty array."""
+        if hasattr(obj, 'metadata'):
+            return [identifier.name.strip() for identifier in obj.metadata.identifiers.all()]
+        else:
+            return []
+
+    def prepare_language(self, obj):
+        """Return resource language if exists, otherwise return None."""
+        if hasattr(obj, 'metadata'):
+            return obj.metadata.language.code.strip()
+        else:
+            return None
+
+    def prepare_source(self, obj):
+        """Return resource sources if exists, otherwise return empty array."""
+        if hasattr(obj, 'metadata'):
+            return [source.derived_from.strip() for source in obj.metadata.sources.all()]
+        else:
+            return []
+
+    def prepare_relation(self, obj):
+        """Return resource relations if exists, otherwise return empty array."""
+        if hasattr(obj, 'metadata'):
+            return [relation.value.strip() for relation in obj.metadata.relations.all()]
+        else:
+            return []
+
+    def prepare_resource_type(self, obj):
+        """Resource type is verbose_name attribute of obj argument."""
+        return obj.verbose_name
+
+    def prepare_content_type(self, obj):
+        """ register content types for both logical files and some MIME types """
+        if obj.verbose_name == 'Composite Resource' or \
+           obj.verbose_name == 'Generic Resource':
+            output = get_content_types(obj)[0]
+            return list(output)
+        else:
+            return [obj.discovery_content_type]
+
+    def prepare_comment(self, obj):
+        """Return list of all comments on resource."""
+        return [comment.comment.strip() for comment in obj.comments.all()]
+
+    def prepare_comments_count(self, obj):
+        """Return count of resource comments."""
+        return obj.comments_count
+
+    def prepare_owner_login(self, obj):
+        """Return list of usernames that have ownership access to resource."""
+        if hasattr(obj, 'raccess'):
+            return [owner.username for owner in obj.raccess.owners.all()]
+        else:
+            return []
+
+    # TODO: should utilize name from user profile rather than from User field
+    def prepare_owner(self, obj):
+        """Return list of names of resource owners."""
+        names = []
+        if hasattr(obj, 'raccess'):
+            for owner in obj.raccess.owners.all():
+                name = normalize_name(owner.first_name + ' ' + owner.last_name)
+                names.append(name)
+        return names
+
+    # TODO: should utilize name from user profile rather than from User field
+    def prepare_person(self, obj):
+        """Return list of normalized names of resource contributors and owners."""
+        output0 = []
+        output1 = []
+        output2 = []
+        if hasattr(obj, 'raccess'):
+            for owner in obj.raccess.owners.all():
+                name = normalize_name(owner.first_name + ' ' + owner.last_name)
+                output0.append(name)
+
+        if hasattr(obj, 'metadata'):
+            output1 = [normalize_name(creator.name)
+                       for creator in obj.metadata.creators.all()
+                       .exclude(name__isnull=True).exclude(name='')]
+            output2 = [normalize_name(contributor.name)
+                       for contributor in obj.metadata.contributors.all()
+                       .exclude(name__isnull=True).exclude(name='')]
+        return list(set(output0 + output1 + output2))  # eliminate duplicates
+
+    def prepare_owners_count(self, obj):
+        """Return count of resource owners if 'raccess' attribute exists, othrerwise return 0."""
+        if hasattr(obj, 'raccess'):
+            return obj.raccess.owners.all().count()
+        else:
+            return 0
+
+    # # TODO: We might need these later for social discovery
+    # def prepare_viewer_login(self, obj):
+    #     """Return usernames of users that can view resource, otherwise return empty array."""
+    #     if hasattr(obj, 'raccess'):
+    #         return [viewer.username for viewer in obj.raccess.view_users.all()]
+    #     else:
+    #         return []
+
+    # def prepare_viewer(self, obj):
+    #     """Return full names of users that can view resource, otherwise return empty array."""
+    #     names = []
+    #     if hasattr(obj, 'raccess'):
+    #         for viewer in obj.raccess.view_users.all():
+    #             name = viewer.last_name + ', ' + viewer.first_name
+    #             names.append(name)
+    #     return names
+
+    # def prepare_viewers_count(self, obj):
+    #     """Return count of users who can view resource, otherwise return 0."""
+    #     if hasattr(obj, 'raccess'):
+    #         return obj.raccess.view_users.all().count()
+    #     else:
+    #         return 0
+
+    # def prepare_editor_login(self, obj):
+    #     """Return usernames of editors of a resource, otherwise return 0."""
+    #     if hasattr(obj, 'raccess'):
+    #         return [editor.username for editor in obj.raccess.edit_users.all()]
+    #     else:
+    #         return 0
+
+    # def prepare_editor(self, obj):
+    #     """Return full names of editors of a resource, otherwise return empty array."""
+    #     names = []
+    #     if hasattr(obj, 'raccess'):
+    #         for editor in obj.raccess.edit_users.all():
+    #             name = editor.last_name + ', ' + editor.first_name
+    #             names.append(name)
+    #     return names
+
+    # def prepare_editors_count(self, obj):
+    #     """Return count of editors of a resource, otherwise return 0."""
+    #     if hasattr(obj, 'raccess'):
+    #         return obj.raccess.edit_users.all().count()
+    #     else:
+    #         return 0
+
+    # TODO: These should probably be multi-value fields and pick up all types.
+    def prepare_geometry_type(self, obj):
+        """
+        Return geometry type if metadata exists, otherwise return [].
+        """
+        if hasattr(obj, 'metadata'):
+            if isinstance(obj.metadata, GeographicFeatureMetaData):
+                geometry_info = obj.metadata.geometryinformation
+                if geometry_info is not None:
+                    return geometry_info.geometryType
+                else:
+                    return None
+            else:
+                return None
+        else:
+            return None
+
+    def prepare_field_name(self, obj):
+        """
+        Return metadata field name if exists, otherwise return [].
+        """
+        if hasattr(obj, 'metadata'):
+            if isinstance(obj.metadata, GeographicFeatureMetaData):
+                field_info = obj.metadata.fieldinformations.all().first()
+                if field_info is not None and field_info.fieldName is not None:
+                    return field_info.fieldName.strip()
+                else:
+                    return None
+            else:
+                return None
+        else:
+            return None
+
+    def prepare_field_type(self, obj):
+        """
+        Return metadata field type if exists, otherwise return None.
+        """
+        if hasattr(obj, 'metadata'):
+            if isinstance(obj.metadata, GeographicFeatureMetaData):
+                field_info = obj.metadata.fieldinformations.all().first()
+                if field_info is not None and field_info.fieldType is not None:
+                    return field_info.fieldType.strip()
+                else:
+                    return None
+            else:
+                return None
+        else:
+            return None
+
+    def prepare_field_type_code(self, obj):
+        """
+        Return metadata field type code if exists, otherwise return [].
+        """
+        if hasattr(obj, 'metadata'):
+            if isinstance(obj.metadata, GeographicFeatureMetaData):
+                field_info = obj.metadata.fieldinformations.all().first()
+                if field_info is not None and field_info.fieldTypeCode is not None:
+                    return field_info.fieldTypeCode.strip()
+                else:
+                    return None
+            else:
+                return None
+        else:
+            return None
+
+    def prepare_variable(self, obj):
+        """
+        Return metadata variable names if exists, otherwise return empty array.
+        """
+        variable_names = []
+        if hasattr(obj, 'metadata'):
+            if isinstance(obj.metadata, NetcdfMetaData):
+                for variable in obj.metadata.variables.all():
+                    variable_names.append(variable.name.strip())
+            elif isinstance(obj.metadata, RefTSMetadata):
+                for variable in obj.metadata.variables.all():
+                    variable_names.append(variable.name.strip())
+            elif isinstance(obj.metadata, TimeSeriesMetaData):
+                for variable in obj.metadata.variables:
+                    variable_names.append(variable.variable_name.strip())
+        return variable_names
+
+    def prepare_variable_type(self, obj):
+        """
+        Return metadata variable types if exists, otherwise return empty array.
+        """
+        variable_types = []
+        if hasattr(obj, 'metadata'):
+            if isinstance(obj.metadata, NetcdfMetaData):
+                for variable in obj.metadata.variables.all():
+                    variable_types.append(variable.type.strip())
+            elif isinstance(obj.metadata, RefTSMetadata):
+                for variable in obj.metadata.variables.all():
+                    variable_types.append(variable.data_type.strip())
+            elif isinstance(obj.metadata, TimeSeriesMetaData):
+                for variable in obj.metadata.variables:
+                    variable_types.append(variable.variable_type.strip())
+        return variable_types
+
+    def prepare_variable_shape(self, obj):
+        """
+        Return metadata variable shapes if exists, otherwise return empty array.
+        """
+        variable_shapes = []
+        if hasattr(obj, 'metadata'):
+            if isinstance(obj.metadata, NetcdfMetaData):
+                for variable in obj.metadata.variables.all():
+                    if variable.shape is not None:
+                        variable_shapes.append(variable.shape.strip())
+        return variable_shapes
+
+    def prepare_variable_descriptive_name(self, obj):
+        """
+        Return metadata variable descriptive names if exists, otherwise return empty array.
+        """
+        variable_descriptive_names = []
+        if hasattr(obj, 'metadata'):
+            if isinstance(obj.metadata, NetcdfMetaData):
+                for variable in obj.metadata.variables.all():
+                    if variable.descriptive_name is not None:
+                        variable_descriptive_names.append(variable.descriptive_name.strip())
+        return variable_descriptive_names
+
+    def prepare_variable_speciation(self, obj):
+        """
+        Return metadata variable speciations if exists, otherwise return empty array.
+        """
+        variable_speciations = []
+        if hasattr(obj, 'metadata'):
+            if isinstance(obj.metadata, TimeSeriesMetaData):
+                for variable in obj.metadata.variables:
+                    if variable.speciation is not None:
+                        variable_speciations.append(variable.speciation.strip())
+        return variable_speciations
+
+    def prepare_site(self, obj):
+        """
+        Return list of sites if exists, otherwise return empty array.
+        """
+        sites = []
+        if hasattr(obj, 'metadata'):
+            if isinstance(obj.metadata, RefTSMetadata):
+                for site in obj.metadata.sites.all():
+                    if site.name is not None and site.name != '':
+                        sites.append(site.name.strip())
+            elif isinstance(obj.metadata, TimeSeriesMetaData):
+                for site in obj.metadata.sites:
+                    if site.site_name is not None and site.site_name != '':
+                        sites.append(site.site_name.strip())
+        return sites
+
+    def prepare_method(self, obj):
+        """
+        Return list of methods if exists, otherwise return empty array.
+        """
+        methods = []
+        if hasattr(obj, 'metadata'):
+            if isinstance(obj.metadata, RefTSMetadata):
+                for method in obj.metadata.methods.all():
+                    if method.description is not None:
+                        methods.append(method.description.strip())
+            elif isinstance(obj.metadata, TimeSeriesMetaData):
+                for method in obj.metadata.methods:
+                    if method.method_description is not None:
+                        methods.append(method.method_description.strip())
+        return methods
+
+    def prepare_quality_level(self, obj):
+        """
+        Return list of quality levels if exists, otherwise return empty array.
+        """
+        quality_levels = []
+        if hasattr(obj, 'metadata'):
+            if isinstance(obj.metadata, RefTSMetadata):
+                for quality_level in obj.metadata.quality_levels.all():
+                    if quality_level.code is not None:
+                        quality_levels.append(quality_level.code.strip())
+        return quality_levels
+
+    def prepare_data_source(self, obj):
+        """
+        Return list of data sources if exists, otherwise return empty array.
+        """
+        data_sources = []
+        if hasattr(obj, 'metadata'):
+            if isinstance(obj.metadata, RefTSMetadata):
+                for data_source in obj.metadata.datasources.all():
+                    if data_source.code is not None:
+                        data_sources.append(data_source.code.strip())
+        return data_sources
+
+    def prepare_sample_medium(self, obj):
+        """
+        Return list of sample mediums if exists, otherwise return empty array.
+        """
+        sample_mediums = []
+        if hasattr(obj, 'metadata'):
+            if isinstance(obj.metadata, TimeSeriesMetaData):
+                for time_series_result in obj.metadata.time_series_results:
+                    if time_series_result.sample_medium is not None:
+                        sample_mediums.append(time_series_result.sample_medium)
+            elif isinstance(obj.metadata, RefTSMetadata):
+                for variable in obj.metadata.variables.all():
+                    if variable.sample_medium is not None:
+                        sample_mediums.append(variable.sample_medium)
+        return list(set(sample_mediums))
+
+    def prepare_units(self, obj):
+        """
+        Return list of units names if exists, otherwise return empty array.
+        """
+        units_names = []
+        if hasattr(obj, 'metadata'):
+            if isinstance(obj.metadata, TimeSeriesMetaData):
+                for time_series_result in obj.metadata.time_series_results:
+                    if time_series_result.units_name is not None:
+                        units_names.append(time_series_result.units_name)
+        return units_names
+
+    def prepare_units_type(self, obj):
+        """
+        Return list of units types if exists, otherwise return empty array.
+        """
+        units_types = []
+        if hasattr(obj, 'metadata'):
+            if isinstance(obj.metadata, TimeSeriesMetaData):
+                for time_series_result in obj.metadata.time_series_results:
+                    if time_series_result.units_type is not None:
+                        units_types.append(time_series_result.units_type.strip())
+        return units_types
+
+    def prepare_aggregation_statistics(self, obj):
+        """
+        Return list of aggregation statistics if exists, otherwise return empty array.
+        """
+        aggregation_statistics = []
+        if hasattr(obj, 'metadata'):
+            if isinstance(obj.metadata, TimeSeriesMetaData):
+                for time_series_result in obj.metadata.time_series_results:
+                    if time_series_result.aggregation_statistics is not None:
+                        aggregation_statistics.append(time_series_result.aggregation_statistics)
+        return aggregation_statistics
+
+    def prepare_absolute_url(self, obj):
+        """Return absolute URL of object."""
+        return obj.get_absolute_url()
+
+    def prepare_extra(self, obj):
+        """ For extra metadata, include both key and value """
+        extra = []
+        for key, value in list(obj.extra_metadata.items()):
+            extra.append(key + ': ' + value)
+        return extra