"""Define search indexes for hs_core module."""

# NOTE: this has been optimized for the current and future discovery pages.
# Features that are not used have been commented out temporarily

from haystack import indexes
from hs_core.models import BaseResource
from datetime import datetime
from nameparser import HumanName
import probablepeople
from django.conf import settings
import logging
import re

# # SOLR extension needs to be installed for the following to work
# from haystack.utils.geo import Point


adjacent_caps = re.compile("[A-Z][A-Z]")


def remove_whitespace(thing):
    intab = ""
    outtab = ""
    trantab = str.maketrans(intab, outtab, " \t\r\n")
    return str(thing).translate(trantab)


def normalize_name(name):
    """
    Normalize a name for sorting and indexing.

    This uses two powerful python libraries for differing reasons.

    `probablepeople` contains a discriminator between company and person names.
    This is used to determine whether to parse into last, first, middle or to
    leave the name alone.

    However, the actual name parser in `probablepeople` is unnecessarily complex,
    so that strings that it determines to be human names are parsed instead by
    the simpler `nameparser`.

    """
    sname = name.strip()  # remove leading and trailing spaces

    # Recognizer tends to mistake concatenated initials for Corporation name.
    # Pad potential initials with spaces before running recognizer
    # For any character A-Z followed by "." and another character A-Z, add a space after the first.
    # (?=[A-Z]) means to find A-Z after the match string but not match it.
    nname = re.sub("(?P<thing>[A-Z]\\.)(?=[A-Z])", "\\g<thing> ", sname)

    try:
        # probablepeople doesn't understand utf-8 encoding. Hand it pure unicode.
        _, type = probablepeople.tag(nname)  # discard parser result
    except probablepeople.RepeatedLabelError:  # if it can't understand the name, it's foreign
        type = 'Unknown'

    if type == 'Corporation':
        return sname  # do not parse and reorder company names

    # special case for capitalization: flag as corporation
    if (adjacent_caps.match(sname)):
        return sname

    # treat anything else as a human name
    nameparts = HumanName(nname)
    normalized = ""
    if nameparts.last:
        normalized = nameparts.last

    if nameparts.suffix:
        if not normalized:
            normalized = nameparts.suffix
        else:
            normalized = normalized + ' ' + nameparts.suffix

    if normalized:
        normalized = normalized + ','

    if nameparts.title:
        if not normalized:
            normalized = nameparts.title
        else:
            normalized = normalized + ' ' + nameparts.title

    if nameparts.first:
        if not normalized:
            normalized = nameparts.first
        else:
            normalized = normalized + ' ' + nameparts.first

    if nameparts.middle:
        if not normalized:
            normalized = nameparts.middle
        else:
            normalized = ' ' + normalized + ' ' + nameparts.middle

    return normalized.strip()


def get_content_types(res):
    """ return a set of content types matching extensions in a resource.
        These include content types of logical files, as well as the generic
        content types 'Document', 'Spreadsheet', 'Presentation'.

        This is only meaningful for Generic or Composite resources.
    """

    resource = res.get_content_model()  # enable full logical file interface

    types = set([res.discovery_content_type])  # accumulate high-level content types.
    missing_exts = set()  # track unmapped file extensions
    all_exts = set()  # track all file extensions

    # categorize logical files by type, and files without a logical file by extension.
    for f in resource.files.all():
        # collect extensions of files
        path = f.short_path
        path = path.split(".")  # determine last extension
        if len(path) > 1:
            ext = path[len(path)-1]
            if len(ext) <= 5:  # skip obviously non-MIME extensions
                all_exts.add(ext.lower())
            else:
                ext = None
        else:
            ext = None

        if f.has_logical_file:
            candidate_type = type(f.logical_file).get_discovery_content_type()
            types.add(candidate_type)
        else:
            if ext is not None:
                missing_exts.add(ext.lower())

    # categorize common extensions that are not part of logical files.
    for ext_type in settings.DISCOVERY_EXTENSION_CONTENT_TYPES:
        if missing_exts & settings.DISCOVERY_EXTENSION_CONTENT_TYPES[ext_type]:
            types.add(ext_type)
            missing_exts -= settings.DISCOVERY_EXTENSION_CONTENT_TYPES[ext_type]

    if missing_exts:  # if there is anything left over, then mark as Generic
        types.add('Generic Data')

    return (types, missing_exts, all_exts)


def discoverable(thing):
    """ return True if the string given is discoverable information, False if not """
    if thing is not None and thing.strip() != "Unknown" and thing.strip() != "":
        return True
    return False


class BaseResourceIndex(indexes.SearchIndex, indexes.Indexable):
    """Define base class for resource indexes."""

    text = indexes.CharField(document=True, use_template=True, stored=False)
    short_id = indexes.CharField(model_attr='short_id')
    doi = indexes.CharField(model_attr='doi', null=True, stored=False)
    author = indexes.FacetCharField()  # normalized to last, first, middle
    author_lower = indexes.FacetCharField()  # normalized to last, first, middle in lower case
    author_url = indexes.CharField(indexed=False, null=True)
    title = indexes.FacetCharField()  # so that sorting isn't tokenized
    title_lower = indexes.FacetCharField()  # so that sorting isn't tokenized
    abstract = indexes.CharField()
    creator = indexes.FacetMultiValueField()
    contributor = indexes.FacetMultiValueField()
    subject = indexes.FacetMultiValueField()
    availability = indexes.FacetMultiValueField()
    shareable = indexes.BooleanField()
    # TODO: We might need more information than a bool in the future
    replaced = indexes.BooleanField(stored=False)
    created = indexes.DateTimeField(model_attr='created')
<<<<<<< HEAD
    modified = indexes.DateTimeField()
    organization = indexes.MultiValueField(faceted=True)
    creator_email = indexes.MultiValueField()
    publisher = indexes.CharField(faceted=True)
    rating = indexes.IntegerField(model_attr='rating_sum')
    coverage = indexes.MultiValueField()
=======
    modified = indexes.DateTimeField(model_attr='last_updated')
    organization = indexes.MultiValueField(stored=False)
    publisher = indexes.CharField(stored=False)
    coverage = indexes.MultiValueField(indexed=False)
>>>>>>> 691a5bac
    coverage_type = indexes.MultiValueField()
    # TODO: these are duplicated in the coverage field.
    east = indexes.FloatField(null=True)
    north = indexes.FloatField(null=True)
    northlimit = indexes.FloatField(null=True)
    eastlimit = indexes.FloatField(null=True)
    southlimit = indexes.FloatField(null=True)
    westlimit = indexes.FloatField(null=True)
    start_date = indexes.DateField(null=True)
    end_date = indexes.DateField(null=True)
    storage_type = indexes.CharField(stored=False)

    # TODO: SOLR extension needs to be installed for these to work
    # coverage_point = indexes.LocationField(null=True)
    # coverage_southwest = indexes.LocationField(null=True)
    # coverage_northeast = indexes.LocationField(null=True)

    format = indexes.MultiValueField(stored=False)
    identifier = indexes.MultiValueField(stored=False)
    language = indexes.CharField(stored=False)
    source = indexes.MultiValueField(stored=False)
    relation = indexes.MultiValueField(stored=False)
    resource_type = indexes.FacetCharField()
    content_type = indexes.FacetMultiValueField()
    content_exts = indexes.FacetMultiValueField()
    comment = indexes.MultiValueField(stored=False)
    owner_login = indexes.MultiValueField(stored=False)
    owner = indexes.FacetMultiValueField()
    person = indexes.MultiValueField(stored=False)

    # non-core metadata
    geometry_type = indexes.CharField(stored=False)
    field_name = indexes.CharField(stored=False)
    field_type = indexes.CharField(stored=False)
    field_type_code = indexes.CharField(stored=False)
    variable = indexes.MultiValueField(stored=False)
    variable_type = indexes.MultiValueField(stored=False)
    variable_shape = indexes.MultiValueField(stored=False)
    variable_descriptive_name = indexes.MultiValueField(stored=False)
    variable_speciation = indexes.MultiValueField(stored=False)
    site = indexes.MultiValueField(stored=False)
    method = indexes.MultiValueField(stored=False)
    quality_level = indexes.MultiValueField(stored=False)
    data_source = indexes.MultiValueField(stored=False)
    sample_medium = indexes.MultiValueField(stored=False)
    units = indexes.MultiValueField(stored=False)
    units_type = indexes.MultiValueField(stored=False)
    absolute_url = indexes.CharField(indexed=False)

    # extra metadata
    extra = indexes.MultiValueField(stored=False)

    def get_model(self):
        """Return BaseResource model."""
        return BaseResource

    def index_queryset(self, using=None):
        """Return queryset including discoverable (and public) resources."""
        candidates = self.get_model().objects.filter(raccess__discoverable=True)
        show = [x.short_id for x in candidates if x.show_in_discover]
        # this must return a queryset; this inefficient method is the best I can do
        return self.get_model().objects.filter(short_id__in=show)

    def prepare_created(self, obj):
        return obj.created.strftime('%Y-%m-%dT%H:%M:%SZ')

    def prepare_modified(self, obj):
        if hasattr(obj, 'last_updated'):
            return obj.last_updated.strftime('%Y-%m-%dT%H:%M:%SZ')

    def prepare_title(self, obj):
        """Return metadata title if exists, otherwise return 'none'."""
        if hasattr(obj, 'metadata') and \
                obj.metadata is not None and \
                obj.metadata.title is not None and \
                obj.metadata.title.value is not None:
            return obj.metadata.title.value.lstrip()
        else:
            return 'none'

    def prepare_title_lower(self, obj):
        result = self.prepare_title(obj)
        return result.lower()

    def prepare_abstract(self, obj):
        """Return metadata abstract if exists, otherwise return None."""
        if hasattr(obj, 'metadata') and \
                obj.metadata is not None and \
                obj.metadata.description is not None and \
                obj.metadata.description.abstract is not None:
            return obj.metadata.description.abstract.lstrip()
        else:
            return None

    # TODO: it is confusing that the "author" is the first "creator"
    def prepare_author(self, obj):
        """
        Return first creator if exists, otherwise return empty list.

        This must be represented as a single-value field to enable sorting.
        """
        if hasattr(obj, 'metadata') and \
                obj.metadata is not None and \
                obj.metadata.creators is not None:
            first_creator = obj.metadata.creators.filter(order=1).first()
            if first_creator is None:
                return 'none'
            elif first_creator.name:
                normalized = normalize_name(first_creator.name)
                return normalized
            elif first_creator.organization:
                return first_creator.organization.strip()
            else:
                return 'none'
        else:
            return 'none'

    def prepare_author_lower(self, obj):
        result = self.prepare_author(obj)
        return result.lower()

    def prepare_author_url(self, obj):
        """
        Return metadata author description url if exists, otherwise return None.

        This field is stored but not indexed, to avoid hitting the Django database during response.
        """
        if hasattr(obj, 'metadata') and \
                obj.metadata is not None and \
                obj.metadata.creators is not None:
            first_creator = obj.metadata.creators.filter(order=1).first()
            if first_creator is not None and first_creator.description is not None:
                return first_creator.description
            else:
                return None
        else:
            return None

    def prepare_creator(self, obj):
        """
        Return metadata creators if they exist, otherwise return empty array.

        This field can have multiple values
        """
        if hasattr(obj, 'metadata') and \
                obj.metadata is not None and \
                obj.metadata.creators is not None:
            return [normalize_name(creator.name)
                    for creator in obj.metadata.creators.all()
                    .exclude(name__isnull=True).exclude(name='')]
        else:
            return []

    def prepare_contributor(self, obj):
        """
        Return metadata contributors if they exist, otherwise return empty array.

        This field can have multiple values. Contributors include creators.
        """
        if hasattr(obj, 'metadata') and \
                obj.metadata is not None and \
                obj.metadata.contributors is not None:
            output1 = [normalize_name(contributor.name)
                       for contributor in obj.metadata.contributors.all()
                       .exclude(name__isnull=True).exclude(name='')]
            return list(set(output1))  # eliminate duplicates
        else:
            return []

    def prepare_subject(self, obj):
        """
        Return metadata subjects if they exist, otherwise return empty array.

        This field can have multiple values.
        """
        if hasattr(obj, 'metadata') and \
                obj.metadata is not None and \
                obj.metadata.subjects is not None:
            return [subject.value.strip() for subject in obj.metadata.subjects.all()
                    .exclude(value__isnull=True)]
        else:
            return []

    def prepare_organization(self, obj):
        """
        Return metadata organization if it exists, otherwise return empty array.
        """
        organizations = []
        if hasattr(obj, 'metadata') and \
                obj.metadata is not None and \
                obj.metadata.creators is not None:
            for creator in obj.metadata.creators.all():
                if(creator.organization is not None):
                    organizations.append(creator.organization.strip())
        return organizations

    def prepare_publisher(self, obj):
        """
        Return metadata publisher if it exists; otherwise return empty array.
        """
        if hasattr(obj, 'metadata') and obj.metadata is not None:
            publisher = obj.metadata.publisher
            if publisher is not None:
                return str(publisher).lstrip()
            else:
                return None
        else:
            return None

    def prepare_availability(self, obj):
        """
        availability is published, public, or discoverable

        To make faceting work properly, all flags that are True are represented.
        """
        options = []
        if hasattr(obj, 'raccess'):
            if obj.raccess.published:
                options.append('published')
            elif obj.raccess.public:
                options.append('public')
            elif obj.raccess.discoverable:
                options.append('discoverable')
            else:
                options.append('private')
        else:
            options.append('private')
        return options

    def prepare_shareable(self, obj):
        """ used in depicting results """
        return obj.raccess.shareable

    def prepare_replaced(self, obj):
        """Return True if 'isReplacedBy' attribute exists, otherwise return False."""
        if hasattr(obj, 'metadata') and \
                obj.metadata is not None and \
                obj.metadata.relations is not None:
            return obj.metadata.relations.filter(type='isReplacedBy').exists()
        else:
            return False

    def prepare_coverage(self, obj):
        """Return resource coverage if exists, otherwise return empty array."""
        # TODO: reject empty coverages
        if hasattr(obj, 'metadata') and \
                obj.metadata is not None and \
                obj.metadata.coverages is not None:
            return [coverage._value.strip() for coverage in obj.metadata.coverages.all()]
        else:
            return []

    def prepare_coverage_type(self, obj):
        """
        Return resource coverage types if exists, otherwise return empty array.

        This field can have multiple values.
        """
        if hasattr(obj, 'metadata') and \
                obj.metadata is not None and \
                obj.metadata.coverages is not None:
            return [coverage.type.strip() for coverage in obj.metadata.coverages.all()]
        else:
            return []

    # TODO: THIS IS SIMPLY THE WRONG WAY TO DO THINGS.
    # Should use geopy Point and Haystack LocationField throughout,
    # instead of encoding limits literally.
    # See http://django-haystack.readthedocs.io/en/v2.6.0/spatial.html

    # TODO: If there are multiple coverage objects with the same type, only first is returned.
    def prepare_east(self, obj):
        """Return resource coverage east bound if exists, otherwise return None."""
        if hasattr(obj, 'metadata') and \
                obj.metadata is not None and \
                obj.metadata.coverages is not None:
            for coverage in obj.metadata.coverages.all():
                if coverage.type == 'point':
                    return float(coverage.value["east"])
                # TODO: this returns the box center, not the extent
                # TODO: probably better to call this something different.
                elif coverage.type == 'box':
                    return (float(coverage.value["eastlimit"]) +
                            float(coverage.value["westlimit"])) / 2
        else:
            return None

    # TODO: If there are multiple coverage objects with the same type, only first is returned.
    def prepare_north(self, obj):
        """Return resource coverage north bound if exists, otherwise return None."""
        if hasattr(obj, 'metadata') and \
                obj.metadata is not None and \
                obj.metadata.coverages is not None:
            for coverage in obj.metadata.coverages.all():
                if coverage.type == 'point':
                    return float(coverage.value["north"])
                # TODO: This returns the box center, not the extent
                elif coverage.type == 'box':
                    return (float(coverage.value["northlimit"]) +
                            float(coverage.value["southlimit"])) / 2
        else:
            return None

    # TODO: If there are multiple coverage objects with the same type, only first is returned.
    def prepare_northlimit(self, obj):
        """Return resource coverage north limit if exists, otherwise return None."""
        if hasattr(obj, 'metadata') and \
                obj.metadata is not None and \
                obj.metadata.coverages is not None:
            # TODO: does not index properly if there are multiple coverages of the same type.
            for coverage in obj.metadata.coverages.all():
                if coverage.type == 'box':
                    return coverage.value["northlimit"]
        else:
            return None

    # TODO: If there are multiple coverage objects with the same type, only first is returned.
    def prepare_eastlimit(self, obj):
        """Return resource coverage east limit if exists, otherwise return None."""
        if hasattr(obj, 'metadata') and \
                obj.metadata is not None and \
                obj.metadata.coverages is not None:
            # TODO: does not index properly if there are multiple coverages of the same type.
            for coverage in obj.metadata.coverages.all():
                if coverage.type == 'box':
                    return coverage.value["eastlimit"]
        else:
            return None

    # TODO: If there are multiple coverage objects with the same type, only first is returned.
    def prepare_southlimit(self, obj):
        """Return resource coverage south limit if exists, otherwise return None."""
        if hasattr(obj, 'metadata') and \
                obj.metadata is not None and \
                obj.metadata.coverages is not None:
            # TODO: does not index properly if there are multiple coverages of the same type.
            for coverage in obj.metadata.coverages.all():
                if coverage.type == 'box':
                    return coverage.value["southlimit"]
        else:
            return None

    # TODO: If there are multiple coverage objects with the same type, only first is returned.
    def prepare_westlimit(self, obj):
        """Return resource coverage west limit if exists, otherwise return None."""
        if hasattr(obj, 'metadata') and \
                obj.metadata is not None and \
                obj.metadata.coverages is not None:
            # TODO: does not index properly if there are multiple coverages of the same type.
            for coverage in obj.metadata.coverages.all():
                if coverage.type == 'box':
                    return coverage.value["westlimit"]
        else:
            return None

    # TODO: time coverages do not specify timezone, and timezone support is active.
    # TODO: Why aren't time coverages specified as Django DateTime objects?
    # TODO: If there are multiple coverage objects with the same type, only first is returned.
    def prepare_start_date(self, obj):
        """Return resource coverage start date if exists, otherwise return None."""
        if hasattr(obj, 'metadata') and \
                obj.metadata is not None and \
                obj.metadata.coverages is not None:
            for coverage in obj.metadata.coverages.all():
                if coverage.type == 'period':
                    clean_date = coverage.value["start"][:10]
                    start_date = ""
                    if "/" in clean_date:
                        parsed_date = clean_date.split("/")
                        if len(parsed_date) == 3:
                            start_date = parsed_date[2] + '-' + parsed_date[0] + '-' + parsed_date[1]
                    elif "-" in clean_date:
                        parsed_date = clean_date.split("-")
                        if len(parsed_date) == 3:
                            start_date = parsed_date[0] + '-' + parsed_date[1] + '-' + parsed_date[2]
                    start_date = remove_whitespace(start_date)  # no embedded spaces
                    try:
                        start_date_object = datetime.strptime(start_date, '%Y-%m-%d')
                    except ValueError:
                        logger = logging.getLogger(__name__)
                        logger.error("invalid start date {} in resource {}".format(obj.short_id,
                                                                                   start_date))
                        return None
                    return start_date_object
        else:
            return None

    # TODO: time coverages do not specify timezone, and timezone support is active.
    # TODO: Why aren't time coverages specified as Django DateTime objects?
    # TODO: If there are multiple coverage objects with the same type, only first is returned.
    def prepare_end_date(self, obj):
        """Return resource coverage end date if exists, otherwise return None."""
        if hasattr(obj, 'metadata') and \
                obj.metadata is not None and \
                obj.metadata.coverages is not None:
            for coverage in obj.metadata.coverages.all():
                if coverage.type == 'period' and 'end' in coverage.value:
                    clean_date = coverage.value["end"][:10]
                    end_date = ""
                    if "/" in clean_date:
                        parsed_date = clean_date.split("/")
                        if len(parsed_date) == 3:
                            end_date = parsed_date[2] + '-' + parsed_date[0] + '-' + parsed_date[1]
                    else:
                        parsed_date = clean_date.split("-")
                        if len(parsed_date) == 3:
                            end_date = parsed_date[0] + '-' + parsed_date[1] + '-' + parsed_date[2]
                    end_date = remove_whitespace(end_date)  # no embedded spaces
                    try:
                        end_date_object = datetime.strptime(end_date, '%Y-%m-%d')
                    except ValueError:
                        logger = logging.getLogger(__name__)
                        logger.error("invalid end date {} in resource {}".format(end_date,
                                                                                 obj.short_id))
                        return None
                    return end_date_object
        else:
            return None

    def prepare_storage_type(self, obj):
        return obj.storage_type

    def prepare_format(self, obj):
        """Return metadata formats if metadata exists, otherwise return empty array."""
        if hasattr(obj, 'metadata') and \
                obj.metadata is not None and \
                obj.metadata.formats is not None:
            return [format.value.strip() for format in obj.metadata.formats.all()]
        else:
            return []

    def prepare_identifier(self, obj):
        """Return metadata identifiers if metadata exists, otherwise return empty array."""
        if hasattr(obj, 'metadata') and \
                obj.metadata is not None and \
                obj.metadata.identifiers is not None:
            return [identifier.name.strip() for identifier in obj.metadata.identifiers.all()]
        else:
            return []

    def prepare_language(self, obj):
        """Return resource language if exists, otherwise return None."""
        if hasattr(obj, 'metadata') and \
                obj.metadata is not None and \
                obj.metadata.language is not None:
            return obj.metadata.language.code.strip()
        else:
            return None

    def prepare_source(self, obj):
        """Return resource sources if exists, otherwise return empty array."""
        if hasattr(obj, 'metadata') and \
                obj.metadata is not None and \
                obj.metadata.sources is not None:
            return [source.derived_from.strip() for source in obj.metadata.sources.all()]
        else:
            return []

    def prepare_relation(self, obj):
        """Return resource relations if exists, otherwise return empty array."""
        if hasattr(obj, 'metadata') and \
                obj.metadata is not None and \
                obj.metadata.relations is not None:
            return [relation.value.strip() for relation in obj.metadata.relations.all()]
        else:
            return []

    def prepare_resource_type(self, obj):
        """Resource type is verbose_name attribute of obj argument."""
        return obj.verbose_name

    def prepare_content_type(self, obj):
        """ register content types for both logical files and some MIME types """
        if obj.verbose_name == 'Composite Resource' or \
           obj.verbose_name == 'Generic Resource':
            output = get_content_types(obj)[0]
            return list(output)
        else:
            return [obj.discovery_content_type]

    def prepare_content_exts(self, obj):
        """ index by file extension """
        output = get_content_types(obj)[2]
        return output

    def prepare_comment(self, obj):
        """Return list of all comments on resource."""
        return [comment.comment.strip() for comment in obj.comments.all()]

    def prepare_owner_login(self, obj):
        """Return list of usernames that have ownership access to resource."""
        if hasattr(obj, 'raccess') and obj.raccess is not None:
            return [owner.username for owner in obj.raccess.owners.all()]
        else:
            return []

    # TODO: should utilize name from user profile rather than from User field
    def prepare_owner(self, obj):
        """Return list of names of resource owners."""
        names = []
        if hasattr(obj, 'raccess') and obj.raccess is not None:
            for owner in obj.raccess.owners.all():
                name = normalize_name(owner.first_name + ' ' + owner.last_name)
                names.append(name)
        return names

    # TODO: should utilize name from user profile rather than from User field
    def prepare_person(self, obj):
        """Return list of normalized names of resource contributors and owners."""
        output0 = []
        output1 = []
        output2 = []
        if hasattr(obj, 'raccess') and obj.raccess is not None:
            for owner in obj.raccess.owners.all():
                name = normalize_name(owner.first_name + ' ' + owner.last_name)
                output0.append(name)

        if hasattr(obj, 'metadata') and \
                obj.metadata is not None and \
                obj.metadata.creators is not None:
            output1 = [normalize_name(creator.name)
                       for creator in obj.metadata.creators.all()
                       .exclude(name__isnull=True).exclude(name='')]
            output2 = [normalize_name(contributor.name)
                       for contributor in obj.metadata.contributors.all()
                       .exclude(name__isnull=True).exclude(name='')]
        return list(set(output0 + output1 + output2))  # eliminate duplicates

<<<<<<< HEAD
    def prepare_owners_count(self, obj):
        """Return count of resource owners if 'raccess' attribute exists, othrerwise return 0."""
        if hasattr(obj, 'raccess') and obj.raccess is not None:
            return obj.raccess.owners.all().count()
        else:
            return 0

    # # TODO: We might need these later for social discovery
    # def prepare_viewer_login(self, obj):
    #     """Return usernames of users that can view resource, otherwise return empty array."""
    #     if hasattr(obj, 'raccess'):
    #         return [viewer.username for viewer in obj.raccess.view_users.all()]
    #     else:
    #         return []

    # def prepare_viewer(self, obj):
    #     """Return full names of users that can view resource, otherwise return empty array."""
    #     names = []
    #     if hasattr(obj, 'raccess'):
    #         for viewer in obj.raccess.view_users.all():
    #             name = viewer.last_name + ', ' + viewer.first_name
    #             names.append(name)
    #     return names

    # def prepare_viewers_count(self, obj):
    #     """Return count of users who can view resource, otherwise return 0."""
    #     if hasattr(obj, 'raccess'):
    #         return obj.raccess.view_users.all().count()
    #     else:
    #         return 0

    # def prepare_editor_login(self, obj):
    #     """Return usernames of editors of a resource, otherwise return 0."""
    #     if hasattr(obj, 'raccess'):
    #         return [editor.username for editor in obj.raccess.edit_users.all()]
    #     else:
    #         return 0

    # def prepare_editor(self, obj):
    #     """Return full names of editors of a resource, otherwise return empty array."""
    #     names = []
    #     if hasattr(obj, 'raccess'):
    #         for editor in obj.raccess.edit_users.all():
    #             name = editor.last_name + ', ' + editor.first_name
    #             names.append(name)
    #     return names

    # def prepare_editors_count(self, obj):
    #     """Return count of editors of a resource, otherwise return 0."""
    #     if hasattr(obj, 'raccess'):
    #         return obj.raccess.edit_users.all().count()
    #     else:
    #         return 0

=======
>>>>>>> 691a5bac
    # TODO: These should probably be multi-value fields and pick up all types.
    def prepare_geometry_type(self, obj):
        """
        Return geometry type if metadata exists, otherwise return [].
        TODO: there can be multiples of these now.
        """
<<<<<<< HEAD
        if hasattr(obj, 'metadata') and obj.metadata is not None:
            if isinstance(obj.metadata, GeographicFeatureMetaData):
                geometry_info = obj.metadata.geometryinformation
                if geometry_info is not None:
                    return geometry_info.geometryType
                else:
                    return None
            else:
                return None
        else:
            return None
=======
        for f in obj.geofeaturelogicalfile_set.all():
            geometry_info = f.metadata.geometryinformation
            if geometry_info is not None:
                return geometry_info.geometryType
        return None
>>>>>>> 691a5bac

    def prepare_field_name(self, obj):
        """
        Return metadata field name if exists, otherwise return [].
        TODO: there can be multiples of these now.
        """
<<<<<<< HEAD
        if hasattr(obj, 'metadata') and obj.metadata is not None:
            if isinstance(obj.metadata, GeographicFeatureMetaData):
                field_info = obj.metadata.fieldinformations.all().first()
                if field_info is not None and field_info.fieldName is not None:
                    return field_info.fieldName.strip()
                else:
                    return None
            else:
                return None
        else:
            return None
=======
        for f in obj.geofeaturelogicalfile_set.all():
            field_info = f.metadata.fieldinformations.all().first()
            if field_info is not None and field_info.fieldName is not None:
                return field_info.fieldName.strip()
        return None
>>>>>>> 691a5bac

    def prepare_field_type(self, obj):
        """
        Return metadata field type if exists, otherwise return None.
        TODO: there can be multiples of these now.
        """
<<<<<<< HEAD
        if hasattr(obj, 'metadata') and obj.metadata is not None:
            if isinstance(obj.metadata, GeographicFeatureMetaData):
                field_info = obj.metadata.fieldinformations.all().first()
                if field_info is not None and field_info.fieldType is not None:
                    return field_info.fieldType.strip()
                else:
                    return None
            else:
                return None
        else:
            return None
=======
        for f in obj.geofeaturelogicalfile_set.all():
            field_info = f.metadata.fieldinformations.all().first()
            if field_info is not None and field_info.fieldType is not None:
                return field_info.fieldType.strip()
        return None
>>>>>>> 691a5bac

    def prepare_field_type_code(self, obj):
        """
        Return metadata field type code if exists, otherwise return [].
        """
<<<<<<< HEAD
        if hasattr(obj, 'metadata') and obj.metadata is not None:
            if isinstance(obj.metadata, GeographicFeatureMetaData):
                field_info = obj.metadata.fieldinformations.all().first()
                if field_info is not None and field_info.fieldTypeCode is not None:
                    return field_info.fieldTypeCode.strip()
                else:
                    return None
            else:
                return None
        else:
            return None
=======
        for f in obj.geofeaturelogicalfile_set.all():
            field_info = f.metadata.fieldinformations.all().first()
            if field_info is not None and field_info.fieldTypeCode is not None:
                return field_info.fieldTypeCode.strip()
        return None
>>>>>>> 691a5bac

    def prepare_variable(self, obj):
        """
        Return metadata variable names if exists, otherwise return empty array.
        """
<<<<<<< HEAD
        variable_names = []
        if hasattr(obj, 'metadata') and obj.metadata is not None:
            if isinstance(obj.metadata, NetcdfMetaData):
                for variable in obj.metadata.variables.all():
                    variable_names.append(variable.name.strip())
            elif isinstance(obj.metadata, RefTSMetadata):
                for variable in obj.metadata.variables.all():
                    variable_names.append(variable.name.strip())
            elif isinstance(obj.metadata, TimeSeriesMetaData):
                for variable in obj.metadata.variables:
                    variable_names.append(variable.variable_name.strip())
        return variable_names
=======
        variables = set()
        for f in obj.netcdflogicalfile_set.all():
            for v in f.metadata.variables.all():
                if discoverable(v.name):
                    variables.add(v.name.strip())
        for f in obj.timeserieslogicalfile_set.all():
            for v in f.metadata.variables:
                # TODO: inconsistent use of variable code and variable name
                if discoverable(v.variable_name):
                    variables.add(v.variable_name.strip())
        for f in obj.reftimeserieslogicalfile_set.all():
            for v in f.metadata.variables:
                # TODO: inconsistent use of variable code and variable name
                if discoverable(v.name):
                    variables.add(v.name.strip())
        for f in obj.georasterlogicalfile_set.all():
            for b in f.metadata.bandInformations:
                if discoverable(b.variableName):
                    variables.add(b.variableName)
        return list(variables)
>>>>>>> 691a5bac

    def prepare_variable_type(self, obj):
        """
        Return metadata variable types if exists, otherwise return empty array.
<<<<<<< HEAD
        """
        variable_types = []
        if hasattr(obj, 'metadata') and obj.metadata is not None:
            if isinstance(obj.metadata, NetcdfMetaData):
                for variable in obj.metadata.variables.all():
                    variable_types.append(variable.type.strip())
            elif isinstance(obj.metadata, RefTSMetadata):
                for variable in obj.metadata.variables.all():
                    variable_types.append(variable.data_type.strip())
            elif isinstance(obj.metadata, TimeSeriesMetaData):
                for variable in obj.metadata.variables:
                    variable_types.append(variable.variable_type.strip())
        return variable_types
=======
        Variable type does not exist for referenced time series files.
        TODO: Deprecated. Not particularly useful as a search locator.
        """
        variable_types = set()
        for f in obj.netcdflogicalfile_set.all():
            for v in f.metadata.variables.all():
                if discoverable(v.type):
                    variable_types.add(v.type.strip())
        for f in obj.timeserieslogicalfile_set.all():
            for v in f.metadata.variables:
                if discoverable(v.variable_type):
                    variable_types.add(v.variable_type.strip())
        return list(variable_types)
>>>>>>> 691a5bac

    def prepare_variable_shape(self, obj):
        """
        Return metadata variable shapes if exists, otherwise return empty array.
        Shape only exists for NetCDF resources.
        """
<<<<<<< HEAD
        variable_shapes = []
        if hasattr(obj, 'metadata') and obj.metadata is not None:
            if isinstance(obj.metadata, NetcdfMetaData):
                for variable in obj.metadata.variables.all():
                    if variable.shape is not None:
                        variable_shapes.append(variable.shape.strip())
        return variable_shapes
=======
        variable_shapes = set()
        for f in obj.netcdflogicalfile_set.all():
            for v in f.metadata.variables.all():
                if discoverable(v.shape):
                    variable_shapes.add(v.shape.strip())
        return list(variable_shapes)
>>>>>>> 691a5bac

    def prepare_variable_descriptive_name(self, obj):
        """
        Return metadata variable descriptive names if exists, otherwise return empty array.
        TODO: Deprecated. This is empty for all resources and should be deleted.
        """
<<<<<<< HEAD
        variable_descriptive_names = []
        if hasattr(obj, 'metadata') and obj.metadata is not None:
            if isinstance(obj.metadata, NetcdfMetaData):
                for variable in obj.metadata.variables.all():
                    if variable.descriptive_name is not None:
                        variable_descriptive_names.append(variable.descriptive_name.strip())
        return variable_descriptive_names
=======
        return []
>>>>>>> 691a5bac

    def prepare_variable_speciation(self, obj):
        """
        Return metadata variable speciations if exists, otherwise return empty array.
        Speciation only exists for the time series file type.
        """
<<<<<<< HEAD
        variable_speciations = []
        if hasattr(obj, 'metadata') and obj.metadata is not None:
            if isinstance(obj.metadata, TimeSeriesMetaData):
                for variable in obj.metadata.variables:
                    if variable.speciation is not None:
                        variable_speciations.append(variable.speciation.strip())
        return variable_speciations
=======
        variable_speciations = set()
        for f in obj.timeserieslogicalfile_set.all():
            for v in f.metadata.variables:
                if discoverable(v.speciation):
                    variable_speciations.add(v.speciation.strip())
        return list(variable_speciations)
>>>>>>> 691a5bac

    def prepare_site(self, obj):
        """
        Return list of sites if exists, otherwise return empty array.
<<<<<<< HEAD
        """
        sites = []
        if hasattr(obj, 'metadata') and obj.metadata is not None:
            if isinstance(obj.metadata, RefTSMetadata):
                for site in obj.metadata.sites.all():
                    if site.name is not None and site.name != '':
                        sites.append(site.name.strip())
            elif isinstance(obj.metadata, TimeSeriesMetaData):
                for site in obj.metadata.sites:
                    if site.site_name is not None and site.site_name != '':
                        sites.append(site.site_name.strip())
        return sites
=======
        Sites only exist for time series.
        TODO: inconsistent use of site name and site code
        """
        sites = set()
        for f in obj.timeserieslogicalfile_set.all():
            for s in f.metadata.sites:
                if discoverable(s.site_name):
                        sites.add(s.site_name.strip())
        for f in obj.reftimeserieslogicalfile_set.all():
            for s in f.metadata.sites:
                if discoverable(s.name):
                    sites.add(s.name.strip())
        return list(sites)
>>>>>>> 691a5bac

    def prepare_method(self, obj):
        """
        Return list of methods if exists, otherwise return empty array.
<<<<<<< HEAD
        """
        methods = []
        if hasattr(obj, 'metadata') and obj.metadata is not None:
            if isinstance(obj.metadata, RefTSMetadata):
                for method in obj.metadata.methods.all():
                    if method.description is not None:
                        methods.append(method.description.strip())
            elif isinstance(obj.metadata, TimeSeriesMetaData):
                for method in obj.metadata.methods:
                    if method.method_description is not None:
                        methods.append(method.method_description.strip())
        return methods
=======
        Methods only exist for time series and referenced time series.
        """
        methods = set()
        for f in obj.timeserieslogicalfile_set.all():
            for s in f.metadata.methods:
                if discoverable(s.method_description):
                    methods.add(s.method_description.strip())
        for f in obj.reftimeserieslogicalfile_set.all():
            for s in f.metadata.methods:
                if discoverable(s.description):
                    methods.add(s.description.strip())
        return list(methods)
>>>>>>> 691a5bac

    def prepare_quality_level(self, obj):
        """
        Return list of quality levels if exists, otherwise return empty array.
        TODO: Deprecated. No longer present in data.
        """
<<<<<<< HEAD
        quality_levels = []
        if hasattr(obj, 'metadata') and obj.metadata is not None:
            if isinstance(obj.metadata, RefTSMetadata):
                for quality_level in obj.metadata.quality_levels.all():
                    if quality_level.code is not None:
                        quality_levels.append(quality_level.code.strip())
        return quality_levels
=======
        return []
>>>>>>> 691a5bac

    def prepare_data_source(self, obj):
        """
        Return list of data sources if exists, otherwise return empty array.
        TODO: Deprecated: doesn't seem to exist any more.
        """
<<<<<<< HEAD
        data_sources = []
        if hasattr(obj, 'metadata') and obj.metadata is not None:
            if isinstance(obj.metadata, RefTSMetadata):
                for data_source in obj.metadata.datasources.all():
                    if data_source.code is not None:
                        data_sources.append(data_source.code.strip())
        return data_sources
=======
        return []
>>>>>>> 691a5bac

    def prepare_sample_medium(self, obj):
        """
        Return list of sample mediums if exists, otherwise return empty array.
<<<<<<< HEAD
        """
        sample_mediums = []
        if hasattr(obj, 'metadata') and obj.metadata is not None:
            if isinstance(obj.metadata, TimeSeriesMetaData):
                for time_series_result in obj.metadata.time_series_results:
                    if time_series_result.sample_medium is not None:
                        sample_mediums.append(time_series_result.sample_medium)
            elif isinstance(obj.metadata, RefTSMetadata):
                for variable in obj.metadata.variables.all():
                    if variable.sample_medium is not None:
                        sample_mediums.append(variable.sample_medium)
        return list(set(sample_mediums))
=======
        Sample mediums only exist for time-series types.
        """
        mediums = set()
        for f in obj.timeserieslogicalfile_set.all():
            for v in f.metadata.time_series_results:
                if discoverable(v.sample_medium):
                    mediums.add(v.sample_medium.strip())
        for f in obj.reftimeserieslogicalfile_set.all():
            for v in f.metadata.sample_mediums:
                if discoverable(v):
                    mediums.add(v.strip())
        return list(mediums)
>>>>>>> 691a5bac

    def prepare_units(self, obj):
        """
        Return list of units names if exists, otherwise return empty array.
        Match both units name and units type in this field.
        TODO: Seriously consider blurring the distinction between units and variables during discovery.
        """
<<<<<<< HEAD
        units_names = []
        if hasattr(obj, 'metadata') and obj.metadata is not None:
            if isinstance(obj.metadata, TimeSeriesMetaData):
                for time_series_result in obj.metadata.time_series_results:
                    if time_series_result.units_name is not None:
                        units_names.append(time_series_result.units_name)
        return units_names
=======
        units = set()
        for f in obj.timeserieslogicalfile_set.all():
            for v in f.metadata.time_series_results:
                # TODO: inconsistent use of units name and units type
                if discoverable(v.units_name):
                    units.add(v.units_name.strip())
        return list(units)
>>>>>>> 691a5bac

    def prepare_units_type(self, obj):
        """
        Return list of units types if exists, otherwise return empty array.
<<<<<<< HEAD
        """
        units_types = []
        if hasattr(obj, 'metadata') and obj.metadata is not None:
            if isinstance(obj.metadata, TimeSeriesMetaData):
                for time_series_result in obj.metadata.time_series_results:
                    if time_series_result.units_type is not None:
                        units_types.append(time_series_result.units_type.strip())
        return units_types

    def prepare_aggregation_statistics(self, obj):
        """
        Return list of aggregation statistics if exists, otherwise return empty array.
        """
        aggregation_statistics = []
        if hasattr(obj, 'metadata') and obj.metadata is not None:
            if isinstance(obj.metadata, TimeSeriesMetaData):
                for time_series_result in obj.metadata.time_series_results:
                    if time_series_result.aggregation_statistics is not None:
                        aggregation_statistics.append(time_series_result.aggregation_statistics)
        return aggregation_statistics
=======
        TODO: Deprecated. In future, use "units" to refer to name and type.
        """
        units_types = set()
        for f in obj.timeserieslogicalfile_set.all():
            for v in f.metadata.time_series_results:
                if discoverable(v.units_type):
                    units_types.add(v.units_type.strip())
        return list(units_types)
>>>>>>> 691a5bac

    def prepare_absolute_url(self, obj):
        """Return absolute URL of object."""
        return obj.get_absolute_url()

    def prepare_extra(self, obj):
        """ For extra metadata, include both key and value """
        extra = []
        for key, value in list(obj.extra_metadata.items()):
            extra.append(key + ': ' + value)
        return extra<|MERGE_RESOLUTION|>--- conflicted
+++ resolved
@@ -172,19 +172,10 @@
     # TODO: We might need more information than a bool in the future
     replaced = indexes.BooleanField(stored=False)
     created = indexes.DateTimeField(model_attr='created')
-<<<<<<< HEAD
-    modified = indexes.DateTimeField()
-    organization = indexes.MultiValueField(faceted=True)
-    creator_email = indexes.MultiValueField()
-    publisher = indexes.CharField(faceted=True)
-    rating = indexes.IntegerField(model_attr='rating_sum')
-    coverage = indexes.MultiValueField()
-=======
     modified = indexes.DateTimeField(model_attr='last_updated')
     organization = indexes.MultiValueField(stored=False)
     publisher = indexes.CharField(stored=False)
     coverage = indexes.MultiValueField(indexed=False)
->>>>>>> 691a5bac
     coverage_type = indexes.MultiValueField()
     # TODO: these are duplicated in the coverage field.
     east = indexes.FloatField(null=True)
@@ -713,181 +704,54 @@
                        .exclude(name__isnull=True).exclude(name='')]
         return list(set(output0 + output1 + output2))  # eliminate duplicates
 
-<<<<<<< HEAD
-    def prepare_owners_count(self, obj):
-        """Return count of resource owners if 'raccess' attribute exists, othrerwise return 0."""
-        if hasattr(obj, 'raccess') and obj.raccess is not None:
-            return obj.raccess.owners.all().count()
-        else:
-            return 0
-
-    # # TODO: We might need these later for social discovery
-    # def prepare_viewer_login(self, obj):
-    #     """Return usernames of users that can view resource, otherwise return empty array."""
-    #     if hasattr(obj, 'raccess'):
-    #         return [viewer.username for viewer in obj.raccess.view_users.all()]
-    #     else:
-    #         return []
-
-    # def prepare_viewer(self, obj):
-    #     """Return full names of users that can view resource, otherwise return empty array."""
-    #     names = []
-    #     if hasattr(obj, 'raccess'):
-    #         for viewer in obj.raccess.view_users.all():
-    #             name = viewer.last_name + ', ' + viewer.first_name
-    #             names.append(name)
-    #     return names
-
-    # def prepare_viewers_count(self, obj):
-    #     """Return count of users who can view resource, otherwise return 0."""
-    #     if hasattr(obj, 'raccess'):
-    #         return obj.raccess.view_users.all().count()
-    #     else:
-    #         return 0
-
-    # def prepare_editor_login(self, obj):
-    #     """Return usernames of editors of a resource, otherwise return 0."""
-    #     if hasattr(obj, 'raccess'):
-    #         return [editor.username for editor in obj.raccess.edit_users.all()]
-    #     else:
-    #         return 0
-
-    # def prepare_editor(self, obj):
-    #     """Return full names of editors of a resource, otherwise return empty array."""
-    #     names = []
-    #     if hasattr(obj, 'raccess'):
-    #         for editor in obj.raccess.edit_users.all():
-    #             name = editor.last_name + ', ' + editor.first_name
-    #             names.append(name)
-    #     return names
-
-    # def prepare_editors_count(self, obj):
-    #     """Return count of editors of a resource, otherwise return 0."""
-    #     if hasattr(obj, 'raccess'):
-    #         return obj.raccess.edit_users.all().count()
-    #     else:
-    #         return 0
-
-=======
->>>>>>> 691a5bac
     # TODO: These should probably be multi-value fields and pick up all types.
     def prepare_geometry_type(self, obj):
         """
         Return geometry type if metadata exists, otherwise return [].
         TODO: there can be multiples of these now.
         """
-<<<<<<< HEAD
-        if hasattr(obj, 'metadata') and obj.metadata is not None:
-            if isinstance(obj.metadata, GeographicFeatureMetaData):
-                geometry_info = obj.metadata.geometryinformation
-                if geometry_info is not None:
-                    return geometry_info.geometryType
-                else:
-                    return None
-            else:
-                return None
-        else:
-            return None
-=======
         for f in obj.geofeaturelogicalfile_set.all():
             geometry_info = f.metadata.geometryinformation
             if geometry_info is not None:
                 return geometry_info.geometryType
         return None
->>>>>>> 691a5bac
 
     def prepare_field_name(self, obj):
         """
         Return metadata field name if exists, otherwise return [].
         TODO: there can be multiples of these now.
         """
-<<<<<<< HEAD
-        if hasattr(obj, 'metadata') and obj.metadata is not None:
-            if isinstance(obj.metadata, GeographicFeatureMetaData):
-                field_info = obj.metadata.fieldinformations.all().first()
-                if field_info is not None and field_info.fieldName is not None:
-                    return field_info.fieldName.strip()
-                else:
-                    return None
-            else:
-                return None
-        else:
-            return None
-=======
         for f in obj.geofeaturelogicalfile_set.all():
             field_info = f.metadata.fieldinformations.all().first()
             if field_info is not None and field_info.fieldName is not None:
                 return field_info.fieldName.strip()
         return None
->>>>>>> 691a5bac
 
     def prepare_field_type(self, obj):
         """
         Return metadata field type if exists, otherwise return None.
         TODO: there can be multiples of these now.
         """
-<<<<<<< HEAD
-        if hasattr(obj, 'metadata') and obj.metadata is not None:
-            if isinstance(obj.metadata, GeographicFeatureMetaData):
-                field_info = obj.metadata.fieldinformations.all().first()
-                if field_info is not None and field_info.fieldType is not None:
-                    return field_info.fieldType.strip()
-                else:
-                    return None
-            else:
-                return None
-        else:
-            return None
-=======
         for f in obj.geofeaturelogicalfile_set.all():
             field_info = f.metadata.fieldinformations.all().first()
             if field_info is not None and field_info.fieldType is not None:
                 return field_info.fieldType.strip()
         return None
->>>>>>> 691a5bac
 
     def prepare_field_type_code(self, obj):
         """
         Return metadata field type code if exists, otherwise return [].
         """
-<<<<<<< HEAD
-        if hasattr(obj, 'metadata') and obj.metadata is not None:
-            if isinstance(obj.metadata, GeographicFeatureMetaData):
-                field_info = obj.metadata.fieldinformations.all().first()
-                if field_info is not None and field_info.fieldTypeCode is not None:
-                    return field_info.fieldTypeCode.strip()
-                else:
-                    return None
-            else:
-                return None
-        else:
-            return None
-=======
         for f in obj.geofeaturelogicalfile_set.all():
             field_info = f.metadata.fieldinformations.all().first()
             if field_info is not None and field_info.fieldTypeCode is not None:
                 return field_info.fieldTypeCode.strip()
         return None
->>>>>>> 691a5bac
 
     def prepare_variable(self, obj):
         """
         Return metadata variable names if exists, otherwise return empty array.
         """
-<<<<<<< HEAD
-        variable_names = []
-        if hasattr(obj, 'metadata') and obj.metadata is not None:
-            if isinstance(obj.metadata, NetcdfMetaData):
-                for variable in obj.metadata.variables.all():
-                    variable_names.append(variable.name.strip())
-            elif isinstance(obj.metadata, RefTSMetadata):
-                for variable in obj.metadata.variables.all():
-                    variable_names.append(variable.name.strip())
-            elif isinstance(obj.metadata, TimeSeriesMetaData):
-                for variable in obj.metadata.variables:
-                    variable_names.append(variable.variable_name.strip())
-        return variable_names
-=======
         variables = set()
         for f in obj.netcdflogicalfile_set.all():
             for v in f.metadata.variables.all():
@@ -908,26 +772,10 @@
                 if discoverable(b.variableName):
                     variables.add(b.variableName)
         return list(variables)
->>>>>>> 691a5bac
 
     def prepare_variable_type(self, obj):
         """
         Return metadata variable types if exists, otherwise return empty array.
-<<<<<<< HEAD
-        """
-        variable_types = []
-        if hasattr(obj, 'metadata') and obj.metadata is not None:
-            if isinstance(obj.metadata, NetcdfMetaData):
-                for variable in obj.metadata.variables.all():
-                    variable_types.append(variable.type.strip())
-            elif isinstance(obj.metadata, RefTSMetadata):
-                for variable in obj.metadata.variables.all():
-                    variable_types.append(variable.data_type.strip())
-            elif isinstance(obj.metadata, TimeSeriesMetaData):
-                for variable in obj.metadata.variables:
-                    variable_types.append(variable.variable_type.strip())
-        return variable_types
-=======
         Variable type does not exist for referenced time series files.
         TODO: Deprecated. Not particularly useful as a search locator.
         """
@@ -941,86 +789,41 @@
                 if discoverable(v.variable_type):
                     variable_types.add(v.variable_type.strip())
         return list(variable_types)
->>>>>>> 691a5bac
 
     def prepare_variable_shape(self, obj):
         """
         Return metadata variable shapes if exists, otherwise return empty array.
         Shape only exists for NetCDF resources.
         """
-<<<<<<< HEAD
-        variable_shapes = []
-        if hasattr(obj, 'metadata') and obj.metadata is not None:
-            if isinstance(obj.metadata, NetcdfMetaData):
-                for variable in obj.metadata.variables.all():
-                    if variable.shape is not None:
-                        variable_shapes.append(variable.shape.strip())
-        return variable_shapes
-=======
         variable_shapes = set()
         for f in obj.netcdflogicalfile_set.all():
             for v in f.metadata.variables.all():
                 if discoverable(v.shape):
                     variable_shapes.add(v.shape.strip())
         return list(variable_shapes)
->>>>>>> 691a5bac
 
     def prepare_variable_descriptive_name(self, obj):
         """
         Return metadata variable descriptive names if exists, otherwise return empty array.
         TODO: Deprecated. This is empty for all resources and should be deleted.
         """
-<<<<<<< HEAD
-        variable_descriptive_names = []
-        if hasattr(obj, 'metadata') and obj.metadata is not None:
-            if isinstance(obj.metadata, NetcdfMetaData):
-                for variable in obj.metadata.variables.all():
-                    if variable.descriptive_name is not None:
-                        variable_descriptive_names.append(variable.descriptive_name.strip())
-        return variable_descriptive_names
-=======
         return []
->>>>>>> 691a5bac
 
     def prepare_variable_speciation(self, obj):
         """
         Return metadata variable speciations if exists, otherwise return empty array.
         Speciation only exists for the time series file type.
         """
-<<<<<<< HEAD
-        variable_speciations = []
-        if hasattr(obj, 'metadata') and obj.metadata is not None:
-            if isinstance(obj.metadata, TimeSeriesMetaData):
-                for variable in obj.metadata.variables:
-                    if variable.speciation is not None:
-                        variable_speciations.append(variable.speciation.strip())
-        return variable_speciations
-=======
         variable_speciations = set()
         for f in obj.timeserieslogicalfile_set.all():
             for v in f.metadata.variables:
                 if discoverable(v.speciation):
                     variable_speciations.add(v.speciation.strip())
         return list(variable_speciations)
->>>>>>> 691a5bac
 
     def prepare_site(self, obj):
         """
         Return list of sites if exists, otherwise return empty array.
-<<<<<<< HEAD
-        """
-        sites = []
-        if hasattr(obj, 'metadata') and obj.metadata is not None:
-            if isinstance(obj.metadata, RefTSMetadata):
-                for site in obj.metadata.sites.all():
-                    if site.name is not None and site.name != '':
-                        sites.append(site.name.strip())
-            elif isinstance(obj.metadata, TimeSeriesMetaData):
-                for site in obj.metadata.sites:
-                    if site.site_name is not None and site.site_name != '':
-                        sites.append(site.site_name.strip())
-        return sites
-=======
         Sites only exist for time series.
         TODO: inconsistent use of site name and site code
         """
@@ -1034,25 +837,10 @@
                 if discoverable(s.name):
                     sites.add(s.name.strip())
         return list(sites)
->>>>>>> 691a5bac
 
     def prepare_method(self, obj):
         """
         Return list of methods if exists, otherwise return empty array.
-<<<<<<< HEAD
-        """
-        methods = []
-        if hasattr(obj, 'metadata') and obj.metadata is not None:
-            if isinstance(obj.metadata, RefTSMetadata):
-                for method in obj.metadata.methods.all():
-                    if method.description is not None:
-                        methods.append(method.description.strip())
-            elif isinstance(obj.metadata, TimeSeriesMetaData):
-                for method in obj.metadata.methods:
-                    if method.method_description is not None:
-                        methods.append(method.method_description.strip())
-        return methods
-=======
         Methods only exist for time series and referenced time series.
         """
         methods = set()
@@ -1065,59 +853,24 @@
                 if discoverable(s.description):
                     methods.add(s.description.strip())
         return list(methods)
->>>>>>> 691a5bac
 
     def prepare_quality_level(self, obj):
         """
         Return list of quality levels if exists, otherwise return empty array.
         TODO: Deprecated. No longer present in data.
         """
-<<<<<<< HEAD
-        quality_levels = []
-        if hasattr(obj, 'metadata') and obj.metadata is not None:
-            if isinstance(obj.metadata, RefTSMetadata):
-                for quality_level in obj.metadata.quality_levels.all():
-                    if quality_level.code is not None:
-                        quality_levels.append(quality_level.code.strip())
-        return quality_levels
-=======
         return []
->>>>>>> 691a5bac
 
     def prepare_data_source(self, obj):
         """
         Return list of data sources if exists, otherwise return empty array.
         TODO: Deprecated: doesn't seem to exist any more.
         """
-<<<<<<< HEAD
-        data_sources = []
-        if hasattr(obj, 'metadata') and obj.metadata is not None:
-            if isinstance(obj.metadata, RefTSMetadata):
-                for data_source in obj.metadata.datasources.all():
-                    if data_source.code is not None:
-                        data_sources.append(data_source.code.strip())
-        return data_sources
-=======
         return []
->>>>>>> 691a5bac
 
     def prepare_sample_medium(self, obj):
         """
         Return list of sample mediums if exists, otherwise return empty array.
-<<<<<<< HEAD
-        """
-        sample_mediums = []
-        if hasattr(obj, 'metadata') and obj.metadata is not None:
-            if isinstance(obj.metadata, TimeSeriesMetaData):
-                for time_series_result in obj.metadata.time_series_results:
-                    if time_series_result.sample_medium is not None:
-                        sample_mediums.append(time_series_result.sample_medium)
-            elif isinstance(obj.metadata, RefTSMetadata):
-                for variable in obj.metadata.variables.all():
-                    if variable.sample_medium is not None:
-                        sample_mediums.append(variable.sample_medium)
-        return list(set(sample_mediums))
-=======
         Sample mediums only exist for time-series types.
         """
         mediums = set()
@@ -1130,7 +883,6 @@
                 if discoverable(v):
                     mediums.add(v.strip())
         return list(mediums)
->>>>>>> 691a5bac
 
     def prepare_units(self, obj):
         """
@@ -1138,15 +890,6 @@
         Match both units name and units type in this field.
         TODO: Seriously consider blurring the distinction between units and variables during discovery.
         """
-<<<<<<< HEAD
-        units_names = []
-        if hasattr(obj, 'metadata') and obj.metadata is not None:
-            if isinstance(obj.metadata, TimeSeriesMetaData):
-                for time_series_result in obj.metadata.time_series_results:
-                    if time_series_result.units_name is not None:
-                        units_names.append(time_series_result.units_name)
-        return units_names
-=======
         units = set()
         for f in obj.timeserieslogicalfile_set.all():
             for v in f.metadata.time_series_results:
@@ -1154,34 +897,10 @@
                 if discoverable(v.units_name):
                     units.add(v.units_name.strip())
         return list(units)
->>>>>>> 691a5bac
 
     def prepare_units_type(self, obj):
         """
         Return list of units types if exists, otherwise return empty array.
-<<<<<<< HEAD
-        """
-        units_types = []
-        if hasattr(obj, 'metadata') and obj.metadata is not None:
-            if isinstance(obj.metadata, TimeSeriesMetaData):
-                for time_series_result in obj.metadata.time_series_results:
-                    if time_series_result.units_type is not None:
-                        units_types.append(time_series_result.units_type.strip())
-        return units_types
-
-    def prepare_aggregation_statistics(self, obj):
-        """
-        Return list of aggregation statistics if exists, otherwise return empty array.
-        """
-        aggregation_statistics = []
-        if hasattr(obj, 'metadata') and obj.metadata is not None:
-            if isinstance(obj.metadata, TimeSeriesMetaData):
-                for time_series_result in obj.metadata.time_series_results:
-                    if time_series_result.aggregation_statistics is not None:
-                        aggregation_statistics.append(time_series_result.aggregation_statistics)
-        return aggregation_statistics
-=======
-        TODO: Deprecated. In future, use "units" to refer to name and type.
         """
         units_types = set()
         for f in obj.timeserieslogicalfile_set.all():
@@ -1189,7 +908,6 @@
                 if discoverable(v.units_type):
                     units_types.add(v.units_type.strip())
         return list(units_types)
->>>>>>> 691a5bac
 
     def prepare_absolute_url(self, obj):
         """Return absolute URL of object."""
