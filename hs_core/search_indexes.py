--- conflicted
+++ resolved
@@ -401,14 +401,6 @@
         Return metadata organization if it exists, otherwise return empty array.
         """
         organizations = []
-<<<<<<< HEAD
-        if hasattr(obj, 'metadata') and \
-                obj.metadata is not None and \
-                obj.metadata.creators is not None:
-            for creator in obj.metadata.creators.all():
-                if (creator.organization is not None):
-                    organizations.append(creator.organization.strip())
-=======
         if self._has_metadata(obj):
             self._cache_queryset(obj, 'cached_creators', obj.metadata.creators.all())
             for creator in obj.cached_creators:
@@ -416,7 +408,6 @@
                     continue
                 organizations.append(creator.organization.strip())
 
->>>>>>> 08c5ea66
         return organizations
 
     def prepare_publisher(self, obj):
@@ -847,16 +838,6 @@
         """
 
         sites = set()
-<<<<<<< HEAD
-        for f in obj.timeserieslogicalfile_set.all():
-            for s in f.metadata.sites:
-                if discoverable(s.site_name):
-                    sites.add(s.site_name.strip())
-        for f in obj.reftimeserieslogicalfile_set.all():
-            for s in f.metadata.sites:
-                if discoverable(s.name):
-                    sites.add(s.name.strip())
-=======
         if obj.resource_type == 'CompositeResource':
             self._cache_queryset(obj, 'cached_timeseries_logical_files', obj.timeserieslogicalfile_set.all())
             for f in obj.cached_timeseries_logical_files:
@@ -868,7 +849,6 @@
                 for s in f.metadata.sites:
                     if discoverable(s.name):
                         sites.add(s.name.strip())
->>>>>>> 08c5ea66
         return list(sites)
 
     def prepare_method(self, obj):
