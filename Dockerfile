FROM mjstealey/hs_docker_base:1.6.5
MAINTAINER Michael J. Stealey <stealey@renci.org>

### Begin - HydroShare Development Image Additions ###
<<<<<<< HEAD
RUN pip uninstall -y django-celery
RUN pip install -U kombu==3.0.33
RUN pip install -U celery==3.1.20
=======
RUN pip install -U pylint==1.5.0
RUN pip install -U OWSLib==0.10.3
>>>>>>> 9cbf873c
### End - HydroShare Development Image Additions ###

USER root
WORKDIR /home/docker/hydroshare

CMD ["/bin/bash"]<|MERGE_RESOLUTION|>--- conflicted
+++ resolved
@@ -1,18 +1,15 @@
-FROM mjstealey/hs_docker_base:1.6.5
-MAINTAINER Michael J. Stealey <stealey@renci.org>
-
-### Begin - HydroShare Development Image Additions ###
-<<<<<<< HEAD
-RUN pip uninstall -y django-celery
-RUN pip install -U kombu==3.0.33
-RUN pip install -U celery==3.1.20
-=======
-RUN pip install -U pylint==1.5.0
-RUN pip install -U OWSLib==0.10.3
->>>>>>> 9cbf873c
-### End - HydroShare Development Image Additions ###
-
-USER root
-WORKDIR /home/docker/hydroshare
-
-CMD ["/bin/bash"]+FROM mjstealey/hs_docker_base:1.6.5
+MAINTAINER Michael J. Stealey <stealey@renci.org>
+
+### Begin - HydroShare Development Image Additions ###
+RUN pip uninstall -y django-celery
+RUN pip install -U kombu==3.0.33
+RUN pip install -U celery==3.1.20
+RUN pip install -U pylint==1.5.0
+RUN pip install -U OWSLib==0.10.3
+### End - HydroShare Development Image Additions ###
+
+USER root
+WORKDIR /home/docker/hydroshare
+
+CMD ["/bin/bash"]