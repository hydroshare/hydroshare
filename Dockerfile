--- conflicted
+++ resolved
@@ -10,10 +10,7 @@
 RUN pip install pytest-cov==3.0.0
 RUN pip install --upgrade rdflib==5.0.0
 RUN pip install -e git+https://github.com/hydroshare/hsmodels.git@0.5.3#egg=hsmodels
-<<<<<<< HEAD
-=======
 RUN pip install six==1.16.0
->>>>>>> befe7f14
 RUN pip install sorl-thumbnail==12.8.0
 RUN pip install --upgrade Django==3.2.15
 RUN pip install --upgrade Mezzanine==5.1.4
