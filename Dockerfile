FROM hydroshare/hs_docker_base:c30cf01

# Set the locale. TODO - remove once we have a better alternative worked out
RUN sed -i -e 's/# en_US.UTF-8 UTF-8/en_US.UTF-8 UTF-8/' /etc/locale.gen && \
    locale-gen

<<<<<<< HEAD
RUN pip install google-cloud-pubsub==2.21.2
RUN pip install numpy==1.26.4
RUN pip install pandas==2.2.2
RUN pip install django-storages[google]==1.14.3

=======
>>>>>>> f7f20074
# https://www.digicert.com/kb/digicert-root-certificates.htm
# Get the .pem file from digicert and add it to the bundle used by certifi
# Could also use the REQUESTS_CA_BUNDLE environment variable to point to the .pem file
# This was needed beacause the certifi release 
# 2024.02.02 https://github.com/certifi/python-certifi/releases/tag/2024.02.02
# does not include the GeoTrust TLS RSA CA G1 certificate at the time of this writing
# More info: https://requests.readthedocs.io/en/latest/user/advanced/#ca-certificates
RUN wget -O /usr/lib/ssl/certs/GeoTrustTLSRSACAG1.crt.pem https://cacerts.digicert.com/GeoTrustTLSRSACAG1.crt.pem && \
    update-ca-certificates && \
    cat /usr/lib/ssl/certs/GeoTrustTLSRSACAG1.crt.pem >> $(python -c "import requests; print(requests.certs.where())")

ENV LANG en_US.UTF-8
ENV LANGUAGE en_US:en
ENV LC_ALL en_US.UTF-8

USER root
WORKDIR /hydroshare

CMD ["/bin/bash"]<|MERGE_RESOLUTION|>--- conflicted
+++ resolved
@@ -4,14 +4,6 @@
 RUN sed -i -e 's/# en_US.UTF-8 UTF-8/en_US.UTF-8 UTF-8/' /etc/locale.gen && \
     locale-gen
 
-<<<<<<< HEAD
-RUN pip install google-cloud-pubsub==2.21.2
-RUN pip install numpy==1.26.4
-RUN pip install pandas==2.2.2
-RUN pip install django-storages[google]==1.14.3
-
-=======
->>>>>>> f7f20074
 # https://www.digicert.com/kb/digicert-root-certificates.htm
 # Get the .pem file from digicert and add it to the bundle used by certifi
 # Could also use the REQUESTS_CA_BUNDLE environment variable to point to the .pem file
