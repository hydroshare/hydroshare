FROM hydroshare/hs_docker_base:262c2ca
# make sure to update multistage-node dockerfile as well if you update this base image

# Set the locale. TODO - remove once we have a better alternative worked out
RUN sed -i -e 's/# en_US.UTF-8 UTF-8/en_US.UTF-8 UTF-8/' /etc/locale.gen && \
    locale-gen

<<<<<<< HEAD
RUN pip install psycopg==3.1.*
RUN pip install django==4.2.*
RUN pip install djangorestframework==3.14.*
RUN pip install django-haystack==3.2.*
RUN pip install drf-yasg==1.21.*
RUN pip install django-robots==6.1
RUN pip install django-autocomplete-light==3.9.*
RUN pip install django-widget-tweaks==1.5.*
RUN pip install django-crispy-forms==2.1
RUN pip install crispy-bootstrap3==2024.1
RUN pip install Mezzanine==6.0.0

RUN pip install google-cloud-pubsub
RUN pip install pandas

=======
>>>>>>> e97d778a
# https://www.digicert.com/kb/digicert-root-certificates.htm
# Get the .pem file from digicert and add it to the bundle used by certifi
# Could also use the REQUESTS_CA_BUNDLE environment variable to point to the .pem file
# This was needed beacause the certifi release
# 2024.02.02 https://github.com/certifi/python-certifi/releases/tag/2024.02.02
# does not include the GeoTrust TLS RSA CA G1 certificate at the time of this writing
# More info: https://requests.readthedocs.io/en/latest/user/advanced/#ca-certificates
RUN wget -O /usr/lib/ssl/certs/GeoTrustTLSRSACAG1.crt.pem https://cacerts.digicert.com/GeoTrustTLSRSACAG1.crt.pem && \
    update-ca-certificates && \
    cat /usr/lib/ssl/certs/GeoTrustTLSRSACAG1.crt.pem >> $(python -c "import requests; print(requests.certs.where())")

ENV LANG en_US.UTF-8
ENV LANGUAGE en_US:en
ENV LC_ALL en_US.UTF-8

USER root
WORKDIR /hydroshare

CMD ["/bin/bash"]<|MERGE_RESOLUTION|>--- conflicted
+++ resolved
@@ -5,7 +5,6 @@
 RUN sed -i -e 's/# en_US.UTF-8 UTF-8/en_US.UTF-8 UTF-8/' /etc/locale.gen && \
     locale-gen
 
-<<<<<<< HEAD
 RUN pip install psycopg==3.1.*
 RUN pip install django==4.2.*
 RUN pip install djangorestframework==3.14.*
@@ -18,15 +17,10 @@
 RUN pip install crispy-bootstrap3==2024.1
 RUN pip install Mezzanine==6.0.0
 
-RUN pip install google-cloud-pubsub
-RUN pip install pandas
-
-=======
->>>>>>> e97d778a
 # https://www.digicert.com/kb/digicert-root-certificates.htm
 # Get the .pem file from digicert and add it to the bundle used by certifi
 # Could also use the REQUESTS_CA_BUNDLE environment variable to point to the .pem file
-# This was needed beacause the certifi release
+# This was needed beacause the certifi release 
 # 2024.02.02 https://github.com/certifi/python-certifi/releases/tag/2024.02.02
 # does not include the GeoTrust TLS RSA CA G1 certificate at the time of this writing
 # More info: https://requests.readthedocs.io/en/latest/user/advanced/#ca-certificates
