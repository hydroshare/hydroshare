FROM mjstealey/hs_docker_base:1.6.5
MAINTAINER Michael J. Stealey <stealey@renci.org>

### Begin - HydroShare Development Image Additions ###
<<<<<<< HEAD
RUN pip install OWSLib==0.10.3
=======
RUN pip install -U pylint==1.5.0
>>>>>>> 433da209
### End - HydroShare Development Image Additions ###

USER root
WORKDIR /home/docker/hydroshare

CMD ["/bin/bash"]
<|MERGE_RESOLUTION|>--- conflicted
+++ resolved
@@ -1,15 +1,12 @@
-FROM mjstealey/hs_docker_base:1.6.5
-MAINTAINER Michael J. Stealey <stealey@renci.org>
-
-### Begin - HydroShare Development Image Additions ###
-<<<<<<< HEAD
-RUN pip install OWSLib==0.10.3
-=======
-RUN pip install -U pylint==1.5.0
->>>>>>> 433da209
-### End - HydroShare Development Image Additions ###
-
-USER root
-WORKDIR /home/docker/hydroshare
-
-CMD ["/bin/bash"]
+FROM mjstealey/hs_docker_base:1.6.5
+MAINTAINER Michael J. Stealey <stealey@renci.org>
+
+### Begin - HydroShare Development Image Additions ###
+RUN pip install -U pylint==1.5.0
+RUN pip install -U OWSLib==0.10.3
+### End - HydroShare Development Image Additions ###
+
+USER root
+WORKDIR /home/docker/hydroshare
+
+CMD ["/bin/bash"]