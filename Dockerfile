--- conflicted
+++ resolved
@@ -10,12 +10,8 @@
 RUN pip install pytest-cov==3.0.0
 RUN pip install --upgrade rdflib==5.0.0
 RUN pip install -e git+https://github.com/hydroshare/hsmodels.git@0.5.3#egg=hsmodels
-<<<<<<< HEAD
 RUN pip install aiohttp==3.8.3
-
-RUN pip install sorl-thumbnail==12.8.0
 RUN pip install PyLD
-=======
 RUN pip install six==1.16.0
 RUN pip install sorl-thumbnail==12.8.0
 RUN pip install --upgrade Django==3.2.15
@@ -28,7 +24,6 @@
 RUN pip install --upgrade djangorestframework==3.13.1
 RUN pip install --upgrade drf-haystack==1.8.11
 RUN pip install --upgrade drf-yasg==1.20.0
->>>>>>> 6b77f34b
 
 ENV LANG en_US.UTF-8
 ENV LANGUAGE en_US:en
