--- conflicted
+++ resolved
@@ -4,7 +4,6 @@
 RUN sed -i -e 's/# en_US.UTF-8 UTF-8/en_US.UTF-8 UTF-8/' /etc/locale.gen && \
     locale-gen
 
-<<<<<<< HEAD
 RUN pip install django==4.2.*
 RUN pip install djangorestframework==3.14.*
 RUN pip install django-haystack==3.2.*
@@ -15,24 +14,20 @@
 RUN pip install django-crispy-forms==2.1
 RUN pip install crispy-bootstrap3==2024.1
 RUN pip install Mezzanine==6.0.0
-RUN pip install mozilla-django-oidc
-RUN pip install spam_patterns@git+https://github.com/CUAHSI/spam_patterns.git@0.0.4
-RUN pip install freezegun
-=======
+
 RUN pip install google-cloud-pubsub
 RUN pip install pandas
 
 # https://www.digicert.com/kb/digicert-root-certificates.htm
 # Get the .pem file from digicert and add it to the bundle used by certifi
 # Could also use the REQUESTS_CA_BUNDLE environment variable to point to the .pem file
-# This was needed beacause the certifi release 
+# This was needed beacause the certifi release
 # 2024.02.02 https://github.com/certifi/python-certifi/releases/tag/2024.02.02
 # does not include the GeoTrust TLS RSA CA G1 certificate at the time of this writing
 # More info: https://requests.readthedocs.io/en/latest/user/advanced/#ca-certificates
 RUN wget -O /usr/lib/ssl/certs/GeoTrustTLSRSACAG1.crt.pem https://cacerts.digicert.com/GeoTrustTLSRSACAG1.crt.pem && \
     update-ca-certificates && \
     cat /usr/lib/ssl/certs/GeoTrustTLSRSACAG1.crt.pem >> $(python -c "import requests; print(requests.certs.where())")
->>>>>>> 88f71c21
 
 ENV LANG en_US.UTF-8
 ENV LANGUAGE en_US:en
