--- conflicted
+++ resolved
@@ -13,12 +13,9 @@
   probablepeople \
   geopy \
   hs_restclient==1.2.12 \
-<<<<<<< HEAD
   markdown \
-  django-markup
-=======
+  django-markup \
   pyyaml
->>>>>>> 05dc7e33
 
 ### End - HydroShare Development Image Additions ###
 
