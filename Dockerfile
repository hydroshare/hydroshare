FROM mjstealey/hs_docker_base:1.7.5
MAINTAINER Michael J. Stealey <stealey@renci.org>

### Begin - HydroShare Development Image Additions ###
<<<<<<< HEAD
RUN pip install xmltodict==0.10.2
RUN pip install dominate
=======
RUN pip install --upgrade pip && pip install \
  xmltodict==0.10.2 \
  selenium
RUN curl -sL https://deb.nodesource.com/setup_7.x | sudo -E bash -
RUN apt-get update && apt-get install -y nodejs
RUN npm install -g phantomjs-prebuilt
>>>>>>> 7f31d27a
### End - HydroShare Development Image Additions ###

USER root
WORKDIR /hydroshare

CMD ["/bin/bash"]<|MERGE_RESOLUTION|>--- conflicted
+++ resolved
@@ -2,17 +2,13 @@
 MAINTAINER Michael J. Stealey <stealey@renci.org>
 
 ### Begin - HydroShare Development Image Additions ###
-<<<<<<< HEAD
-RUN pip install xmltodict==0.10.2
-RUN pip install dominate
-=======
 RUN pip install --upgrade pip && pip install \
   xmltodict==0.10.2 \
   selenium
 RUN curl -sL https://deb.nodesource.com/setup_7.x | sudo -E bash -
 RUN apt-get update && apt-get install -y nodejs
 RUN npm install -g phantomjs-prebuilt
->>>>>>> 7f31d27a
+RUN pip install dominate
 ### End - HydroShare Development Image Additions ###
 
 USER root
