FROM hydroshare/hs_docker_base:305f2fa

# Set the locale. TODO - remove once we have a better alternative worked out
RUN sed -i -e 's/# en_US.UTF-8 UTF-8/en_US.UTF-8 UTF-8/' /etc/locale.gen && \
    locale-gen

<<<<<<< HEAD
RUN pip install python-keycloak pymongo
=======
# https://www.digicert.com/kb/digicert-root-certificates.htm
# Get the .pem file from digicert and add it to the bundle used by certifi
# Could also use the REQUESTS_CA_BUNDLE environment variable to point to the .pem file
# This was needed beacause the certifi release 
# 2024.02.02 https://github.com/certifi/python-certifi/releases/tag/2024.02.02
# does not include the GeoTrust TLS RSA CA G1 certificate at the time of this writing
# More info: https://requests.readthedocs.io/en/latest/user/advanced/#ca-certificates
RUN wget -O /usr/lib/ssl/certs/GeoTrustTLSRSACAG1.crt.pem https://cacerts.digicert.com/GeoTrustTLSRSACAG1.crt.pem && \
    update-ca-certificates && \
    cat /usr/lib/ssl/certs/GeoTrustTLSRSACAG1.crt.pem >> $(python -c "import requests; print(requests.certs.where())")
>>>>>>> 12eb1f70

ENV LANG en_US.UTF-8
ENV LANGUAGE en_US:en
ENV LC_ALL en_US.UTF-8

USER root
WORKDIR /hydroshare

CMD ["/bin/bash"]<|MERGE_RESOLUTION|>--- conflicted
+++ resolved
@@ -4,9 +4,8 @@
 RUN sed -i -e 's/# en_US.UTF-8 UTF-8/en_US.UTF-8 UTF-8/' /etc/locale.gen && \
     locale-gen
 
-<<<<<<< HEAD
 RUN pip install python-keycloak pymongo
-=======
+
 # https://www.digicert.com/kb/digicert-root-certificates.htm
 # Get the .pem file from digicert and add it to the bundle used by certifi
 # Could also use the REQUESTS_CA_BUNDLE environment variable to point to the .pem file
@@ -17,7 +16,6 @@
 RUN wget -O /usr/lib/ssl/certs/GeoTrustTLSRSACAG1.crt.pem https://cacerts.digicert.com/GeoTrustTLSRSACAG1.crt.pem && \
     update-ca-certificates && \
     cat /usr/lib/ssl/certs/GeoTrustTLSRSACAG1.crt.pem >> $(python -c "import requests; print(requests.certs.where())")
->>>>>>> 12eb1f70
 
 ENV LANG en_US.UTF-8
 ENV LANGUAGE en_US:en
