--- conflicted
+++ resolved
@@ -3,13 +3,6 @@
 # Set the locale. TODO - remove once we have a better alternative worked out
 RUN sed -i -e 's/# en_US.UTF-8 UTF-8/en_US.UTF-8 UTF-8/' /etc/locale.gen && \
     locale-gen
-<<<<<<< HEAD
-# TODO: these installs need to be part of the hs_docker_base image
-RUN pip install deepdiff hsmodels # pytest-cov
-# RUN pip install --upgrade pytest-cov
-# RUN pip install --upgrade rdflib==5.0.0
-=======
->>>>>>> 9600ad10
 
 ENV LANG en_US.UTF-8
 ENV LANGUAGE en_US:en
