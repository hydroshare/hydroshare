--- conflicted
+++ resolved
@@ -1,6 +1,3 @@
-<<<<<<< HEAD
-FROM hydroshare/hs_docker_base:e1eedb2
-=======
 FROM node:14.14.0 as node-build
 
 ADD . /hydroshare
@@ -29,8 +26,7 @@
     cp js/app.*.js js/app.js && \
     cp js/chunk-vendors.*.js js/chunk-vendors.js
 
-FROM hydroshare/hs_docker_base:7a6c581
->>>>>>> 742fbce3
+FROM hydroshare/hs_docker_base:e1eedb2
 
 COPY --from=node-build /hydroshare /hydroshare
 
@@ -38,7 +34,6 @@
 RUN sed -i -e 's/# en_US.UTF-8 UTF-8/en_US.UTF-8 UTF-8/' /etc/locale.gen && \
     locale-gen
 
-<<<<<<< HEAD
 # https://www.digicert.com/kb/digicert-root-certificates.htm
 # Get the .pem file from digicert and add it to the bundle used by certifi
 # Could also use the REQUESTS_CA_BUNDLE environment variable to point to the .pem file
@@ -49,9 +44,8 @@
 RUN wget -O /usr/lib/ssl/certs/GeoTrustTLSRSACAG1.crt.pem https://cacerts.digicert.com/GeoTrustTLSRSACAG1.crt.pem && \
     update-ca-certificates && \
     cat /usr/lib/ssl/certs/GeoTrustTLSRSACAG1.crt.pem >> $(python -c "import requests; print(requests.certs.where())")
-=======
+
 RUN pip install python-keycloak
->>>>>>> 742fbce3
 
 ENV LANG en_US.UTF-8
 ENV LANGUAGE en_US:en
