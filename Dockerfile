--- conflicted
+++ resolved
@@ -4,12 +4,9 @@
 RUN sed -i -e 's/# en_US.UTF-8 UTF-8/en_US.UTF-8 UTF-8/' /etc/locale.gen && \
     locale-gen
 
-<<<<<<< HEAD
 RUN pip install django-cachalot
 RUN pip install django-redis
-=======
 RUN pip install spam_patterns@git+https://github.com/CUAHSI/spam_patterns.git@0.0.4
->>>>>>> 049aa6c0
 
 ENV LANG en_US.UTF-8
 ENV LANGUAGE en_US:en
