FROM hydroshare/hs_docker_base:2.2

# Set the locale. TODO - remove once we have a better alternative worked out
RUN sed -i -e 's/# en_US.UTF-8 UTF-8/en_US.UTF-8 UTF-8/' /etc/locale.gen && \
    locale-gen
<<<<<<< HEAD
=======
# TODO: these installs need to be part of the hs_docker_base image
RUN pip uninstall -y enum34
RUN pip install deepdiff==1.7.0
RUN pip install pytest-cov==3.0.0
RUN pip install --upgrade rdflib==5.0.0
RUN pip install -e git+https://github.com/hydroshare/hsmodels.git@0.5.3#egg=hsmodels
RUN pip install aiohttp==3.8.3
RUN pip install PyLD
RUN pip install six==1.16.0
RUN pip install sorl-thumbnail==12.8.0
RUN pip install --upgrade Django==3.2.15
RUN pip install --upgrade Mezzanine==5.1.4
RUN pip install --upgrade requests==2.27.1
RUN pip install --upgrade django-security==0.12.0
RUN pip install --upgrade django-braces==1.15.0 django-compressor==4.1 django-appconf==1.0.5 django-contrib-comments==2.2.0 django-cors-headers==3.10.1 django-crispy-forms==1.13.0 django-debug-toolbar==3.2.4 django-jsonfield==1.4.1 django-oauth-toolkit==2.1.0 django-robots==4.0
RUN pip install --upgrade django-autocomplete-light==2.3.6
RUN pip install --upgrade django-haystack==3.1.1
RUN pip install --upgrade djangorestframework==3.13.1
RUN pip install --upgrade drf-haystack==1.8.11
RUN pip install --upgrade drf-yasg==1.20.0
>>>>>>> ac3405b1

ENV LANG en_US.UTF-8
ENV LANGUAGE en_US:en
ENV LC_ALL en_US.UTF-8

USER root
WORKDIR /hydroshare

CMD ["/bin/bash"]<|MERGE_RESOLUTION|>--- conflicted
+++ resolved
@@ -3,8 +3,6 @@
 # Set the locale. TODO - remove once we have a better alternative worked out
 RUN sed -i -e 's/# en_US.UTF-8 UTF-8/en_US.UTF-8 UTF-8/' /etc/locale.gen && \
     locale-gen
-<<<<<<< HEAD
-=======
 # TODO: these installs need to be part of the hs_docker_base image
 RUN pip uninstall -y enum34
 RUN pip install deepdiff==1.7.0
@@ -25,7 +23,6 @@
 RUN pip install --upgrade djangorestframework==3.13.1
 RUN pip install --upgrade drf-haystack==1.8.11
 RUN pip install --upgrade drf-yasg==1.20.0
->>>>>>> ac3405b1
 
 ENV LANG en_US.UTF-8
 ENV LANGUAGE en_US:en
