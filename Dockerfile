--- conflicted
+++ resolved
@@ -4,14 +4,8 @@
 # Set the locale. TODO - remove once we have a better alternative worked out
 RUN sed -i -e 's/# en_US.UTF-8 UTF-8/en_US.UTF-8 UTF-8/' /etc/locale.gen && \
     locale-gen
-<<<<<<< HEAD
-RUN pip install hsmodels
 # TODO: this install needs to be part of the hs_docker_base image
-RUN pip install deepdiff
-=======
-# TODO: these installs need to be part of the hs_docker_base image
-RUN pip install deepdiff pytest-cov
->>>>>>> 696faf5e
+RUN pip install hsmodels deepdiff pytest-cov
 
 ENV LANG en_US.UTF-8
 ENV LANGUAGE en_US:en
