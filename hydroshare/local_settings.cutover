--- conflicted
+++ resolved
@@ -192,14 +192,9 @@
         EXTERNAL_CONFIG = yaml.load(stream)
     except yaml.YAMLError as exc:
         print(exc)
-<<<<<<< HEAD
-=======
-# insert a google maps key here when in production
-MAPS_KEY = ''
 
 # HydroShare web services settings
 HSWS_URL = "http://10.37.142.23:8060/his/services/update"
 HSWS_API_TOKEN = "d1caabf3059ef7ffd99d890aba57100da2e0efc8"
 HSWS_TIMEOUT = 30
-HSWS_PUBLISH_URLS = False
->>>>>>> 7cad4bf1
+HSWS_PUBLISH_URLS = False