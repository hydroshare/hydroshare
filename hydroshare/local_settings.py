# beta.hydroshare.org - local_settings.py
#    - This file should be copied to ~/hydroshare/hydroshare/local_settings.py
#    - The iRODS specific contents of this file contain username and password informaiton 
#      that is used for a HydroShare proxy user

import redis
import os
from kombu import Queue, Exchange
from kombu.common import Broadcast

DEBUG = True

# Make these unique, and don't share it with anybody.
SECRET_KEY = "9e2e3c2d-8282-41b2-a027-de304c0bc3d944963c9a-4778-43e0-947c-38889e976dcab9f328cb-1576-4314-bfa6-70c42a6e773c"
NEVERCACHE_KEY = "7b205669-41dd-40db-9b96-c6f93b66123496a56be1-607f-4dbf-bf62-3315fb353ce6f12a7d28-06ad-4ef7-9266-b5ea66ed2519"

ALLOWED_HOSTS = "*"

#RABBITMQ_HOST = 'rabbitmq'
RABBITMQ_HOST = os.environ.get('RABBITMQ_PORT_5672_TCP_ADDR', 'localhost')
RABBITMQ_PORT = '5672'

REDIS_HOST = os.environ.get('REDIS_PORT_6379_TCP_ADDR', 'localhost')
REDIS_PORT = 6379 
POSTGIS_HOST = os.environ.get('POSTGIS_PORT_5432_TCP_ADDR', 'localhost')
POSTGIS_PORT = 5432
POSTGIS_DB = os.environ.get('POSTGIS_DB', 'postgres')
POSTGIS_PASSWORD = os.environ.get('POSTGIS_PASSWORD', 'postgres')
POSTGIS_USER = os.environ.get('POSTGIS_USER', 'postgres')

REDIS_CONNECTION = redis.Redis(
    host=REDIS_HOST,
    port=REDIS_PORT,
    db=4)
WMS_CACHE_DB = redis.Redis(
    host=REDIS_HOST,
    port=REDIS_PORT,
    db=5)
PERMISSIONS_DB= redis.Redis(
    host=REDIS_HOST,
    port=REDIS_PORT,
    db=6)
   

IPYTHON_SETTINGS=[]
IPYTHON_BASE='/home/docker/hydroshare/static/media/ipython-notebook'
IPYTHON_HOST='127.0.0.1'

# celery settings
# customizations: we need a special queue for broadcast signals to all
# docker daemons.  we also need a special queue for direct messages to all
# docker daemons.
BROKER_URL='amqp://guest:guest@{RABBITMQ_HOST}:{RABBITMQ_PORT}//'.format(RABBITMQ_HOST=RABBITMQ_HOST, RABBITMQ_PORT=RABBITMQ_PORT)
CELERY_ACCEPT_CONTENT = ['pickle', 'json', 'msgpack', 'yaml']
CELERY_DEFAULT_QUEUE = 'default'
DOCKER_EXCHANGE=Exchange('docker', type='direct')
DEFAULT_EXCHANGE=Exchange('default', type='topic')

CELERY_QUEUES = (
    Queue('default', routing_key='task.#'),
    Queue('docker_container_tasks', DOCKER_EXCHANGE, routing_key='docker.container'),
    Broadcast('docker_broadcast_tasks', DOCKER_EXCHANGE, routing_key='docker.broadcast'),
)
CELERY_DEFAULT_EXCHANGE = 'tasks'
CELERY_DEFAULT_EXCHANGE_TYPE = 'topic'
CELERY_DEFAULT_ROUTING_KEY = 'task.default'
CELERY_ROUTES = ('django_docker_processes.router.DockerRouter',)

#DOCKER_URL = 'tcp://localhost:2375/'
DOCKER_URL = 'unix://docker.sock/'
DOCKER_API_VERSION = '1.12'


# CartoCSS
CARTO_HOME='/home/docker/node_modules/carto'


USE_SOUTH = False
SITE_TITLE = "Hydroshare"

SESSION_EXPIRE_AT_BROWSER_CLOSE = True


#############
# DATABASES #
#############

DATABASES = {
    "default": {
        # Add "postgresql_psycopg2", "mysql", "sqlite3" or "oracle".
        "ENGINE": "django.contrib.gis.db.backends.postgis",
        # DB name or path to database file if using sqlite3.
        "NAME": POSTGIS_DB,
        # Not used with sqlite3.
        "USER": POSTGIS_USER,
        # Not used with sqlite3.
        "PASSWORD": POSTGIS_PASSWORD,
        # Set to empty string for localhost. Not used with sqlite3.
        "HOST": POSTGIS_HOST,
        # Set to empty string for default. Not used with sqlite3.
        "PORT": POSTGIS_PORT,
    }
}
POSTGIS_VERSION=(2,1,1)

<<<<<<< HEAD
HYDROSHARE_APPS = (
    "tastypie",
    "djcelery",
    "ga_ows",
    "ga_resources",
    "django_irods",
    "ga_interactive",
    "hs_core",
    "ref_ts"
)

=======
# iRODS proxy user configuration
>>>>>>> 41835c88
USE_IRODS=False
IRODS_ROOT='/tmp'
IRODS_ICOMMANDS_PATH='/usr/bin'
IRODS_HOST=''
IRODS_PORT='1247'
IRODS_DEFAULT_RESOURCE=''
IRODS_HOME_COLLECTION=''
IRODS_CWD=''
IRODS_ZONE=''
IRODS_USERNAME=''
IRODS_AUTH=''
IRODS_GLOBAL_SESSION=False

# Email configuration
EMAIL_BACKEND = 'django.core.mail.backends.smtp.EmailBackend'
EMAIL_HOST_USER = 'hydroshare@hydroshare.org'
EMAIL_HOST_PASSWORD = 'zR=D~QBxU&}+'
EMAIL_HOST = 'gator3038.hostgator.com'
EMAIL_PORT = '26'
EMAIL_USE_TLS= True
DEFAULT_FROM_EMAIL= 'hydroshare@hydroshare.org'<|MERGE_RESOLUTION|>--- conflicted
+++ resolved
@@ -103,21 +103,7 @@
 }
 POSTGIS_VERSION=(2,1,1)
 
-<<<<<<< HEAD
-HYDROSHARE_APPS = (
-    "tastypie",
-    "djcelery",
-    "ga_ows",
-    "ga_resources",
-    "django_irods",
-    "ga_interactive",
-    "hs_core",
-    "ref_ts"
-)
-
-=======
 # iRODS proxy user configuration
->>>>>>> 41835c88
 USE_IRODS=False
 IRODS_ROOT='/tmp'
 IRODS_ICOMMANDS_PATH='/usr/bin'
