# DEVELOPMENT - local_settings.py
#    - This file should be copied to ~/hydroshare/hydroshare/local_settings.py
#    - The iRODS specific contents of this file contain username and password informaiton
#      that is used for a HydroShare proxy user

import redis
import os
from kombu import Queue, Exchange
from kombu.common import Broadcast

DEBUG = True

# DEVELOPMENT EXAMPLE ONLY
# Make these unique, and don't share it with anybody
SECRET_KEY = "9e2e3c2d-8282-41b2-a027-de304c0bc3d944963c9a-4778-43e0-947c-38889e976dcab9f328cb-1576-4314-bfa6-70c42a6e773c"
NEVERCACHE_KEY = "7b205669-41dd-40db-9b96-c6f93b66123496a56be1-607f-4dbf-bf62-3315fb353ce6f12a7d28-06ad-4ef7-9266-b5ea66ed2519"

ALLOWED_HOSTS = "*"

# for Django/Mezzanine comments and ratings to require user login
COMMENTS_ACCOUNT_REQUIRED = True
RATINGS_ACCOUNT_REQUIRED = True
COMMENTS_USE_RATINGS = True

RABBITMQ_HOST = os.environ.get('RABBITMQ_PORT_5672_TCP_ADDR', 'localhost')
RABBITMQ_PORT = '5672'

REDIS_HOST = os.environ.get('REDIS_PORT_6379_TCP_ADDR', 'localhost')
REDIS_PORT = 6379
POSTGIS_HOST = os.environ.get('POSTGIS_PORT_5432_TCP_ADDR', 'localhost')
POSTGIS_PORT = 5432
POSTGIS_DB = os.environ.get('POSTGIS_DB', 'postgres')
POSTGIS_PASSWORD = os.environ.get('POSTGIS_PASSWORD', 'postgres')
POSTGIS_USER = os.environ.get('POSTGIS_USER', 'postgres')

REDIS_CONNECTION = redis.Redis(
    host=REDIS_HOST,
    port=REDIS_PORT,
    db=4)
WMS_CACHE_DB = redis.Redis(
    host=REDIS_HOST,
    port=REDIS_PORT,
    db=5)
PERMISSIONS_DB= redis.Redis(
    host=REDIS_HOST,
    port=REDIS_PORT,
    db=6)


IPYTHON_SETTINGS=[]
IPYTHON_BASE='/hydroshare/static/media/ipython-notebook'
IPYTHON_HOST='127.0.0.1'

# celery settings
# customizations: we need a special queue for broadcast signals to all
# docker daemons.  we also need a special queue for direct messages to all
# docker daemons.
BROKER_URL='amqp://guest:guest@{RABBITMQ_HOST}:{RABBITMQ_PORT}//'.format(RABBITMQ_HOST=RABBITMQ_HOST, RABBITMQ_PORT=RABBITMQ_PORT)
CELERY_ACCEPT_CONTENT = ['json']
CELERY_TASK_SERIALIZER = 'json'
CELERY_RESULT_SERIALIZER = 'json'
CELERY_DEFAULT_QUEUE = 'default'
DEFAULT_EXCHANGE=Exchange('default', type='topic')

CELERY_QUEUES = (
    Queue('default', DEFAULT_EXCHANGE, routing_key='task.default'),
)
CELERY_DEFAULT_EXCHANGE = 'tasks'
CELERY_DEFAULT_EXCHANGE_TYPE = 'topic'
CELERY_DEFAULT_ROUTING_KEY = 'task.default'
CELERY_ROUTES = ('hs_core.router.HSTaskRouter',)

DOCKER_URL = 'unix://docker.sock/'
DOCKER_API_VERSION = '1.12'


# CartoCSS
CARTO_HOME='/hs_tmp/node_modules/carto'


USE_SOUTH = False
SITE_TITLE = "CUAHSI HydroShare"

SESSION_EXPIRE_AT_BROWSER_CLOSE = True


#############
# DATABASES #
#############

DATABASES = {
    "default": {
        # Add "postgresql_psycopg2", "mysql", "sqlite3" or "oracle".
        "ENGINE": "django.contrib.gis.db.backends.postgis",
        # DB name or path to database file if using sqlite3.
        "NAME": POSTGIS_DB,
        # Not used with sqlite3.
        "USER": POSTGIS_USER,
        # Not used with sqlite3.
        "PASSWORD": POSTGIS_PASSWORD,
        # Set to empty string for localhost. Not used with sqlite3.
        "HOST": POSTGIS_HOST,
        # Set to empty string for default. Not used with sqlite3.
        "PORT": POSTGIS_PORT,
    }
}
POSTGIS_VERSION=(2,1,1)

# Local resource iRODS configuration
USE_IRODS = True
IRODS_ROOT = '/tmp'
IRODS_ICOMMANDS_PATH = '/usr/bin'
IRODS_HOST = 'hydrotest41.renci.org'
IRODS_PORT = '1247'
IRODS_DEFAULT_RESOURCE = 'hydrotest41Resc'
IRODS_HOME_COLLECTION = '/hydrotest41Zone/home/hsproxy'
IRODS_CWD = '/hydrotest41Zone/home/hsproxy'
IRODS_ZONE = 'hydrotest41Zone'
IRODS_USERNAME = 'hsproxy'
IRODS_AUTH = 'proxywater1'
IRODS_GLOBAL_SESSION = True

# Remote user zone iRODS configuration
REMOTE_USE_IRODS = False

# iRODS customized bagit rule path
IRODS_BAGIT_RULE='hydroshare/irods/ruleGenerateBagIt_HS.r'
IRODS_BAGIT_PATH = 'bags'
IRODS_BAGIT_POSTFIX = 'zip'

HS_BAGIT_README_FILE_WITH_PATH = 'docs/bagit/readme.txt'

# crossref login credential for resource publication
USE_CROSSREF_TEST = True
CROSSREF_LOGIN_ID = ''
CROSSREF_LOGIN_PWD = ''

# Since Hyrax server on-demand update is only needed when private netCDF resources on www
# are made public, in local development environments or VM deployments other than the www
# production, this should not be run by setting RUN_HYRAX_UPDATE to False. RUN_HYRAX_UPDATE
# should only be set to True on www.hydroshare.org
RUN_HYRAX_UPDATE = False
HYRAX_SSH_HOST = ''
HYRAX_SSH_PROXY_USER = ''
HYRAX_SSH_PROXY_USER_PWD = ''
HYRAX_SCRIPT_RUN_COMMAND = ''

# hsuserproxy system user configuration used to create hydroshare iRODS users on-demand
HS_USER_ZONE_HOST = ''
HS_USER_ZONE_PROXY_USER = ''
HS_USER_ZONE_PROXY_USER_PWD = ''
HS_USER_ZONE_PROXY_USER_CREATE_USER_CMD = ''
HS_USER_ZONE_PROXY_USER_DELETE_USER_CMD = ''
HS_USER_ZONE_PRODUCTION_PATH = '/hydroshareuserZone/home/localHydroProxy'

# the local HydroShare proxy user (a counterpart of wwwHydroProxy) in a federated zone with HydroShare Zone
HS_LOCAL_PROXY_USER_IN_FED_ZONE = 'localTestHydroProxy'

# Please keep the line below unchanged since it is used to check whether
# the current site is in production or not
HS_WWW_IRODS_PROXY_USER = 'wwwHydroProxy'
# credentials for HydroShare proxy user iRODS account which is set to have own access control
# to all collections in any federated zone with HydroShare zone, which is only useful when
# testing HydroShare federated zone in local test development environment since in www
# production environment, IRODS_USERNAME and other associated settings already represent wwwHydroProxy settings
HS_WWW_IRODS_PROXY_USER_PWD = ''
HS_WWW_IRODS_HOST = ''
HS_IRODS_LOCAL_ZONE_DEF_RES = 'hydroshareLocalResc'
HS_WWW_IRODS_ZONE = ''
HS_USER_IRODS_ZONE = 'hydroshareuserZone'

# Email configuration
EMAIL_BACKEND = 'django.core.mail.backends.console.EmailBackend'
#EMAIL_HOST_USER = ''
#EMAIL_HOST_PASSWORD = ''
#EMAIL_HOST = ''
#EMAIL_PORT = ''
#EMAIL_USE_TLS = True
#DEFAULT_FROM_EMAIL = ''
#DEFAULT_SUPPORT_EMAIL=''

HYDROSHARE_SHARED_TEMP = '/shared_tmp'

TIME_ZONE = "Etc/UTC"

#used by the mailchimp subscription job in hs_core/tasks.py
MAILCHIMP_ACTIVE_SUBSCRIBERS = "e210a70864"
MAILCHIMP_SUBSCRIBERS = "f0c27254e3"

# sendfile support for large files
# These must match settings in nginx
SENDFILE_ON = False
IRODS_USER_URI = "/irods-user"
IRODS_DATA_URI = "/irods-data"
LOCAL_CACHE_URI = "/local-cache"

RECAPTCHA_SITE_KEY="6LeIxAcTAAAAAJcZVRqyHh71UMIEGNQ_MXjiZKhI"
RECAPTCHA_SECRET_KEY="6LeIxAcTAAAAAGG-vFI1TnRWxMZNFuojJ4WifJWe"
<<<<<<< HEAD
RECAPTCHA_VERIFY_URL='https://www.google.com/recaptcha/api/siteverify'

# insert a google maps key here when in production
MAPS_KEY=''

with open(os.path.dirname(os.path.abspath(__file__))  + "/../config/hydroshare-config.yaml", 'r') as stream:
    try:
        EXTERNAL_CONFIG = yaml.load(stream)
    except yaml.YAMLError as exc:
        print(exc)
=======
RECAPTCHA_VERIFY_URL='https://www.google.com/recaptcha/api/siteverify'
>>>>>>> 344f4590
<|MERGE_RESOLUTION|>--- conflicted
+++ resolved
@@ -196,17 +196,7 @@
 
 RECAPTCHA_SITE_KEY="6LeIxAcTAAAAAJcZVRqyHh71UMIEGNQ_MXjiZKhI"
 RECAPTCHA_SECRET_KEY="6LeIxAcTAAAAAGG-vFI1TnRWxMZNFuojJ4WifJWe"
-<<<<<<< HEAD
 RECAPTCHA_VERIFY_URL='https://www.google.com/recaptcha/api/siteverify'
 
 # insert a google maps key here when in production
-MAPS_KEY=''
-
-with open(os.path.dirname(os.path.abspath(__file__))  + "/../config/hydroshare-config.yaml", 'r') as stream:
-    try:
-        EXTERNAL_CONFIG = yaml.load(stream)
-    except yaml.YAMLError as exc:
-        print(exc)
-=======
-RECAPTCHA_VERIFY_URL='https://www.google.com/recaptcha/api/siteverify'
->>>>>>> 344f4590
+MAPS_KEY=''