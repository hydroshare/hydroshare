--- conflicted
+++ resolved
@@ -521,17 +521,6 @@
         },
     },
     'handlers': {
-<<<<<<< HEAD
-        'systemlog': {
-            'level': 'WARNING',
-            'class': 'logging.handlers.RotatingFileHandler',
-            'filename': '/hydroshare/log/system.log',
-            'formatter': 'simple',
-            'maxBytes': 1024*1024*15,  # 15MB
-            'backupCount': 10,
-        },
-=======
->>>>>>> dff4d4a3
         'djangolog': {
             'level': 'DEBUG',
             'class': 'logging.handlers.RotatingFileHandler',
@@ -570,22 +559,17 @@
             'propagate': False,
         },
         'django.db.backends': {
-<<<<<<< HEAD
             'handlers': ['djangolog'],
-=======
-            'handlers': ['django'],
             'level': 'WARNING',
             'propagate': False,
         },
         'celery': {
-            'handlers': ['celery'],
->>>>>>> dff4d4a3
+            'handlers': ['celerylog'],
             'level': 'WARNING',
             'propagate': False,
         },
         'matplotlib': { 
             'handlers': ['hydrosharelog'], 
-<<<<<<< HEAD
             'level': 'WARNING',
             'propagate': False,
         },
@@ -593,10 +577,7 @@
             'handlers': ['celerylog'], 
             'level': 'DEBUG',
             'propagate': False,
-=======
-            'propagate': False,
             'level': 'INFO'
->>>>>>> dff4d4a3
         },
         # Catch-all logger for HydroShare apps
         '': {
