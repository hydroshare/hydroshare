--- conflicted
+++ resolved
@@ -283,14 +283,11 @@
     "hs_metrics",
     "hs_rhessys_inst_resource",
     "django_docker_processes",
-    "hs_geo_raster_resource",
+    #"hs_geo_raster_resource",
     "djcelery",
     "ref_ts",
-<<<<<<< HEAD
-    "hs_app_netCDF"
-=======
+    "hs_app_netCDF",
     "widget_tweaks",
->>>>>>> 05b8f43d
 )
 
 # List of processors used by RequestContext to populate the context.
