from __future__ import absolute_import, unicode_literals
#TEST_RUNNER='django_nose.NoseTestSuiteRunner'
TEST_RUNNER = 'hs_core.tests.runner.CustomTestSuiteRunner'

import os
import importlib

local_settings_module = os.environ.get('LOCAL_SETTINGS', 'hydroshare.local_settings')

######################
# MEZZANINE SETTINGS #
######################

# The following settings are already defined with default values in
# the ``defaults.py`` module within each of Mezzanine's apps, but are
# common enough to be put here, commented out, for convenient
# overriding. Please consult the settings documentation for a full list
# of settings Mezzanine implements:
# http://mezzanine.jupo.org/docs/configuration.html#default-settings

# Controls the ordering and grouping of the admin menu.
#
# ADMIN_MENU_ORDER = (
#     ("Content", ("pages.Page", "blog.BlogPost",
#        "generic.ThreadedComment", ("Media Library", "fb_browse"),)),
#     ("Site", ("sites.Site", "redirects.Redirect", "conf.Setting")),
#     ("Users", ("auth.User", "auth.Group",)),
# )

# A three item sequence, each containing a sequence of template tags
# used to render the admin dashboard.
#
# DASHBOARD_TAGS = (
#     ("blog_tags.quick_blog", "mezzanine_tags.app_list"),
#     ("comment_tags.recent_comments",),
#     ("mezzanine_tags.recent_actions",),
# )

# A sequence of templates used by the ``page_menu`` template tag. Each
# item in the sequence is a three item sequence, containing a unique ID
# for the template, a label for the template, and the template path.
# These templates are then available for selection when editing which
# menus a page should appear in. Note that if a menu template is used
# that doesn't appear in this setting, all pages will appear in it.

# PAGE_MENU_TEMPLATES = (
#     (1, "Top navigation bar", "pages/menus/dropdown.html"),
#     (2, "Left-hand tree", "pages/menus/tree.html"),
#     (3, "Footer", "pages/menus/footer.html"),
# )

# A sequence of fields that will be injected into Mezzanine's (or any
# library's) models. Each item in the sequence is a four item sequence.
# The first two items are the dotted path to the model and its field
# name to be added, and the dotted path to the field class to use for
# the field. The third and fourth items are a sequence of positional
# args and a dictionary of keyword args, to use when creating the
# field instance. When specifying the field class, the path
# ``django.models.db.`` can be omitted for regular Django model fields.
#
# EXTRA_MODEL_FIELDS = (
#     (
#         # Dotted path to field.
#         "mezzanine.blog.models.BlogPost.image",
#         # Dotted path to field class.
#         "somelib.fields.ImageField",
#         # Positional args for field class.
#         ("Image",),
#         # Keyword args for field class.
#         {"blank": True, "upload_to": "blog"},
#     ),
#     # Example of adding a field to *all* of Mezzanine's content types:
#     (
#         "mezzanine.pages.models.Page.another_field",
#         "IntegerField", # 'django.db.models.' is implied if path is omitted.
#         ("Another name",),
#         {"blank": True, "default": 1},
#     ),
# )

# Setting to turn on featured images for blog posts. Defaults to False.
#
# BLOG_USE_FEATURED_IMAGE = True

# If True, the south application will be automatically added to the
# INSTALLED_APPS setting.
USE_SOUTH = False


########################
# MAIN DJANGO SETTINGS #
########################

# People who get code error notifications.
# In the format (('Full Name', 'email@example.com'),
#                ('Full Name', 'anotheremail@example.com'))
ADMINS = (
    # ('Your Name', 'your_email@domain.com'),
)
MANAGERS = ADMINS

# Hosts/domain names that are valid for this site; required if DEBUG is False
# See https://docs.djangoproject.com/en/1.5/ref/settings/#allowed-hosts
ALLOWED_HOSTS = []

# Local time zone for this installation. Choices can be found here:
# http://en.wikipedia.org/wiki/List_of_tz_zones_by_name
# although not all choices may be available on all operating systems.
# On Unix systems, a value of None will cause Django to use the same
# timezone as the operating system.
# If running in a Windows environment this must be set to the same as your
# system time zone.
TIME_ZONE = None

# If you set this to True, Django will use timezone-aware datetimes.
USE_TZ = True

# Language code for this installation. All choices can be found here:
# http://www.i18nguy.com/unicode/language-identifiers.html
LANGUAGE_CODE = "en"

# Supported languages
_ = lambda s: s
LANGUAGES = (
    ('en', _('English')),
)

# A boolean that turns on/off debug mode. When set to ``True``, stack traces
# are displayed for error pages. Should always be set to ``False`` in
# production. Best set to ``True`` in local_settings.py
DEBUG = False

# Whether a user's session cookie expires when the Web browser is closed.
SESSION_EXPIRE_AT_BROWSER_CLOSE = True

SITE_ID = 1

# If you set this to False, Django will make some optimizations so as not
# to load the internationalization machinery.
USE_I18N = False

# Tuple of IP addresses, as strings, that:
#   * See debug comments, when DEBUG is true
#   * Receive x-headers
INTERNAL_IPS = ("127.0.0.1",)

# List of callables that know how to import templates from various sources.
TEMPLATE_LOADERS = (
    "django.template.loaders.filesystem.Loader",
    "django.template.loaders.app_directories.Loader",
)

# make django file uploader to always write uploaded file to a temporary directory
# rather than holding uploaded file in memory for small files. This is due to
# the difficulty of metadata extraction from an uploaded file being held in memory
# by Django, e.g., gdal raster metadata extraction opens file from disk to extract
# metadata. Besides, performance gain from holding small uploaded files in memory
# is not that great for our project use case
FILE_UPLOAD_MAX_MEMORY_SIZE = 0

AUTHENTICATION_BACKENDS = ("mezzanine.core.auth_backends.MezzanineBackend",)

# List of finder classes that know how to find static files in
# various locations.
STATICFILES_FINDERS = (
    "django.contrib.staticfiles.finders.FileSystemFinder",
    "django.contrib.staticfiles.finders.AppDirectoriesFinder",
#    'django.contrib.staticfiles.finders.DefaultStorageFinder',
)

# The numeric mode to set newly-uploaded files to. The value should be
# a mode you'd pass directly to os.chmod.
FILE_UPLOAD_PERMISSIONS = 0o644


#############
# DATABASES #
#############

DATABASES = {
    "default": {
        # Add "postgresql_psycopg2", "mysql", "sqlite3" or "oracle".
        "ENGINE": "django.db.backends.",
        # DB name or path to database file if using sqlite3.
        "NAME": "",
        # Not used with sqlite3.
        "USER": "",
        # Not used with sqlite3.
        "PASSWORD": "",
        # Set to empty string for localhost. Not used with sqlite3.
        "HOST": "",
        # Set to empty string for default. Not used with sqlite3.
        "PORT": "",
    }
}


#########
# PATHS #
#########

import os

# Full filesystem path to the project.
PROJECT_ROOT = os.path.dirname(os.path.abspath(__file__))

# Name of the directory for the project.
PROJECT_DIRNAME = PROJECT_ROOT.split(os.sep)[-1]

# Every cache key will get prefixed with this value - here we set it to
# the name of the directory the project is in to try and use something
# project specific.
CACHE_MIDDLEWARE_KEY_PREFIX = PROJECT_DIRNAME

# URL prefix for static files.
# Example: "http://media.lawrence.com/static/"
STATIC_URL = "/static/"

# Absolute path to the directory static files should be collected to.
# Don't put anything in this directory yourself; store your static files
# in apps' "static/" subdirectories and in STATICFILES_DIRS.
# Example: "/home/media/media.lawrence.com/static/"
STATIC_ROOT = os.path.join(PROJECT_ROOT, STATIC_URL.strip("/"))

# URL that handles the media served from MEDIA_ROOT. Make sure to use a
# trailing slash.
# Examples: "http://media.lawrence.com/media/", "http://example.com/media/"
MEDIA_URL = STATIC_URL + "media/"

# Absolute filesystem path to the directory that will hold user-uploaded files.
# Example: "/home/media/media.lawrence.com/media/"
MEDIA_ROOT = os.path.join(PROJECT_ROOT, *MEDIA_URL.strip("/").split("/"))

# Package/module name to import the root urlpatterns from for the project.
ROOT_URLCONF = "%s.urls" % PROJECT_DIRNAME

# Put strings here, like "/home/html/django_templates"
# or "C:/www/django/templates".
# Always use forward slashes, even on Windows.
# Don't forget to use absolute paths, not relative paths.
TEMPLATE_DIRS = (os.path.join(PROJECT_ROOT, "templates"),)

ADAPTOR_INPLACEEDIT_EDIT = 'hs_core.models.HSAdaptorEditInline'
INPLACE_SAVE_URL = '/hsapi/save_inline/'

################
# APPLICATIONS #
################

INSTALLED_APPS = (
    "autocomplete_light",
    "django.contrib.admin",
    "django.contrib.auth",
    "oauth2_provider",
    "corsheaders",
    "django.contrib.contenttypes",
    "django.contrib.redirects",
    "django.contrib.sessions",
    "django.contrib.sites",
    "django.contrib.sitemaps",
    "django.contrib.staticfiles",
    "django.contrib.gis",
    "django.contrib.postgres",
    "inplaceeditform",
    "django_nose",
    "django_irods",
    "theme",
    "theme.blog_mods",
    "heartbeat",
    "mezzanine.boot",
    "mezzanine.conf",
    "mezzanine.core",
    "mezzanine.generic",
    "mezzanine.blog",
    "mezzanine.forms",
    "mezzanine.pages",
    "mezzanine.galleries",
    "crispy_forms",
    "mezzanine.accounts",
    "mezzanine.mobile",
    "haystack",
    "jquery_ui",
    "rest_framework",
    "ga_ows",
    "ga_resources",
    "hs_core",
    "hs_access_control",
    "hs_labels",
    "hs_metrics",
    "irods_browser_app",
    #"hs_rhessys_inst_resource",
    "django_docker_processes",
    "hs_geo_raster_resource",
    "ref_ts",
    "hs_app_timeseries",
    "widget_tweaks",
    "hs_app_netCDF",
    "hs_model_program",
    "hs_modelinstance",
    "hs_tools_resource",
    "hs_swat_modelinstance",
    "hs_geographic_feature_resource",
    "hs_script_resource",
    "hs_sitemap",
    "hs_collection_resource",
<<<<<<< HEAD
    "hs_modflow_modelinstance"
=======
    "hs_tracking",
>>>>>>> dd4c04f4
)

# These apps are excluded by hs_core.tests.runner.CustomTestSuiteRunner
# All apps beginning with "django." or "mezzanine." are also excluded by default
APPS_TO_NOT_RUN = (
    'ga_ows',
    'ga_resources',
    'jquery_ui',
    'rest_framework',
    'django_docker_processes',
    'django_nose',
    'inplaceeditform',
    'grappelli_safe',
    'django_irods',
    'crispy_forms',
    'autocomplete_light',
    'widget_tweaks',
    'oauth2_provider',
    # etc...
)

# List of processors used by RequestContext to populate the context.
# Each one should be a callable that takes the request object as its
# only parameter and returns a dictionary to add to the context.
TEMPLATE_CONTEXT_PROCESSORS = (
    "django.contrib.auth.context_processors.auth",
    "django.contrib.messages.context_processors.messages",
    "django.core.context_processors.debug",
    "django.core.context_processors.i18n",
    "django.core.context_processors.static",
    "django.core.context_processors.media",
    "django.core.context_processors.request",
    "django.core.context_processors.tz",
    "mezzanine.conf.context_processors.settings",
    "mezzanine.pages.context_processors.page",
)

# List of middleware classes to use. Order is important; in the request phase,
# these middleware classes will be applied in the order given, and in the
# response phase the middleware will be applied in reverse order.
MIDDLEWARE_CLASSES = (
    "mezzanine.core.middleware.UpdateCacheMiddleware",
    "django.contrib.sessions.middleware.SessionMiddleware",
    "django.middleware.locale.LocaleMiddleware",
    "django.contrib.auth.middleware.AuthenticationMiddleware",
    "corsheaders.middleware.CorsMiddleware",
    "django.middleware.common.CommonMiddleware",
    "django.middleware.csrf.CsrfViewMiddleware",
    "django.contrib.messages.middleware.MessageMiddleware",
    "mezzanine.core.request.CurrentRequestMiddleware",
    "mezzanine.core.middleware.RedirectFallbackMiddleware",
    "mezzanine.core.middleware.TemplateForDeviceMiddleware",
    "mezzanine.core.middleware.TemplateForHostMiddleware",
    "mezzanine.core.middleware.AdminLoginInterfaceSelectorMiddleware",
    "mezzanine.core.middleware.SitePermissionMiddleware",
    # Uncomment the following if using any of the SSL settings:
    # "mezzanine.core.middleware.SSLRedirectMiddleware",
    "mezzanine.pages.middleware.PageMiddleware",
    "mezzanine.core.middleware.FetchFromCacheMiddleware",
    "ga_resources.middleware.PagePermissionsViewableMiddleware",
    "hs_tracking.middleware.Tracking",
)

# Store these package names here as they may change in the future since
# at the moment we are using custom forks of them.
PACKAGE_NAME_FILEBROWSER = "filebrowser_safe"
PACKAGE_NAME_GRAPPELLI = "grappelli_safe"

#########################
#  CORS/OAUTH SETTINGS  #
#########################

# TODO: change this to the actual origins we wish to support
CORS_ORIGIN_ALLOW_ALL = True

#########################
# OPTIONAL APPLICATIONS #
#########################

# These will be added to ``INSTALLED_APPS``, only if available.
OPTIONAL_APPS = (
    "debug_toolbar",
    "django_extensions",
    # "compressor",
    PACKAGE_NAME_FILEBROWSER,
    PACKAGE_NAME_GRAPPELLI,
)

DEBUG_TOOLBAR_CONFIG = {"INTERCEPT_REDIRECTS": False}

###################
# DEPLOY SETTINGS #
###################

# These settings are used by the default fabfile.py provided.
# Check fabfile.py for defaults.

# FABRIC = {
#     "SSH_USER": "", # SSH username
#     "SSH_PASS":  "", # SSH password (consider key-based authentication)
#     "SSH_KEY_PATH":  "", # Local path to SSH key file, for key-based auth
#     "HOSTS": [], # List of hosts to deploy to
#     "VIRTUALENV_HOME":  "", # Absolute remote path for virtualenvs
#     "PROJECT_NAME": "", # Unique identifier for project
#     "REQUIREMENTS_PATH": "", # Path to pip requirements, relative to project
#     "GUNICORN_PORT": 8000, # Port gunicorn will listen on
#     "LOCALE": "en_US.UTF-8", # Should end with ".UTF-8"
#     "LIVE_HOSTNAME": "www.example.com", # Host for public site.
#     "REPO_URL": "", # Git or Mercurial remote repo URL for the project
#     "DB_PASS": "", # Live database password
#     "ADMIN_PASS": "", # Live admin user password
#     "SECRET_KEY": SECRET_KEY,
#     "NEVERCACHE_KEY": NEVERCACHE_KEY,
# }


##################
# LOCAL SETTINGS #
##################

# Allow any settings to be defined in local_settings.py which should be
# ignored in your version control system allowing for settings to be
# defined per machine.
local_settings = __import__(local_settings_module, globals(), locals(), ['*'])
for k in dir(local_settings):
    locals()[k] = getattr(local_settings, k)


####################
# DYNAMIC SETTINGS #
####################

# set_dynamic_settings() will rewrite globals based on what has been
# defined so far, in order to provide some better defaults where
# applicable. We also allow this settings module to be imported
# without Mezzanine installed, as the case may be when using the
# fabfile, where setting the dynamic settings below isn't strictly
# required.
try:
    from mezzanine.utils.conf import set_dynamic_settings
except ImportError:
    pass
else:
    set_dynamic_settings(globals())

AUTH_PROFILE_MODULE = "theme.UserProfile"
CRISPY_TEMPLATE_PACK = 'bootstrap'
REST_FRAMEWORK = {
    'DEFAULT_PAGINATION_CLASS': 'rest_framework.pagination.PageNumberPagination',
    'PAGE_SIZE': 100,
    'PAGE_SIZE_QUERY_PARAM': 'PAGE_SIZE',
    'EXCEPTION_HANDLER': 'rest_framework.views.exception_handler',
    'DEFAULT_AUTHENTICATION_CLASSES': (
        'rest_framework.authentication.BasicAuthentication',
        'rest_framework.authentication.SessionAuthentication',
        'oauth2_provider.ext.rest_framework.OAuth2Authentication',
    ),
}

SOLR_HOST = os.environ.get('SOLR_PORT_8983_TCP_ADDR', 'localhost')
SOLR_PORT = '8983'
HAYSTACK_CONNECTIONS = {
    'default': {
        'ENGINE': 'haystack.backends.solr_backend.SolrEngine',
        'URL': 'http://{SOLR_HOST}:{SOLR_PORT}/solr'.format(**globals()),
        # ...or for multicore...
        # 'URL': 'http://127.0.0.1:8983/solr/mysite',
    },
}
HAYSTACK_SIGNAL_PROCESSOR = "hs_core.hydro_realtime_signal_processor.HydroRealtimeSignalProcessor"


# customized value for password reset token and email verification link token to expire in 1 day
PASSWORD_RESET_TIMEOUT_DAYS = 1

#
RESOURCE_LOCK_TIMEOUT_SECONDS = 300 # in seconds

# customized temporary file path for large files retrieved from iRODS user zone for metadata extraction
TEMP_FILE_DIR = '/tmp'

####################
# OAUTH TOKEN SETTINGS #
####################

OAUTH2_PROVIDER = {
   # 30 days
   'ACCESS_TOKEN_EXPIRE_SECONDS': 2592000,
}

####################
# LOGGING SETTINGS #
####################

LOGGING = {
    'version': 1,
    'disable_existing_loggers': False,
    'formatters': {
        'verbose': {
            'format' : "[%(asctime)s] %(levelname)s [%(name)s:%(lineno)s] %(message)s",
            'datefmt' : "%d/%b/%Y %H:%M:%S"
        },
        'simple': {
            'format': '[%(asctime)s] %(levelname)s %(message)s',
            'datefmt' : "%d/%b/%Y %H:%M:%S"
        },
    },
    'handlers': {
        'syslog': {
            'level': 'WARNING',
            'class': 'logging.handlers.RotatingFileHandler',
            'filename': '/var/log/hydroshare/system.log',
            'formatter': 'simple',
            'maxBytes': 1024*1024*15, # 15MB
            'backupCount': 10,
        },
        'djangolog': {
            'level': 'DEBUG',
            'class': 'logging.handlers.RotatingFileHandler',
            'filename': '/var/log/hydroshare/django.log',
            'formatter': 'verbose',
            'maxBytes': 1024*1024*15, # 15MB
            'backupCount': 10,
        },
        'hydrosharelog': {
            'level': 'DEBUG',
            'class': 'logging.handlers.RotatingFileHandler',
            'filename': '/var/log/hydroshare/hydroshare.log',
            'formatter': 'verbose',
            'maxBytes': 1024*1024*15, # 15MB
            'backupCount': 10,
        },
    },
    'loggers': {
        'django': {
            'handlers': ['syslog', 'djangolog'],
            'propagate': True,
            'level': 'DEBUG',
        },
        'django.db.backends': {
            'handlers': ['syslog'],
            'level': 'WARNING',
            'propagate': False,
        },
        # Catch-all logger for HydroShare apps
        '': {
            'handlers': ['hydrosharelog'],
            'propagate': False,
            'level': 'DEBUG'
        },
    }
}

# hs_tracking settings
TRACKING_SESSION_TIMEOUT = 60 * 15
TRACKING_PROFILE_FIELDS = ["title", "user_type", "subject_areas", "public", "state", "country"]
TRACKING_USER_FIELDS = ["username", "email", "first_name", "last_name"]<|MERGE_RESOLUTION|>--- conflicted
+++ resolved
@@ -303,11 +303,8 @@
     "hs_script_resource",
     "hs_sitemap",
     "hs_collection_resource",
-<<<<<<< HEAD
-    "hs_modflow_modelinstance"
-=======
+    "hs_modflow_modelinstance",
     "hs_tracking",
->>>>>>> dd4c04f4
 )
 
 # These apps are excluded by hs_core.tests.runner.CustomTestSuiteRunner
