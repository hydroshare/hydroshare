from __future__ import absolute_import, unicode_literals
#TEST_RUNNER='django_nose.NoseTestSuiteRunner'
TEST_RUNNER = 'hs_core.tests.runner.CustomTestSuiteRunner'
TEST_WITHOUT_MIGRATIONS_COMMAND = 'django_nose.management.commands.test.Command'

import os
import sys
# import importlib

local_settings_module = os.environ.get('LOCAL_SETTINGS', 'hydroshare.local_settings')

######################
# MEZZANINE SETTINGS #
######################

# The following settings are already defined with default values in
# the ``defaults.py`` module within each of Mezzanine's apps, but are
# common enough to be put here, commented out, for convenient
# overriding. Please consult the settings documentation for a full list
# of settings Mezzanine implements:
# http://mezzanine.jupo.org/docs/configuration.html#default-settings

# Controls the ordering and grouping of the admin menu.
#
# ADMIN_MENU_ORDER = (
#     ("Content", ("pages.Page", "blog.BlogPost",
#        "generic.ThreadedComment", ("Media Library", "fb_browse"),)),
#     ("Site", ("sites.Site", "redirects.Redirect", "conf.Setting")),
#     ("Users", ("auth.User", "auth.Group",)),
# )

# A three item sequence, each containing a sequence of template tags
# used to render the admin dashboard.
#
# DASHBOARD_TAGS = (
#     ("blog_tags.quick_blog", "mezzanine_tags.app_list"),
#     ("comment_tags.recent_comments",),
#     ("mezzanine_tags.recent_actions",),
# )

# A sequence of templates used by the ``page_menu`` template tag. Each
# item in the sequence is a three item sequence, containing a unique ID
# for the template, a label for the template, and the template path.
# These templates are then available for selection when editing which
# menus a page should appear in. Note that if a menu template is used
# that doesn't appear in this setting, all pages will appear in it.

# PAGE_MENU_TEMPLATES = (
#     (1, "Top navigation bar", "pages/menus/dropdown.html"),
#     (2, "Left-hand tree", "pages/menus/tree.html"),
#     (3, "Footer", "pages/menus/footer.html"),
# )

# A sequence of fields that will be injected into Mezzanine's (or any
# library's) models. Each item in the sequence is a four item sequence.
# The first two items are the dotted path to the model and its field
# name to be added, and the dotted path to the field class to use for
# the field. The third and fourth items are a sequence of positional
# args and a dictionary of keyword args, to use when creating the
# field instance. When specifying the field class, the path
# ``django.models.db.`` can be omitted for regular Django model fields.
#
# EXTRA_MODEL_FIELDS = (
#     (
#         # Dotted path to field.
#         "mezzanine.blog.models.BlogPost.image",
#         # Dotted path to field class.
#         "somelib.fields.ImageField",
#         # Positional args for field class.
#         ("Image",),
#         # Keyword args for field class.
#         {"blank": True, "upload_to": "blog"},
#     ),
#     # Example of adding a field to *all* of Mezzanine's content types:
#     (
#         "mezzanine.pages.models.Page.another_field",
#         "IntegerField", # 'django.db.models.' is implied if path is omitted.
#         ("Another name",),
#         {"blank": True, "default": 1},
#     ),
# )

# Setting to turn on featured images for blog posts. Defaults to False.
#
# BLOG_USE_FEATURED_IMAGE = True

# If True, the south application will be automatically added to the
# INSTALLED_APPS setting.
USE_SOUTH = False


########################
# MAIN DJANGO SETTINGS #
########################

# People who get code error notifications.
# In the format (('Full Name', 'email@example.com'),
#                ('Full Name', 'anotheremail@example.com'))
ADMINS = (
    # ('Your Name', 'your_email@domain.com'),
)
MANAGERS = ADMINS

# Hosts/domain names that are valid for this site; required if DEBUG is False
# See https://docs.djangoproject.com/en/1.5/ref/settings/#allowed-hosts
ALLOWED_HOSTS = []

# Local time zone for this installation. Choices can be found here:
# http://en.wikipedia.org/wiki/List_of_tz_zones_by_name
# although not all choices may be available on all operating systems.
# On Unix systems, a value of None will cause Django to use the same
# timezone as the operating system.
# If running in a Windows environment this must be set to the same as your
# system time zone.
TIME_ZONE = None

# If you set this to True, Django will use timezone-aware datetimes.
USE_TZ = True

# Language code for this installation. All choices can be found here:
# http://www.i18nguy.com/unicode/language-identifiers.html
LANGUAGE_CODE = "en"

# Supported languages
_ = lambda s: s
LANGUAGES = (
    ('en', _('English')),
)

# A boolean that turns on/off debug mode. When set to ``True``, stack traces
# are displayed for error pages. Should always be set to ``False`` in
# production. Best set to ``True`` in local_settings.py
DEBUG = False

# Whether a user's session cookie expires when the Web browser is closed.
SESSION_EXPIRE_AT_BROWSER_CLOSE = True

SITE_ID = 1

# If you set this to False, Django will make some optimizations so as not
# to load the internationalization machinery.
USE_I18N = False

# Tuple of IP addresses, as strings, that:
#   * See debug comments, when DEBUG is true
#   * Receive x-headers
INTERNAL_IPS = ("127.0.0.1",)

# make django file uploader to always write uploaded file to a temporary directory
# rather than holding uploaded file in memory for small files. This is due to
# the difficulty of metadata extraction from an uploaded file being held in memory
# by Django, e.g., gdal raster metadata extraction opens file from disk to extract
# metadata. Besides, performance gain from holding small uploaded files in memory
# is not that great for our project use case
FILE_UPLOAD_MAX_MEMORY_SIZE = 0

# TODO remove MezzanineBackend after conflicting users have been removed
AUTHENTICATION_BACKENDS = ("theme.backends.CaseInsensitiveMezzanineBackend",)

# List of finder classes that know how to find static files in
# various locations.
STATICFILES_FINDERS = (
    "django.contrib.staticfiles.finders.FileSystemFinder",
    "django.contrib.staticfiles.finders.AppDirectoriesFinder",
    'django.contrib.staticfiles.finders.DefaultStorageFinder',
)

# The numeric mode to set newly-uploaded files to. The value should be
# a mode you'd pass directly to os.chmod.
FILE_UPLOAD_PERMISSIONS = 0o644

# Alternative tmp folder
FILE_UPLOAD_TEMP_DIR = "/hs_tmp"

# Sitemap for robots
ROBOTS_SITEMAP_URLS = [
    'http://localhost:8000/sitemap/',
]

#############
# DATABASES #
#############

DATABASES = {
    "default": {
        # Add "postgresql_psycopg2", "mysql", "sqlite3" or "oracle".
        "ENGINE": "django.db.backends.",
        # DB name or path to database file if using sqlite3.
        "NAME": "",
        # Not used with sqlite3.
        "USER": "",
        # Not used with sqlite3.
        "PASSWORD": "",
        # Set to empty string for localhost. Not used with sqlite3.
        "HOST": "",
        # Set to empty string for default. Not used with sqlite3.
        "PORT": "",
    }
}


#########
# PATHS #
#########

import os

# Full filesystem path to the project.
PROJECT_ROOT = os.path.dirname(os.path.abspath(__file__))

# Name of the directory for the project.
PROJECT_DIRNAME = PROJECT_ROOT.split(os.sep)[-1]

# Every cache key will get prefixed with this value - here we set it to
# the name of the directory the project is in to try and use something
# project specific.
CACHE_MIDDLEWARE_KEY_PREFIX = PROJECT_DIRNAME

# URL prefix for static files.
# Example: "http://media.lawrence.com/static/"
STATIC_URL = "/static/"

# Absolute path to the directory static files should be collected to.
# Don't put anything in this directory yourself; store your static files
# in apps' "static/" subdirectories and in STATICFILES_DIRS.
# Example: "/home/media/media.lawrence.com/static/"
STATIC_ROOT = os.path.join(PROJECT_ROOT, STATIC_URL.strip("/"))

# URL that handles the media served from MEDIA_ROOT. Make sure to use a
# trailing slash.
# Examples: "http://media.lawrence.com/media/", "http://example.com/media/"
MEDIA_URL = STATIC_URL + "media/"

# Absolute filesystem path to the directory that will hold user-uploaded files.
# Example: "/home/media/media.lawrence.com/media/"
MEDIA_ROOT = os.path.join(PROJECT_ROOT, *MEDIA_URL.strip("/").split("/"))

# Package/module name to import the root urlpatterns from for the project.
ROOT_URLCONF = "%s.urls" % PROJECT_DIRNAME

ADAPTOR_INPLACEEDIT_EDIT = 'hs_core.models.HSAdaptorEditInline'
INPLACE_SAVE_URL = '/hsapi/save_inline/'

################
# APPLICATIONS #
################

INSTALLED_APPS = (
    'test_without_migrations',
    "autocomplete_light",
    "django.contrib.admin",
    "django.contrib.auth",
    "oauth2_provider",
    "corsheaders",
    "django.contrib.contenttypes",
    "django.contrib.redirects",
    "django.contrib.sessions",
    "django.contrib.sites",
    "django.contrib.sitemaps",
    "django.contrib.staticfiles",
    "django.contrib.gis",
    "django.contrib.postgres",
    "inplaceeditform",
    "django_nose",
    "django_irods",
    "drf_yasg",
    "theme",
    "theme.blog_mods",
    "heartbeat",
    "mezzanine.boot",
    "mezzanine.conf",
    "mezzanine.core",
    "mezzanine.generic",
    "mezzanine.blog",
    "mezzanine.forms",
    "mezzanine.pages",
    "mezzanine.galleries",
    "crispy_forms",
    "mezzanine.accounts",
    "haystack",
    "rest_framework",
    "robots",
    "hs_core",
    "hs_access_control",
    "hs_labels",
    "hs_metrics",
    "irods_browser_app",
    "hs_geo_raster_resource",
    "ref_ts",
    "hs_app_timeseries",
    "widget_tweaks",
    "hs_app_netCDF",
    "hs_model_program",
    "hs_modelinstance",
    "hs_tools_resource",
    "hs_swat_modelinstance",
    "hs_geographic_feature_resource",
    "hs_script_resource",
    "hs_sitemap",
    "hs_collection_resource",
    "hs_modflow_modelinstance",
    "hs_tracking",
    "hs_file_types",
    "hs_composite_resource",
    "hs_rest_api",
    "hs_dictionary",
    "hs_odm2",
    "security",
    "markdown",
    "hs_communities",
    "freshly"
)

OAUTH2_PROVIDER_APPLICATION_MODEL = 'oauth2_provider.Application'

# These apps are excluded by hs_core.tests.runner.CustomTestSuiteRunner
# All apps beginning with "django." or "mezzanine." are also excluded by default
APPS_TO_NOT_RUN = (
    'rest_framework',
    'django_nose',
    'inplaceeditform',
    'grappelli_safe',
    'django_irods',
    'crispy_forms',
    'autocomplete_light',
    'widget_tweaks',
    'oauth2_provider',
    'debug_toolbar',
    'corsheaders',
    'security',
    'django_comments',
    'haystack'
    'test_without_migrations',
    'robots',
    'heartbeat',
    'filebrowser_safe',
    'freshly'
    # etc...
)

# List of processors used by RequestContext to populate the context.
# Each one should be a callable that takes the request object as its
# only parameter and returns a dictionary to add to the context.
#TEMPLATE_CONTEXT_PROCESSORS = ()

TEMPLATES = [
    {
        'BACKEND': 'django.template.backends.django.DjangoTemplates',
        'DIRS': [
            (os.path.join(PROJECT_ROOT, "templates"),)
        ],
        'OPTIONS': {
            'context_processors': [
                "django.contrib.auth.context_processors.auth",
                "django.contrib.messages.context_processors.messages",
                "django.template.context_processors.debug",
                "django.template.context_processors.i18n",
                "django.template.context_processors.static",
                "django.template.context_processors.media",
                "django.template.context_processors.request",
                "django.template.context_processors.tz",
                "mezzanine.conf.context_processors.settings",
                "mezzanine.pages.context_processors.page",
            ],
            "loaders": [
                "mezzanine.template.loaders.host_themes.Loader",
                "django.template.loaders.filesystem.Loader",
                "django.template.loaders.app_directories.Loader",
            ]
        },
    },
]

# List of middleware classes to use. Order is important; in the request phase,
# these middleware classes will be applied in the order given, and in the
# response phase the middleware will be applied in reverse order.
MIDDLEWARE_CLASSES = (
    "mezzanine.core.middleware.UpdateCacheMiddleware",
    "django.contrib.sessions.middleware.SessionMiddleware",
    "django.middleware.locale.LocaleMiddleware",
    "django.contrib.auth.middleware.AuthenticationMiddleware",
    "corsheaders.middleware.CorsMiddleware",
    "django.middleware.common.CommonMiddleware",
    "django.middleware.csrf.CsrfViewMiddleware",
    "django.contrib.messages.middleware.MessageMiddleware",
    "mezzanine.core.request.CurrentRequestMiddleware",
    "mezzanine.core.middleware.RedirectFallbackMiddleware",
    "mezzanine.core.middleware.AdminLoginInterfaceSelectorMiddleware",
    "mezzanine.core.middleware.SitePermissionMiddleware",
    # Uncomment the following if using any of the SSL settings:
    # "mezzanine.core.middleware.SSLRedirectMiddleware",
    "mezzanine.pages.middleware.PageMiddleware",
    "mezzanine.core.middleware.FetchFromCacheMiddleware",
    "hs_core.robots.RobotFilter",
    "hs_tracking.middleware.Tracking",
    "freshly.middleware.assets.AssetVersioningMiddleware",
)

# security settings
USE_SECURITY = False
if USE_SECURITY:
    MIDDLEWARE_CLASSES += (
        'security.middleware.XssProtectMiddleware',
        'security.middleware.ContentSecurityPolicyMiddleware',
        'security.middleware.ContentNoSniff',
        'security.middleware.XFrameOptionsMiddleware',
        'django.middleware.security.SecurityMiddleware',
    )

# Store these package names here as they may change in the future since
# at the moment we are using custom forks of them.
PACKAGE_NAME_FILEBROWSER = "filebrowser_safe"
PACKAGE_NAME_GRAPPELLI = "grappelli_safe"

#########################
#  CORS/OAUTH SETTINGS  #
#########################

# TODO: change this to the actual origins we wish to support
CORS_ORIGIN_ALLOW_ALL = True

#########################
# OPTIONAL APPLICATIONS #
#########################

# These will be added to ``INSTALLED_APPS``, only if available.
OPTIONAL_APPS = (
    "debug_toolbar",
    "django_extensions",
    # "compressor",
    PACKAGE_NAME_FILEBROWSER,
    PACKAGE_NAME_GRAPPELLI,
)

DEBUG_TOOLBAR_CONFIG = {"INTERCEPT_REDIRECTS": False}

###################
# DEPLOY SETTINGS #
###################

# These settings are used by the default fabfile.py provided.
# Check fabfile.py for defaults.

# FABRIC = {
#     "SSH_USER": "", # SSH username
#     "SSH_PASS":  "", # SSH password (consider key-based authentication)
#     "SSH_KEY_PATH":  "", # Local path to SSH key file, for key-based auth
#     "HOSTS": [], # List of hosts to deploy to
#     "VIRTUALENV_HOME":  "", # Absolute remote path for virtualenvs
#     "PROJECT_NAME": "", # Unique identifier for project
#     "REQUIREMENTS_PATH": "", # Path to pip requirements, relative to project
#     "GUNICORN_PORT": 8000, # Port gunicorn will listen on
#     "LOCALE": "en_US.UTF-8", # Should end with ".UTF-8"
#     "LIVE_HOSTNAME": "www.example.com", # Host for public site.
#     "REPO_URL": "", # Git or Mercurial remote repo URL for the project
#     "DB_PASS": "", # Live database password
#     "ADMIN_PASS": "", # Live admin user password
#     "SECRET_KEY": SECRET_KEY,
#     "NEVERCACHE_KEY": NEVERCACHE_KEY,
# }


ACCOUNTS_PROFILE_MODEL = "theme.UserProfile"
CRISPY_TEMPLATE_PACK = 'bootstrap'
REST_FRAMEWORK = {
    'DEFAULT_PAGINATION_CLASS': 'rest_framework.pagination.PageNumberPagination',
    'PAGE_SIZE': 100,
    'PAGE_SIZE_QUERY_PARAM': 'PAGE_SIZE',
    'EXCEPTION_HANDLER': 'rest_framework.views.exception_handler',
    'DEFAULT_AUTHENTICATION_CLASSES': (
        'rest_framework.authentication.BasicAuthentication',
        'rest_framework.authentication.SessionAuthentication',
        'oauth2_provider.contrib.rest_framework.OAuth2Authentication',
    ),
}

SOLR_HOST = os.environ.get('SOLR_PORT_8983_TCP_ADDR', 'localhost')
SOLR_PORT = '8983'
HAYSTACK_CONNECTIONS = {
    'default': {
        'ENGINE': 'haystack.backends.solr_backend.SolrEngine',
        'URL': 'http://{SOLR_HOST}:{SOLR_PORT}/solr/collection1'.format(**globals()),
        'ADMIN_URL': 'http://{SOLR_HOST}:{SOLR_PORT}/solr/admin/cores'.format(**globals()),
        # ...or for multicore...
        # 'URL': 'http://127.0.0.1:8983/solr/mysite',
    },
}
HAYSTACK_SIGNAL_PROCESSOR = "hs_core.hydro_realtime_signal_processor.HydroRealtimeSignalProcessor"


# customized value for password reset token, email verification and group invitation link token
# to expire in 7 days
PASSWORD_RESET_TIMEOUT_DAYS = 7

RESOURCE_LOCK_TIMEOUT_SECONDS = 300  # in seconds

# customized temporary file path for large files retrieved from iRODS user zone for metadata
# extraction
TEMP_FILE_DIR = '/hs_tmp'

####################
# OAUTH TOKEN SETTINGS #
####################

OAUTH2_PROVIDER = {
    'ACCESS_TOKEN_EXPIRE_SECONDS': 2592000,  # 30 days
}

####################
# LOGGING SETTINGS #
####################

LOGGING = {
    'version': 1,
    'disable_existing_loggers': False,
    'formatters': {
        'verbose': {
            'format': "[%(asctime)s] %(levelname)s [%(name)s:%(lineno)s] %(message)s",
            'datefmt': "%d/%b/%Y %H:%M:%S"
        },
        'simple': {
            'format': '[%(asctime)s] %(levelname)s %(message)s',
            'datefmt': "%d/%b/%Y %H:%M:%S"
        },
    },
    'handlers': {
        'syslog': {
            'level': 'WARNING',
            'class': 'logging.handlers.RotatingFileHandler',
            'filename': '/hydroshare/log/system.log',
            'formatter': 'simple',
            'maxBytes': 1024*1024*15,  # 15MB
            'backupCount': 10,
        },
        'djangolog': {
            'level': 'DEBUG',
            'class': 'logging.handlers.RotatingFileHandler',
            'filename': '/hydroshare/log/django.log',
            'formatter': 'verbose',
            'maxBytes': 1024*1024*15,  # 15MB
            'backupCount': 10,
        },
        'hydrosharelog': {
            'level': 'DEBUG',
            'class': 'logging.handlers.RotatingFileHandler',
            'filename': '/hydroshare/log/hydroshare.log',
            'formatter': 'verbose',
            'maxBytes': 1024*1024*15,  # 15MB
            'backupCount': 10,
        },
    },
    'loggers': {
        'django': {
            'handlers': ['syslog', 'djangolog'],
            'propagate': True,
            'level': 'DEBUG',
        },
        # https://docs.djangoproject.com/en/1.11/topics/logging/#django-template
        'django.template': {
            'handlers': ['syslog', 'djangolog'],
            'level': 'INFO',
            'propagate': True,
        },
        'django.db.backends': {
            'handlers': ['syslog'],
            'level': 'WARNING',
            'propagate': False,
        },
        # Catch-all logger for HydroShare apps
        '': {
            'handlers': ['hydrosharelog'],
            'propagate': False,
            'level': 'DEBUG'
        },
    }
}

# hs_tracking settings
TRACKING_SESSION_TIMEOUT = 60 * 15
TRACKING_PROFILE_FIELDS = ["title", "user_type", "subject_areas", "public", "state", "country"]
TRACKING_USER_FIELDS = ["username", "email", "first_name", "last_name"]

# info django that a reverse proxy sever (nginx) is handling ssl/https for it
SECURE_PROXY_SSL_HEADER = ('HTTP_X_FORWARDED_PROTO', 'https')


# Content Security Policy
# See http://django-csp.readthedocs.io/en/latest/configuration.html#configuration-chapter
# sha256-* strings are hashes of inline scripts and styles

CSP_DICT = {
    "default-src": ["none", ],
    "script-src": [
        "self",
        "*.google.com",
        "*.googleapis.com",
        "*.rawgit.com",
        "*.cloudflare.com",
        "*.datatables.net ",
        "*.github.io",
        "'sha256-knR/FBinurfPQntk2aEOJBVdKTB+jAzLBk5er9r0rEI='",
        "'sha256-s9/ymLoZ5XUQCLrYU4LA0197Ys8F+MChBBmMgWyBUm4='",
        "'sha256-r8WSQMRpNued376HSguoGRJRnDD1TXEdhbfJ9agQytA='",
        "'sha256-EeeHsgrKQ0j+QXY9+NqkhS9pB8fZ4iPEiytjK3sVD/k='",
        "'sha256-JB94IjPO9ws/1kVTgg5lq3sUp/3Yt/1gm4wx82JRCVE='",
        "'sha256-5ps1OUcNv+F/rpDQlMFLOuF67quHYXVbFf9yOJNjqaw='",
        "'sha256-ptl8NJjRX6En62nAGX95mPmBq5Zq1p7JIsTIzhM+s3Q='",
        "'sha256-ukGEpm76ZWGDlDStysCDbVRJgILWSgR1XiInXHpnqeo='",
        "'sha256-1pdWRQ5pLai42G3EWfkHyJXR4TFGVlzxJHpNF89iLTQ='",
        "'sha256-C8FeZKK7Sju/xx6ArM4j9W2/TcxCpb2IPSHJeqVK3hg='",
        "'sha256-/dNLhMcPPsv9gDusbsJ+xgTBKgl67iqN75nRsJwY1y8='",
        "'sha256-Fj+sWytTahUAg3Na/4zjY6QnSNhwgFsnz4JxbA2vzcw='",
        "'sha256-JCBsts/37Jx84rU5noLWawBDCAgz9kEjdmJQN3jBY8k='",
        "'sha256-04T2hHmvLBivvYNrvZCsJi3URODWHuMDbrtYi3CIfB4='",
        "'sha256-DC3munJ0pghuoA4hX8dh32935FOMe4Ek0lEToguPh04='",
        "'sha256-NDFP8wAl44R2n9vT1corxoEbvzy3cusyeGupfuQ1U0c='",
        "'sha256-PA1G79Xx6LLYGxSPHSieelZ8bBLAWIMgD/XXawZp7qU='",
        "'sha256-mCQxt+MP+ovw3u4TQgt01msH6eqt4mSVB0Qu2YWWMTg='",
        "'sha256-JvKBe3eX3y4VMRRoZ6gtD3NERM2ie6izqcfCYApav2Y='",
        "'sha256-TxuSliz/loxO7gZryrQvb0iCfYpUhvSaFj/6Td2gWFQ='",
        "'sha256-45pN/AJ0kQzJz9vwICzvV3MnuOG8gtGxggQwABWnymA='",
        "'sha256-obaP6XgYiPObVeZTvXdVlgt809T2Dm6PIk16JE30820='",
        "'sha256-X48Mhnt413YPDQKQ1WJRKySArZrDCn1RHfPwUz3f1n8='",
        "'sha256-4xP5qvZtoBaEfC9gZ43CQp8bEku+/CZOsq9FaRvF7OU='",
        "'sha256-mZcvwmv6hKtoYTrQMxgb/EQ337dAnjIahuJ3pleT24M='",
        "'sha256-DkOZu61D7CazmSXGaEnSn2z9djJ8MykUT8DxDGQdjbs='",
        "'sha256-DkOZu61D7CazmSXGaEnSn2z9djJ8MykUT8DxDGQdjbs='",
        "'sha256-rkLuhOrYkT+nja4WGqG4TPLui5JaWiPDYJJ8UCuslJw='",
        "'sha256-LvGubOm7HawnJzw+vOyACi6DYfal1wKpJYCE7KN/XDI='",
        "'sha256-5tQ8oYGMvQerAFL7X6FcoOun/fzsYLKwBeMevN0pth8='",
        "'sha256-wwXL5J3dFy1OlT0B3+GEak+gfFt97tLZtgA03Ww5uKU='",
        "'sha256-jZ0Oc9ZvtRDz3fu+52erC3krRmxFNM123/clxHqXT6I='",
        "'sha256-5SxuHuYxmlu7rNBznCkw0RTE+ONtAqVChmyV8gMsnyM='",
        "'sha256-fH3rM69L3MlQuLHwmENXZ9SSP9u+7mECRGOpE5pY/Hw='",
        "'sha256-7Xlpbhi2uHJajOb377ImeVoPP2wXatX9zj+Yr/DS0qA='",
        "'sha256-4rt4xlh501T8mF5LZkGs/NIyq3fs7igdd8csZexAN8I='",
        "'sha256-daEdpEyAJIa8b2VkCqSKcw8PaExcB6Qro80XNes/sHA='",
        "'sha256-j91bFxk70pyBgSjXdJizPOSoYZaC0Zt+fq9U4OF/npQ='",
        "'sha256-ZWirjyeue1OSyGpYxoRjbS2NRwKf/b/XZiYaHuUV6Wc='",
        "'sha256-rQJ6epAwyFQxC0sb4uq4sgIKJLr2jP19K4M0Bork7kM='",
        "'sha256-hH6THo5mChVoQ5wrDhew4wuTZxOayUnEJC3U1SK80VQ='",
        "'sha256-fUjKhLcjxDsHY0YkuZGJ9RcBu+3nIlSqpSUI9biHAJw='",
        "'sha256-7ydyyMhpPIo0fTHZtxmllQ+MJpMVM299EkUKAf0K1hs='"
    ],
    "style-src": [
        "self",
        "unsafe-inline",
        "*.googleapis.com",
        "*.bootstrapcdn.com",
        "*.datatables.net",
        "*.cloudflare.com ",
        "*.github.io"
        # "'sha256-eg/xnzXUz6KMG1HVuW/xUt76FyF5028DbB4i0AhZTjA='",
        # "'sha256-G/USJC1+tllSYwvERC+xNnfMa+5foeWVYBUWvwijyls='",
        # "'sha256-Z0H+TBASBR4zypo3RZbXhkcJdwMNyyMhi4QrwsslVeg='",
        # "'sha256-qxBJozwM44kf1mKAeiT/XkAwReBZ/To9FXKNw3bdVwk='"
    ],
    "img-src": [
        "self",
        "data:",
        "*.datatables.net",
        "*.googleapis.com",
        "*.gstatic.com",
        "*.google.com"
    ],
    "connect-src": [
        "self",
        "*.github.com"
    ],
    "font-src": [
        "self",
        "*.gstatic.com",
        "*.bootstrapcdn.com"
    ],
    "frame-src": [
        "self",
        "*.hydroshare.org"
    ]
}


X_FRAME_OPTIONS = "deny"

SECURE_CONTENT_TYPE_NOSNIFF = True
SECURE_HSTS_SECONDS = 31536000

# Cookie Stuff
SESSION_COOKIE_SECURE = USE_SECURITY
CSRF_COOKIE_SECURE = USE_SECURITY

SWAGGER_SETTINGS = {
    "VALIDATOR_URL": False
}

# detect test mode to turn off some features
TESTING = len(sys.argv) > 1 and sys.argv[1] == 'test'

HSWS_ACTIVATED = False

COMMUNITIES_ENABLED = False

<<<<<<< HEAD
CELERY_CONCURRENCY = 4
=======
FRESHLY_ASSETS_EXTENTIONS = [
     'css', 'js'
 ]

 # Add `FRESHLY_ASSETS_VERSION` to your setting file.

FRESHLY_ASSETS_VERSION = '1.27'
>>>>>>> 3e085f30

####################################
# DO NOT PLACE SETTINGS BELOW HERE #
####################################

##################
# LOCAL SETTINGS #
##################

# Allow any settings to be defined in local_settings.py which should be
# ignored in your version control system allowing for settings to be
# defined per machine.
local_settings = __import__(local_settings_module, globals(), locals(), ['*'])
for k in dir(local_settings):
    locals()[k] = getattr(local_settings, k)

####################
# DYNAMIC SETTINGS #
####################

# set_dynamic_settings() will rewrite globals based on what has been
# defined so far, in order to provide some better defaults where
# applicable. We also allow this settings module to be imported
# without Mezzanine installed, as the case may be when using the
# fabfile, where setting the dynamic settings below isn't strictly
# required.
try:
    from mezzanine.utils.conf import set_dynamic_settings
except ImportError:
    pass
else:
    set_dynamic_settings(globals())

####################
# Allow Unicode printout to terminals
####################
import codecs
sys.stdout = codecs.getwriter('utf8')(sys.stdout)
sys.stderr = codecs.getwriter('utf8')(sys.stderr)<|MERGE_RESOLUTION|>--- conflicted
+++ resolved
@@ -699,17 +699,15 @@
 
 COMMUNITIES_ENABLED = False
 
-<<<<<<< HEAD
+# sets the concurrency of the celery worker
 CELERY_CONCURRENCY = 4
-=======
+
 FRESHLY_ASSETS_EXTENTIONS = [
      'css', 'js'
  ]
 
- # Add `FRESHLY_ASSETS_VERSION` to your setting file.
-
+# Update every time a css or js file is updated in a release
 FRESHLY_ASSETS_VERSION = '1.27'
->>>>>>> 3e085f30
 
 ####################################
 # DO NOT PLACE SETTINGS BELOW HERE #
