--- conflicted
+++ resolved
@@ -306,11 +306,8 @@
     "hs_rest_api",
     "hs_dictionary",
     "security",
-<<<<<<< HEAD
     "hs_explore", 
-=======
     "markdown"
->>>>>>> d61762ff
 )
 
 OAUTH2_PROVIDER_APPLICATION_MODEL = 'oauth2_provider.Application'
