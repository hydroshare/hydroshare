from __future__ import absolute_import, unicode_literals
#TEST_RUNNER='django_nose.NoseTestSuiteRunner'
TEST_RUNNER = 'hs_core.tests.runner.CustomTestSuiteRunner'

import os
import importlib

local_settings_module = os.environ.get('LOCAL_SETTINGS', 'hydroshare.local_settings')

######################
# MEZZANINE SETTINGS #
######################

# The following settings are already defined with default values in
# the ``defaults.py`` module within each of Mezzanine's apps, but are
# common enough to be put here, commented out, for convenient
# overriding. Please consult the settings documentation for a full list
# of settings Mezzanine implements:
# http://mezzanine.jupo.org/docs/configuration.html#default-settings

# Controls the ordering and grouping of the admin menu.
#
# ADMIN_MENU_ORDER = (
#     ("Content", ("pages.Page", "blog.BlogPost",
#        "generic.ThreadedComment", ("Media Library", "fb_browse"),)),
#     ("Site", ("sites.Site", "redirects.Redirect", "conf.Setting")),
#     ("Users", ("auth.User", "auth.Group",)),
# )

# A three item sequence, each containing a sequence of template tags
# used to render the admin dashboard.
#
# DASHBOARD_TAGS = (
#     ("blog_tags.quick_blog", "mezzanine_tags.app_list"),
#     ("comment_tags.recent_comments",),
#     ("mezzanine_tags.recent_actions",),
# )

# A sequence of templates used by the ``page_menu`` template tag. Each
# item in the sequence is a three item sequence, containing a unique ID
# for the template, a label for the template, and the template path.
# These templates are then available for selection when editing which
# menus a page should appear in. Note that if a menu template is used
# that doesn't appear in this setting, all pages will appear in it.

# PAGE_MENU_TEMPLATES = (
#     (1, "Top navigation bar", "pages/menus/dropdown.html"),
#     (2, "Left-hand tree", "pages/menus/tree.html"),
#     (3, "Footer", "pages/menus/footer.html"),
# )

# A sequence of fields that will be injected into Mezzanine's (or any
# library's) models. Each item in the sequence is a four item sequence.
# The first two items are the dotted path to the model and its field
# name to be added, and the dotted path to the field class to use for
# the field. The third and fourth items are a sequence of positional
# args and a dictionary of keyword args, to use when creating the
# field instance. When specifying the field class, the path
# ``django.models.db.`` can be omitted for regular Django model fields.
#
# EXTRA_MODEL_FIELDS = (
#     (
#         # Dotted path to field.
#         "mezzanine.blog.models.BlogPost.image",
#         # Dotted path to field class.
#         "somelib.fields.ImageField",
#         # Positional args for field class.
#         ("Image",),
#         # Keyword args for field class.
#         {"blank": True, "upload_to": "blog"},
#     ),
#     # Example of adding a field to *all* of Mezzanine's content types:
#     (
#         "mezzanine.pages.models.Page.another_field",
#         "IntegerField", # 'django.db.models.' is implied if path is omitted.
#         ("Another name",),
#         {"blank": True, "default": 1},
#     ),
# )

# Setting to turn on featured images for blog posts. Defaults to False.
#
# BLOG_USE_FEATURED_IMAGE = True

# If True, the south application will be automatically added to the
# INSTALLED_APPS setting.
USE_SOUTH = False


########################
# MAIN DJANGO SETTINGS #
########################

# People who get code error notifications.
# In the format (('Full Name', 'email@example.com'),
#                ('Full Name', 'anotheremail@example.com'))
ADMINS = (
    # ('Your Name', 'your_email@domain.com'),
)
MANAGERS = ADMINS

# Hosts/domain names that are valid for this site; required if DEBUG is False
# See https://docs.djangoproject.com/en/1.5/ref/settings/#allowed-hosts
ALLOWED_HOSTS = []

# Local time zone for this installation. Choices can be found here:
# http://en.wikipedia.org/wiki/List_of_tz_zones_by_name
# although not all choices may be available on all operating systems.
# On Unix systems, a value of None will cause Django to use the same
# timezone as the operating system.
# If running in a Windows environment this must be set to the same as your
# system time zone.
TIME_ZONE = None

# If you set this to True, Django will use timezone-aware datetimes.
USE_TZ = True

# Language code for this installation. All choices can be found here:
# http://www.i18nguy.com/unicode/language-identifiers.html
LANGUAGE_CODE = "en"

# Supported languages
_ = lambda s: s
LANGUAGES = (
    ('en', _('English')),
)

# A boolean that turns on/off debug mode. When set to ``True``, stack traces
# are displayed for error pages. Should always be set to ``False`` in
# production. Best set to ``True`` in local_settings.py
DEBUG = False

# Whether a user's session cookie expires when the Web browser is closed.
SESSION_EXPIRE_AT_BROWSER_CLOSE = True

SITE_ID = 1

# If you set this to False, Django will make some optimizations so as not
# to load the internationalization machinery.
USE_I18N = False

# Tuple of IP addresses, as strings, that:
#   * See debug comments, when DEBUG is true
#   * Receive x-headers
INTERNAL_IPS = ("127.0.0.1",)

# List of callables that know how to import templates from various sources.
TEMPLATE_LOADERS = (
    "django.template.loaders.filesystem.Loader",
    "django.template.loaders.app_directories.Loader",
)

# make django file uploader to always write uploaded file to a temporary directory
# rather than holding uploaded file in memory for small files. This is due to
# the difficulty of metadata extraction from an uploaded file being held in memory
# by Django, e.g., gdal raster metadata extraction opens file from disk to extract
# metadata. Besides, performance gain from holding small uploaded files in memory
# is not that great for our project use case
FILE_UPLOAD_MAX_MEMORY_SIZE = 0

AUTHENTICATION_BACKENDS = ("mezzanine.core.auth_backends.MezzanineBackend",)

# List of finder classes that know how to find static files in
# various locations.
STATICFILES_FINDERS = (
    "django.contrib.staticfiles.finders.FileSystemFinder",
    "django.contrib.staticfiles.finders.AppDirectoriesFinder",
#    'django.contrib.staticfiles.finders.DefaultStorageFinder',
)

# The numeric mode to set newly-uploaded files to. The value should be
# a mode you'd pass directly to os.chmod.
FILE_UPLOAD_PERMISSIONS = 0o644

# Alternative tmp folder
FILE_UPLOAD_TEMP_DIR = "/hs_tmp"

# Sitemap for robots
ROBOTS_SITEMAP_URLS = [
    'http://localhost:8000/sitemap/',
]

# Alternative tmp folder
FILE_UPLOAD_TEMP_DIR = "/hs_tmp"

#############
# DATABASES #
#############

DATABASES = {
    "default": {
        # Add "postgresql_psycopg2", "mysql", "sqlite3" or "oracle".
        "ENGINE": "django.db.backends.",
        # DB name or path to database file if using sqlite3.
        "NAME": "",
        # Not used with sqlite3.
        "USER": "",
        # Not used with sqlite3.
        "PASSWORD": "",
        # Set to empty string for localhost. Not used with sqlite3.
        "HOST": "",
        # Set to empty string for default. Not used with sqlite3.
        "PORT": "",
    }
}


#########
# PATHS #
#########

import os

# Full filesystem path to the project.
PROJECT_ROOT = os.path.dirname(os.path.abspath(__file__))

# Name of the directory for the project.
PROJECT_DIRNAME = PROJECT_ROOT.split(os.sep)[-1]

# Every cache key will get prefixed with this value - here we set it to
# the name of the directory the project is in to try and use something
# project specific.
CACHE_MIDDLEWARE_KEY_PREFIX = PROJECT_DIRNAME

# URL prefix for static files.
# Example: "http://media.lawrence.com/static/"
STATIC_URL = "/static/"

# Absolute path to the directory static files should be collected to.
# Don't put anything in this directory yourself; store your static files
# in apps' "static/" subdirectories and in STATICFILES_DIRS.
# Example: "/home/media/media.lawrence.com/static/"
STATIC_ROOT = os.path.join(PROJECT_ROOT, STATIC_URL.strip("/"))

# URL that handles the media served from MEDIA_ROOT. Make sure to use a
# trailing slash.
# Examples: "http://media.lawrence.com/media/", "http://example.com/media/"
MEDIA_URL = STATIC_URL + "media/"

# Absolute filesystem path to the directory that will hold user-uploaded files.
# Example: "/home/media/media.lawrence.com/media/"
MEDIA_ROOT = os.path.join(PROJECT_ROOT, *MEDIA_URL.strip("/").split("/"))

# Package/module name to import the root urlpatterns from for the project.
ROOT_URLCONF = "%s.urls" % PROJECT_DIRNAME

# Put strings here, like "/home/html/django_templates"
# or "C:/www/django/templates".
# Always use forward slashes, even on Windows.
# Don't forget to use absolute paths, not relative paths.
TEMPLATE_DIRS = (os.path.join(PROJECT_ROOT, "templates"),)

ADAPTOR_INPLACEEDIT_EDIT = 'hs_core.models.HSAdaptorEditInline'
INPLACE_SAVE_URL = '/hsapi/save_inline/'

################
# APPLICATIONS #
################

INSTALLED_APPS = (
    "autocomplete_light",
    "django.contrib.admin",
    "django.contrib.auth",
    "oauth2_provider",
    "corsheaders",
    "django.contrib.contenttypes",
    "django.contrib.redirects",
    "django.contrib.sessions",
    "django.contrib.sites",
    "django.contrib.sitemaps",
    "django.contrib.staticfiles",
    "django.contrib.gis",
    "django.contrib.postgres",
    "inplaceeditform",
    "django_nose",
    "django_irods",
    "theme",
    "theme.blog_mods",
    "heartbeat",
    "mezzanine.boot",
    "mezzanine.conf",
    "mezzanine.core",
    "mezzanine.generic",
    "mezzanine.blog",
    "mezzanine.forms",
    "mezzanine.pages",
    "mezzanine.galleries",
    "crispy_forms",
    "mezzanine.accounts",
    "mezzanine.mobile",
    "haystack",
    "jquery_ui",
    "rest_framework",
<<<<<<< HEAD
    "rest_framework_swagger",
    "ga_ows",
    "ga_resources",
=======
    "robots",
>>>>>>> f0ee1feb
    "hs_core",
    "hs_access_control",
    "hs_labels",
    "hs_metrics",
    "irods_browser_app",
    "hs_geo_raster_resource",
    "ref_ts",
    "hs_app_timeseries",
    "widget_tweaks",
    "hs_app_netCDF",
    "hs_model_program",
    "hs_modelinstance",
    "hs_tools_resource",
    "hs_swat_modelinstance",
    "hs_geographic_feature_resource",
    "hs_script_resource",
    "hs_sitemap",
    "hs_collection_resource",
    "hs_modflow_modelinstance",
    "hs_tracking",
    "hs_file_types",
    "hs_composite_resource",
)

# These apps are excluded by hs_core.tests.runner.CustomTestSuiteRunner
# All apps beginning with "django." or "mezzanine." are also excluded by default
APPS_TO_NOT_RUN = (
    'jquery_ui',
    'rest_framework',
    'django_nose',
    'inplaceeditform',
    'grappelli_safe',
    'django_irods',
    'crispy_forms',
    'autocomplete_light',
    'widget_tweaks',
    'oauth2_provider',
    # etc...
)

# List of processors used by RequestContext to populate the context.
# Each one should be a callable that takes the request object as its
# only parameter and returns a dictionary to add to the context.
TEMPLATE_CONTEXT_PROCESSORS = (
    "django.contrib.auth.context_processors.auth",
    "django.contrib.messages.context_processors.messages",
    "django.core.context_processors.debug",
    "django.core.context_processors.i18n",
    "django.core.context_processors.static",
    "django.core.context_processors.media",
    "django.core.context_processors.request",
    "django.core.context_processors.tz",
    "mezzanine.conf.context_processors.settings",
    "mezzanine.pages.context_processors.page",
)

# List of middleware classes to use. Order is important; in the request phase,
# these middleware classes will be applied in the order given, and in the
# response phase the middleware will be applied in reverse order.
MIDDLEWARE_CLASSES = (
    "mezzanine.core.middleware.UpdateCacheMiddleware",
    "django.contrib.sessions.middleware.SessionMiddleware",
    "django.middleware.locale.LocaleMiddleware",
    "django.contrib.auth.middleware.AuthenticationMiddleware",
    "corsheaders.middleware.CorsMiddleware",
    "django.middleware.common.CommonMiddleware",
    "django.middleware.csrf.CsrfViewMiddleware",
    "django.contrib.messages.middleware.MessageMiddleware",
    "mezzanine.core.request.CurrentRequestMiddleware",
    "mezzanine.core.middleware.RedirectFallbackMiddleware",
    "mezzanine.core.middleware.TemplateForDeviceMiddleware",
    "mezzanine.core.middleware.TemplateForHostMiddleware",
    "mezzanine.core.middleware.AdminLoginInterfaceSelectorMiddleware",
    "mezzanine.core.middleware.SitePermissionMiddleware",
    # Uncomment the following if using any of the SSL settings:
    # "mezzanine.core.middleware.SSLRedirectMiddleware",
    "mezzanine.pages.middleware.PageMiddleware",
    "mezzanine.core.middleware.FetchFromCacheMiddleware",
    "hs_tracking.middleware.Tracking",
)

# Store these package names here as they may change in the future since
# at the moment we are using custom forks of them.
PACKAGE_NAME_FILEBROWSER = "filebrowser_safe"
PACKAGE_NAME_GRAPPELLI = "grappelli_safe"

#########################
#  CORS/OAUTH SETTINGS  #
#########################

# TODO: change this to the actual origins we wish to support
CORS_ORIGIN_ALLOW_ALL = True

#########################
# OPTIONAL APPLICATIONS #
#########################

# These will be added to ``INSTALLED_APPS``, only if available.
OPTIONAL_APPS = (
    "debug_toolbar",
    "django_extensions",
    # "compressor",
    PACKAGE_NAME_FILEBROWSER,
    PACKAGE_NAME_GRAPPELLI,
)

DEBUG_TOOLBAR_CONFIG = {"INTERCEPT_REDIRECTS": False}

###################
# DEPLOY SETTINGS #
###################

# These settings are used by the default fabfile.py provided.
# Check fabfile.py for defaults.

# FABRIC = {
#     "SSH_USER": "", # SSH username
#     "SSH_PASS":  "", # SSH password (consider key-based authentication)
#     "SSH_KEY_PATH":  "", # Local path to SSH key file, for key-based auth
#     "HOSTS": [], # List of hosts to deploy to
#     "VIRTUALENV_HOME":  "", # Absolute remote path for virtualenvs
#     "PROJECT_NAME": "", # Unique identifier for project
#     "REQUIREMENTS_PATH": "", # Path to pip requirements, relative to project
#     "GUNICORN_PORT": 8000, # Port gunicorn will listen on
#     "LOCALE": "en_US.UTF-8", # Should end with ".UTF-8"
#     "LIVE_HOSTNAME": "www.example.com", # Host for public site.
#     "REPO_URL": "", # Git or Mercurial remote repo URL for the project
#     "DB_PASS": "", # Live database password
#     "ADMIN_PASS": "", # Live admin user password
#     "SECRET_KEY": SECRET_KEY,
#     "NEVERCACHE_KEY": NEVERCACHE_KEY,
# }


##################
# LOCAL SETTINGS #
##################

# Allow any settings to be defined in local_settings.py which should be
# ignored in your version control system allowing for settings to be
# defined per machine.
local_settings = __import__(local_settings_module, globals(), locals(), ['*'])
for k in dir(local_settings):
    locals()[k] = getattr(local_settings, k)


####################
# DYNAMIC SETTINGS #
####################

# set_dynamic_settings() will rewrite globals based on what has been
# defined so far, in order to provide some better defaults where
# applicable. We also allow this settings module to be imported
# without Mezzanine installed, as the case may be when using the
# fabfile, where setting the dynamic settings below isn't strictly
# required.
try:
    from mezzanine.utils.conf import set_dynamic_settings
except ImportError:
    pass
else:
    set_dynamic_settings(globals())

AUTH_PROFILE_MODULE = "theme.UserProfile"
CRISPY_TEMPLATE_PACK = 'bootstrap'
REST_FRAMEWORK = {
    'DEFAULT_PAGINATION_CLASS': 'rest_framework.pagination.PageNumberPagination',
    'PAGE_SIZE': 100,
    'PAGE_SIZE_QUERY_PARAM': 'PAGE_SIZE',
    'EXCEPTION_HANDLER': 'rest_framework.views.exception_handler',
    'DEFAULT_AUTHENTICATION_CLASSES': (
        'rest_framework.authentication.BasicAuthentication',
        'rest_framework.authentication.SessionAuthentication',
        'oauth2_provider.ext.rest_framework.OAuth2Authentication',
    ),
    'DEFAULT_VERSIONING_CLASS': 'rest_framework.versioning.NamespaceVersioning'
}


SWAGGER_SETTINGS = {
    'VALIDATOR_URL': None,
    'JSON_EDITOR': True,
    'OPERATIONS_SORTER': 'alpha',
    'APIS_SORTER': 'alpha'
}

SOLR_HOST = os.environ.get('SOLR_PORT_8983_TCP_ADDR', 'localhost')
SOLR_PORT = '8983'
HAYSTACK_CONNECTIONS = {
    'default': {
        'ENGINE': 'haystack.backends.solr_backend.SolrEngine',
        'URL': 'http://{SOLR_HOST}:{SOLR_PORT}/solr'.format(**globals()),
        # ...or for multicore...
        # 'URL': 'http://127.0.0.1:8983/solr/mysite',
    },
}
HAYSTACK_SIGNAL_PROCESSOR = "hs_core.hydro_realtime_signal_processor.HydroRealtimeSignalProcessor"


# customized value for password reset token and email verification link token to expire in 1 day
PASSWORD_RESET_TIMEOUT_DAYS = 1

#
RESOURCE_LOCK_TIMEOUT_SECONDS = 300 # in seconds

# customized temporary file path for large files retrieved from iRODS user zone for metadata extraction
TEMP_FILE_DIR = '/hs_tmp'

####################
# OAUTH TOKEN SETTINGS #
####################

OAUTH2_PROVIDER = {
   # 30 days
   'ACCESS_TOKEN_EXPIRE_SECONDS': 2592000,
}

####################
# LOGGING SETTINGS #
####################

LOGGING = {
    'version': 1,
    'disable_existing_loggers': False,
    'formatters': {
        'verbose': {
            'format' : "[%(asctime)s] %(levelname)s [%(name)s:%(lineno)s] %(message)s",
            'datefmt' : "%d/%b/%Y %H:%M:%S"
        },
        'simple': {
            'format': '[%(asctime)s] %(levelname)s %(message)s',
            'datefmt' : "%d/%b/%Y %H:%M:%S"
        },
    },
    'handlers': {
        'syslog': {
            'level': 'WARNING',
            'class': 'logging.handlers.RotatingFileHandler',
            'filename': '/hydroshare/log/system.log',
            'formatter': 'simple',
            'maxBytes': 1024*1024*15, # 15MB
            'backupCount': 10,
        },
        'djangolog': {
            'level': 'DEBUG',
            'class': 'logging.handlers.RotatingFileHandler',
            'filename': '/hydroshare/log/django.log',
            'formatter': 'verbose',
            'maxBytes': 1024*1024*15, # 15MB
            'backupCount': 10,
        },
        'hydrosharelog': {
            'level': 'DEBUG',
            'class': 'logging.handlers.RotatingFileHandler',
            'filename': '/hydroshare/log/hydroshare.log',
            'formatter': 'verbose',
            'maxBytes': 1024*1024*15, # 15MB
            'backupCount': 10,
        },
    },
    'loggers': {
        'django': {
            'handlers': ['syslog', 'djangolog'],
            'propagate': True,
            'level': 'DEBUG',
        },
        'django.db.backends': {
            'handlers': ['syslog'],
            'level': 'WARNING',
            'propagate': False,
        },
        # Catch-all logger for HydroShare apps
        '': {
            'handlers': ['hydrosharelog'],
            'propagate': False,
            'level': 'DEBUG'
        },
    }
}

# hs_tracking settings
TRACKING_SESSION_TIMEOUT = 60 * 15
TRACKING_PROFILE_FIELDS = ["title", "user_type", "subject_areas", "public", "state", "country"]
TRACKING_USER_FIELDS = ["username", "email", "first_name", "last_name"]

# info django that a reverse proxy sever (nginx) is handling ssl/https for it
SECURE_PROXY_SSL_HEADER = ('HTTP_X_FORWARDED_PROTO', 'https')<|MERGE_RESOLUTION|>--- conflicted
+++ resolved
@@ -291,13 +291,10 @@
     "haystack",
     "jquery_ui",
     "rest_framework",
-<<<<<<< HEAD
     "rest_framework_swagger",
     "ga_ows",
     "ga_resources",
-=======
     "robots",
->>>>>>> f0ee1feb
     "hs_core",
     "hs_access_control",
     "hs_labels",
