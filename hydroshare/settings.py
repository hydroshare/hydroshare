--- conflicted
+++ resolved
@@ -701,17 +701,8 @@
     'Multidimensional (NetCDF)': set(['nc'])
 } 
 
-<<<<<<< HEAD
-# celery task function name to user interpretable name mapping to be used for async task management user interface
-TASK_NAME_MAPPING = {
-    'hs_core.tasks.create_bag_by_irods': 'bag download',
-    'hs_core.tasks.create_temp_zip': 'zip download',
-    'hs_core.tasks.unzip_task': 'file unzip',
-    'hs_core.tasks.copy_resource_task': 'resource copy',
-}
-
 HSWS_ACTIVATED = False
-=======
+
 # celery task names to be recorded in task notification model
 TASK_NAME_LIST = [
     'hs_core.tasks.create_bag_by_irods',
@@ -720,7 +711,6 @@
     'hs_core.tasks.copy_resource_task',
     'hs_core.tasks.replicate_resource_bag_to_user_zone_task'
 ]
->>>>>>> 8dc99bc7
 
 ####################################
 # DO NOT PLACE SETTINGS BELOW HERE #
