
#TEST_RUNNER='django_nose.NoseTestSuiteRunner'
TEST_RUNNER = 'hs_core.tests.runner.CustomTestSuiteRunner'
TEST_WITHOUT_MIGRATIONS_COMMAND = 'django_nose.management.commands.test.Command'

import os
import sys
# import importlib

local_settings_module = os.environ.get('LOCAL_SETTINGS', 'hydroshare.local_settings')

######################
# MEZZANINE SETTINGS #
######################

# The following settings are already defined with default values in
# the ``defaults.py`` module within each of Mezzanine's apps, but are
# common enough to be put here, commented out, for convenient
# overriding. Please consult the settings documentation for a full list
# of settings Mezzanine implements:
# http://mezzanine.jupo.org/docs/configuration.html#default-settings

# Controls the ordering and grouping of the admin menu.
#
# ADMIN_MENU_ORDER = (
#     ("Content", ("pages.Page", "blog.BlogPost",
#        "generic.ThreadedComment", ("Media Library", "fb_browse"),)),
#     ("Site", ("sites.Site", "redirects.Redirect", "conf.Setting")),
#     ("Users", ("auth.User", "auth.Group",)),
# )

# A three item sequence, each containing a sequence of template tags
# used to render the admin dashboard.
#
# DASHBOARD_TAGS = (
#     ("blog_tags.quick_blog", "mezzanine_tags.app_list"),
#     ("comment_tags.recent_comments",),
#     ("mezzanine_tags.recent_actions",),
# )

# A sequence of templates used by the ``page_menu`` template tag. Each
# item in the sequence is a three item sequence, containing a unique ID
# for the template, a label for the template, and the template path.
# These templates are then available for selection when editing which
# menus a page should appear in. Note that if a menu template is used
# that doesn't appear in this setting, all pages will appear in it.

# PAGE_MENU_TEMPLATES = (
#     (1, "Top navigation bar", "pages/menus/dropdown.html"),
#     (2, "Left-hand tree", "pages/menus/tree.html"),
#     (3, "Footer", "pages/menus/footer.html"),
# )

# A sequence of fields that will be injected into Mezzanine's (or any
# library's) models. Each item in the sequence is a four item sequence.
# The first two items are the dotted path to the model and its field
# name to be added, and the dotted path to the field class to use for
# the field. The third and fourth items are a sequence of positional
# args and a dictionary of keyword args, to use when creating the
# field instance. When specifying the field class, the path
# ``django.models.db.`` can be omitted for regular Django model fields.
#
# EXTRA_MODEL_FIELDS = (
#     (
#         # Dotted path to field.
#         "mezzanine.blog.models.BlogPost.image",
#         # Dotted path to field class.
#         "somelib.fields.ImageField",
#         # Positional args for field class.
#         ("Image",),
#         # Keyword args for field class.
#         {"blank": True, "upload_to": "blog"},
#     ),
#     # Example of adding a field to *all* of Mezzanine's content types:
#     (
#         "mezzanine.pages.models.Page.another_field",
#         "IntegerField", # 'django.db.models.' is implied if path is omitted.
#         ("Another name",),
#         {"blank": True, "default": 1},
#     ),
# )

# Setting to turn on featured images for blog posts. Defaults to False.
#
# BLOG_USE_FEATURED_IMAGE = True

# If True, the south application will be automatically added to the
# INSTALLED_APPS setting.
USE_SOUTH = False


########################
# MAIN DJANGO SETTINGS #
########################

# People who get code error notifications.
# In the format (('Full Name', 'email@example.com'),
#                ('Full Name', 'anotheremail@example.com'))
ADMINS = (
    # ('Your Name', 'your_email@domain.com'),
)
MANAGERS = ADMINS

# Hosts/domain names that are valid for this site; required if DEBUG is False
# See https://docs.djangoproject.com/en/1.5/ref/settings/#allowed-hosts
ALLOWED_HOSTS = []

# Local time zone for this installation. Choices can be found here:
# http://en.wikipedia.org/wiki/List_of_tz_zones_by_name
# although not all choices may be available on all operating systems.
# On Unix systems, a value of None will cause Django to use the same
# timezone as the operating system.
# If running in a Windows environment this must be set to the same as your
# system time zone.
TIME_ZONE = None

# If you set this to True, Django will use timezone-aware datetimes.
USE_TZ = True

# Language code for this installation. All choices can be found here:
# http://www.i18nguy.com/unicode/language-identifiers.html
LANGUAGE_CODE = "en"

# Supported languages
_ = lambda s: s
LANGUAGES = (
    ('en', _('English')),
)

# A boolean that turns on/off debug mode. When set to ``True``, stack traces
# are displayed for error pages. Should always be set to ``False`` in
# production. Best set to ``True`` in local_settings.py
DEBUG = False

# Whether a user's session cookie expires when the Web browser is closed.
SESSION_EXPIRE_AT_BROWSER_CLOSE = True

SITE_ID = 1

# If you set this to False, Django will make some optimizations so as not
# to load the internationalization machinery.
USE_I18N = False

# Tuple of IP addresses, as strings, that:
#   * See debug comments, when DEBUG is true
#   * Receive x-headers
INTERNAL_IPS = ("127.0.0.1",)

# make django file uploader to always write uploaded file to a temporary directory
# rather than holding uploaded file in memory for small files. This is due to
# the difficulty of metadata extraction from an uploaded file being held in memory
# by Django, e.g., gdal raster metadata extraction opens file from disk to extract
# metadata. Besides, performance gain from holding small uploaded files in memory
# is not that great for our project use case
FILE_UPLOAD_MAX_MEMORY_SIZE = 0

# TODO remove MezzanineBackend after conflicting users have been removed
AUTHENTICATION_BACKENDS = ("theme.backends.CaseInsensitiveMezzanineBackend",)

# List of finder classes that know how to find static files in
# various locations.
STATICFILES_FINDERS = (
    "django.contrib.staticfiles.finders.FileSystemFinder",
    "django.contrib.staticfiles.finders.AppDirectoriesFinder",
    'django.contrib.staticfiles.finders.DefaultStorageFinder',
)

# The numeric mode to set newly-uploaded files to. The value should be
# a mode you'd pass directly to os.chmod.
FILE_UPLOAD_PERMISSIONS = 0o644

# Alternative tmp folder
FILE_UPLOAD_TEMP_DIR = "/hs_tmp"

# Sitemap for robots
ROBOTS_SITEMAP_URLS = [
    'http://localhost:8000/sitemap/',
]

#############
# DATABASES #
#############

DATABASES = {
    "default": {
        # Add "postgresql_psycopg2", "mysql", "sqlite3" or "oracle".
        "ENGINE": "django.db.backends.",
        # DB name or path to database file if using sqlite3.
        "NAME": "",
        # Not used with sqlite3.
        "USER": "",
        # Not used with sqlite3.
        "PASSWORD": "",
        # Set to empty string for localhost. Not used with sqlite3.
        "HOST": "",
        # Set to empty string for default. Not used with sqlite3.
        "PORT": "",
    }
}


#########
# PATHS #
#########

import os

# Full filesystem path to the project.
PROJECT_ROOT = os.path.dirname(os.path.abspath(__file__))
BASE_DIR = os.path.dirname(PROJECT_ROOT)

# Name of the directory for the project.
PROJECT_DIRNAME = PROJECT_ROOT.split(os.sep)[-1]

# Every cache key will get prefixed with this value - here we set it to
# the name of the directory the project is in to try and use something
# project specific.
CACHE_MIDDLEWARE_KEY_PREFIX = PROJECT_DIRNAME

# URL prefix for static files.
# Example: "http://media.lawrence.com/static/"
STATIC_URL = "/static/"

# Absolute path to the directory static files should be collected to.
# Don't put anything in this directory yourself; store your static files
# in apps' "static/" subdirectories and in STATICFILES_DIRS.
# Example: "/home/media/media.lawrence.com/static/"
STATIC_ROOT = os.path.join(PROJECT_ROOT, STATIC_URL.strip("/"))

# URL that handles the media served from MEDIA_ROOT. Make sure to use a
# trailing slash.
# Examples: "http://media.lawrence.com/media/", "http://example.com/media/"
MEDIA_URL = STATIC_URL + "media/"

# Absolute filesystem path to the directory that will hold user-uploaded files.
# Example: "/home/media/media.lawrence.com/media/"
MEDIA_ROOT = os.path.join(PROJECT_ROOT, *MEDIA_URL.strip("/").split("/"))

# Package/module name to import the root urlpatterns from for the project.
ROOT_URLCONF = "%s.urls" % PROJECT_DIRNAME

ADAPTOR_INPLACEEDIT_EDIT = 'hs_core.models.HSAdaptorEditInline'
INPLACE_SAVE_URL = '/hsapi/save_inline/'

################
# APPLICATIONS #
################

INSTALLED_APPS = (
    'test_without_migrations',
    "autocomplete_light",
    "django.contrib.admin",
    "django.contrib.auth",
    "oauth2_provider",
    "corsheaders",
    "django.contrib.contenttypes",
    "django.contrib.redirects",
    "django.contrib.sessions",
    "django.contrib.sites",
    "django.contrib.sitemaps",
    "django.contrib.staticfiles",
    "django.contrib.gis",
    "django.contrib.postgres",
    "inplaceeditform",
    "django_nose",
    "django_irods",
    "drf_yasg",
    "theme",
    "theme.blog_mods",
    "heartbeat",
    "mezzanine.boot",
    "mezzanine.conf",
    "mezzanine.core",
    "mezzanine.generic",
    "mezzanine.blog",
    "mezzanine.forms",
    "mezzanine.pages",
    "mezzanine.galleries",
    "crispy_forms",
    "mezzanine.accounts",
    "haystack",
    "rest_framework",
    "robots",
    "hs_core",
    "hs_access_control",
    "hs_labels",
    "hs_metrics",
    "irods_browser_app",
    "hs_geo_raster_resource",
    "ref_ts",
    "hs_app_timeseries",
    "widget_tweaks",
    "hs_app_netCDF",
    "hs_model_program",
    "hs_modelinstance",
    "hs_tools_resource",
    "hs_swat_modelinstance",
    "hs_geographic_feature_resource",
    "hs_script_resource",
    "hs_sitemap",
    "hs_collection_resource",
    "hs_modflow_modelinstance",
    "hs_tracking",
    "hs_file_types",
    "hs_composite_resource",
    "hs_rest_api",
    "hs_dictionary",
    "hs_odm2",
    "security",
    "markdown",
    "hs_communities",
    "hs_discover",
    "hs_community_mgmt" 
)

OAUTH2_PROVIDER_APPLICATION_MODEL = 'oauth2_provider.Application'

# These apps are excluded by hs_core.tests.runner.CustomTestSuiteRunner
# All apps beginning with "django." or "mezzanine." are also excluded by default
APPS_TO_NOT_RUN = (
    'rest_framework',
    'django_nose',
    'inplaceeditform',
    'grappelli_safe',
    'django_irods',
    'crispy_forms',
    'autocomplete_light',
    'widget_tweaks',
    'oauth2_provider',
    'debug_toolbar',
    'corsheaders',
    'security',
    'django_comments',
    'haystack'
    'test_without_migrations',
    'robots',
    'heartbeat',
    'filebrowser_safe'
    # etc...
)

# List of processors used by RequestContext to populate the context.
# Each one should be a callable that takes the request object as its
# only parameter and returns a dictionary to add to the context.
#TEMPLATE_CONTEXT_PROCESSORS = ()

TEMPLATES = [
    {
        'BACKEND': 'django.template.backends.django.DjangoTemplates',
        'DIRS': [
            (os.path.join(BASE_DIR, "hs_core", "templates"),)
        ],
        'OPTIONS': {
            'context_processors': [
                "django.contrib.auth.context_processors.auth",
                "django.contrib.messages.context_processors.messages",
                "django.template.context_processors.debug",
                "django.template.context_processors.i18n",
                "django.template.context_processors.static",
                "django.template.context_processors.media",
                "django.template.context_processors.request",
                "django.template.context_processors.tz",
                "mezzanine.conf.context_processors.settings",
                "mezzanine.pages.context_processors.page",
            ],
            "loaders": [
                "mezzanine.template.loaders.host_themes.Loader",
                "django.template.loaders.filesystem.Loader",
                "django.template.loaders.app_directories.Loader",
            ]
        },
    },
]

# List of middleware classes to use. Order is important; in the request phase,
# these middleware classes will be applied in the order given, and in the
# response phase the middleware will be applied in reverse order.
MIDDLEWARE = (
    "mezzanine.core.middleware.UpdateCacheMiddleware",
    "django.contrib.sessions.middleware.SessionMiddleware",
    "django.middleware.locale.LocaleMiddleware",
    "django.contrib.auth.middleware.AuthenticationMiddleware",
    "corsheaders.middleware.CorsMiddleware",
    "django.middleware.common.CommonMiddleware",
    "django.middleware.csrf.CsrfViewMiddleware",
    "django.contrib.messages.middleware.MessageMiddleware",
    "mezzanine.core.request.CurrentRequestMiddleware",
    "mezzanine.core.middleware.RedirectFallbackMiddleware",
    "mezzanine.core.middleware.AdminLoginInterfaceSelectorMiddleware",
    "mezzanine.core.middleware.SitePermissionMiddleware",
    # Uncomment the following if using any of the SSL settings:
    # "mezzanine.core.middleware.SSLRedirectMiddleware",
    "mezzanine.pages.middleware.PageMiddleware",
    "mezzanine.core.middleware.FetchFromCacheMiddleware",
    "hs_core.robots.RobotFilter",
    "hs_tracking.middleware.Tracking",
)

# security settings
USE_SECURITY = False
if USE_SECURITY:
    MIDDLEWARE += (
        'security.middleware.XssProtectMiddleware',
        'security.middleware.ContentSecurityPolicyMiddleware',
        'security.middleware.ContentNoSniff',
        'security.middleware.XFrameOptionsMiddleware',
        'django.middleware.security.SecurityMiddleware',
    )

# Store these package names here as they may change in the future since
# at the moment we are using custom forks of them.
PACKAGE_NAME_FILEBROWSER = "filebrowser_safe"
PACKAGE_NAME_GRAPPELLI = "grappelli_safe"

#########################
#  CORS/OAUTH SETTINGS  #
#########################

# TODO: change this to the actual origins we wish to support
CORS_ORIGIN_ALLOW_ALL = True

#########################
# OPTIONAL APPLICATIONS #
#########################

# These will be added to ``INSTALLED_APPS``, only if available.
OPTIONAL_APPS = (
    "debug_toolbar",
    "django_extensions",
    # "compressor",
    PACKAGE_NAME_FILEBROWSER,
    PACKAGE_NAME_GRAPPELLI,
)

DEBUG_TOOLBAR_CONFIG = {"INTERCEPT_REDIRECTS": False}

###################
# DEPLOY SETTINGS #
###################

# These settings are used by the default fabfile.py provided.
# Check fabfile.py for defaults.

# FABRIC = {
#     "SSH_USER": "", # SSH username
#     "SSH_PASS":  "", # SSH password (consider key-based authentication)
#     "SSH_KEY_PATH":  "", # Local path to SSH key file, for key-based auth
#     "HOSTS": [], # List of hosts to deploy to
#     "VIRTUALENV_HOME":  "", # Absolute remote path for virtualenvs
#     "PROJECT_NAME": "", # Unique identifier for project
#     "REQUIREMENTS_PATH": "", # Path to pip requirements, relative to project
#     "GUNICORN_PORT": 8000, # Port gunicorn will listen on
#     "LOCALE": "en_US.UTF-8", # Should end with ".UTF-8"
#     "LIVE_HOSTNAME": "www.example.com", # Host for public site.
#     "REPO_URL": "", # Git or Mercurial remote repo URL for the project
#     "DB_PASS": "", # Live database password
#     "ADMIN_PASS": "", # Live admin user password
#     "SECRET_KEY": SECRET_KEY,
#     "NEVERCACHE_KEY": NEVERCACHE_KEY,
# }


ACCOUNTS_PROFILE_MODEL = "theme.UserProfile"
CRISPY_TEMPLATE_PACK = 'bootstrap'
REST_FRAMEWORK = {
    'DEFAULT_PAGINATION_CLASS': 'rest_framework.pagination.PageNumberPagination',
    'PAGE_SIZE': 100,
    'PAGE_SIZE_QUERY_PARAM': 'PAGE_SIZE',
    'EXCEPTION_HANDLER': 'rest_framework.views.exception_handler',
    'DEFAULT_AUTHENTICATION_CLASSES': (
        'rest_framework.authentication.BasicAuthentication',
        'rest_framework.authentication.SessionAuthentication',
        'oauth2_provider.contrib.rest_framework.OAuth2Authentication',
    ),
}

SOLR_HOST = os.environ.get('SOLR_PORT_8983_TCP_ADDR', 'localhost')
SOLR_PORT = '8983'
HAYSTACK_CONNECTIONS = {
    'default': {
        'ENGINE': 'haystack.backends.solr_backend.SolrEngine',
        'URL': 'http://{SOLR_HOST}:{SOLR_PORT}/solr/collection1'.format(**globals()),
        'ADMIN_URL': 'http://{SOLR_HOST}:{SOLR_PORT}/solr/admin/cores'.format(**globals()),
        # ...or for multicore...
        # 'URL': 'http://127.0.0.1:8983/solr/mysite',
    },
}
HAYSTACK_SIGNAL_PROCESSOR = "hs_core.hydro_realtime_signal_processor.HydroRealtimeSignalProcessor"


# customized value for password reset token, email verification and group invitation link token
# to expire in 7 days
PASSWORD_RESET_TIMEOUT_DAYS = 7

# customized temporary file path for large files retrieved from iRODS user zone for metadata
# extraction
TEMP_FILE_DIR = '/hs_tmp'

####################
# OAUTH TOKEN SETTINGS #
####################

OAUTH2_PROVIDER = {
    'ACCESS_TOKEN_EXPIRE_SECONDS': 2592000,  # 30 days
}

####################
# LOGGING SETTINGS #
####################

LOGGING = {
    'version': 1,
    'disable_existing_loggers': False,
    'formatters': {
        'verbose': {
            'format': "[%(asctime)s] %(levelname)s [%(name)s:%(lineno)s] %(message)s",
            'datefmt': "%d/%b/%Y %H:%M:%S"
        },
        'simple': {
            'format': '[%(asctime)s] %(levelname)s %(message)s',
            'datefmt': "%d/%b/%Y %H:%M:%S"
        },
    },
    'handlers': {
        'djangolog': {
            'level': 'DEBUG',
            'class': 'logging.handlers.RotatingFileHandler',
            'filename': '/hydroshare/log/django.log',
            'formatter': 'verbose',
            'maxBytes': 1024*1024*15,  # 15MB
            'backupCount': 10,
        },
        'hydrosharelog': {
            'level': 'DEBUG',
            'class': 'logging.handlers.RotatingFileHandler',
            'filename': '/hydroshare/log/hydroshare.log',
            'formatter': 'verbose',
            'maxBytes': 1024*1024*15,  # 15MB
            'backupCount': 10,
        },
        'celerylog': {
            'level': 'DEBUG',
            'class': 'logging.handlers.RotatingFileHandler',
            'filename': '/hydroshare/log/celery.log',
            'formatter': 'verbose',
            'maxBytes': 1024*1024*15,  # 15MB
            'backupCount': 10,
        },
    },
    'loggers': {
        'django': {
            'handlers': ['djangolog'],
            'propagate': False,
            'level': 'DEBUG',
        },
        # https://docs.djangoproject.com/en/1.11/topics/logging/#django-template
        'django.template': {
<<<<<<< HEAD
            'handlers': ['syslog', 'djangolog'],
            'level': 'DEBUG',
            'propagate': True,
=======
            'handlers': ['djangolog'],
            'level': 'INFO',
            'propagate': False,
>>>>>>> 89324858
        },
        'django.db.backends': {
            'handlers': ['djangolog'],
            'level': 'WARNING',
            'propagate': False,
        },
        'celery': {
            'handlers': ['celerylog'],
            'level': 'WARNING',
            'propagate': False,
        },
        # Catch-all logger for HydroShare apps
        '': {
            'handlers': ['hydrosharelog'],
            'propagate': False,
            'level': 'DEBUG'
        },
    }
}

# hs_tracking settings
TRACKING_SESSION_TIMEOUT = 60 * 15
TRACKING_PROFILE_FIELDS = ["title", "user_type", "subject_areas", "public", "state", "country"]
TRACKING_USER_FIELDS = ["username", "email", "first_name", "last_name"]

# info django that a reverse proxy sever (nginx) is handling ssl/https for it
SECURE_PROXY_SSL_HEADER = ('HTTP_X_FORWARDED_PROTO', 'https')


# Content Security Policy
# See http://django-csp.readthedocs.io/en/latest/configuration.html#configuration-chapter
# sha256-* strings are hashes of inline scripts and styles

CSP_DICT = {
    "default-src": ["none", ],
    "script-src": [
        "self",
        "*.google.com",
        "*.googleapis.com",
        "*.rawgit.com",
        "*.cloudflare.com",
        "*.datatables.net ",
        "*.github.io",
        "'sha256-knR/FBinurfPQntk2aEOJBVdKTB+jAzLBk5er9r0rEI='",
        "'sha256-s9/ymLoZ5XUQCLrYU4LA0197Ys8F+MChBBmMgWyBUm4='",
        "'sha256-r8WSQMRpNued376HSguoGRJRnDD1TXEdhbfJ9agQytA='",
        "'sha256-EeeHsgrKQ0j+QXY9+NqkhS9pB8fZ4iPEiytjK3sVD/k='",
        "'sha256-JB94IjPO9ws/1kVTgg5lq3sUp/3Yt/1gm4wx82JRCVE='",
        "'sha256-5ps1OUcNv+F/rpDQlMFLOuF67quHYXVbFf9yOJNjqaw='",
        "'sha256-ptl8NJjRX6En62nAGX95mPmBq5Zq1p7JIsTIzhM+s3Q='",
        "'sha256-ukGEpm76ZWGDlDStysCDbVRJgILWSgR1XiInXHpnqeo='",
        "'sha256-1pdWRQ5pLai42G3EWfkHyJXR4TFGVlzxJHpNF89iLTQ='",
        "'sha256-C8FeZKK7Sju/xx6ArM4j9W2/TcxCpb2IPSHJeqVK3hg='",
        "'sha256-/dNLhMcPPsv9gDusbsJ+xgTBKgl67iqN75nRsJwY1y8='",
        "'sha256-Fj+sWytTahUAg3Na/4zjY6QnSNhwgFsnz4JxbA2vzcw='",
        "'sha256-JCBsts/37Jx84rU5noLWawBDCAgz9kEjdmJQN3jBY8k='",
        "'sha256-04T2hHmvLBivvYNrvZCsJi3URODWHuMDbrtYi3CIfB4='",
        "'sha256-DC3munJ0pghuoA4hX8dh32935FOMe4Ek0lEToguPh04='",
        "'sha256-NDFP8wAl44R2n9vT1corxoEbvzy3cusyeGupfuQ1U0c='",
        "'sha256-PA1G79Xx6LLYGxSPHSieelZ8bBLAWIMgD/XXawZp7qU='",
        "'sha256-mCQxt+MP+ovw3u4TQgt01msH6eqt4mSVB0Qu2YWWMTg='",
        "'sha256-JvKBe3eX3y4VMRRoZ6gtD3NERM2ie6izqcfCYApav2Y='",
        "'sha256-TxuSliz/loxO7gZryrQvb0iCfYpUhvSaFj/6Td2gWFQ='",
        "'sha256-45pN/AJ0kQzJz9vwICzvV3MnuOG8gtGxggQwABWnymA='",
        "'sha256-obaP6XgYiPObVeZTvXdVlgt809T2Dm6PIk16JE30820='",
        "'sha256-X48Mhnt413YPDQKQ1WJRKySArZrDCn1RHfPwUz3f1n8='",
        "'sha256-4xP5qvZtoBaEfC9gZ43CQp8bEku+/CZOsq9FaRvF7OU='",
        "'sha256-mZcvwmv6hKtoYTrQMxgb/EQ337dAnjIahuJ3pleT24M='",
        "'sha256-DkOZu61D7CazmSXGaEnSn2z9djJ8MykUT8DxDGQdjbs='",
        "'sha256-DkOZu61D7CazmSXGaEnSn2z9djJ8MykUT8DxDGQdjbs='",
        "'sha256-rkLuhOrYkT+nja4WGqG4TPLui5JaWiPDYJJ8UCuslJw='",
        "'sha256-LvGubOm7HawnJzw+vOyACi6DYfal1wKpJYCE7KN/XDI='",
        "'sha256-5tQ8oYGMvQerAFL7X6FcoOun/fzsYLKwBeMevN0pth8='",
        "'sha256-wwXL5J3dFy1OlT0B3+GEak+gfFt97tLZtgA03Ww5uKU='",
        "'sha256-jZ0Oc9ZvtRDz3fu+52erC3krRmxFNM123/clxHqXT6I='",
        "'sha256-5SxuHuYxmlu7rNBznCkw0RTE+ONtAqVChmyV8gMsnyM='",
        "'sha256-fH3rM69L3MlQuLHwmENXZ9SSP9u+7mECRGOpE5pY/Hw='",
        "'sha256-7Xlpbhi2uHJajOb377ImeVoPP2wXatX9zj+Yr/DS0qA='",
        "'sha256-4rt4xlh501T8mF5LZkGs/NIyq3fs7igdd8csZexAN8I='",
        "'sha256-daEdpEyAJIa8b2VkCqSKcw8PaExcB6Qro80XNes/sHA='",
        "'sha256-j91bFxk70pyBgSjXdJizPOSoYZaC0Zt+fq9U4OF/npQ='",
        "'sha256-ZWirjyeue1OSyGpYxoRjbS2NRwKf/b/XZiYaHuUV6Wc='",
        "'sha256-rQJ6epAwyFQxC0sb4uq4sgIKJLr2jP19K4M0Bork7kM='",
        "'sha256-hH6THo5mChVoQ5wrDhew4wuTZxOayUnEJC3U1SK80VQ='",
        "'sha256-fUjKhLcjxDsHY0YkuZGJ9RcBu+3nIlSqpSUI9biHAJw='",
        "'sha256-7ydyyMhpPIo0fTHZtxmllQ+MJpMVM299EkUKAf0K1hs='"
    ],
    "style-src": [
        "self",
        "unsafe-inline",
        "*.googleapis.com",
        "*.bootstrapcdn.com",
        "*.datatables.net",
        "*.cloudflare.com ",
        "*.github.io"
        # "'sha256-eg/xnzXUz6KMG1HVuW/xUt76FyF5028DbB4i0AhZTjA='",
        # "'sha256-G/USJC1+tllSYwvERC+xNnfMa+5foeWVYBUWvwijyls='",
        # "'sha256-Z0H+TBASBR4zypo3RZbXhkcJdwMNyyMhi4QrwsslVeg='",
        # "'sha256-qxBJozwM44kf1mKAeiT/XkAwReBZ/To9FXKNw3bdVwk='"
    ],
    "img-src": [
        "self",
        "data:",
        "*.datatables.net",
        "*.googleapis.com",
        "*.gstatic.com",
        "*.google.com"
    ],
    "connect-src": [
        "self",
        "*.github.com"
    ],
    "font-src": [
        "self",
        "*.gstatic.com",
        "*.bootstrapcdn.com"
    ],
    "frame-src": [
        "self",
        "*.hydroshare.org"
    ]
}


X_FRAME_OPTIONS = "deny"

SECURE_CONTENT_TYPE_NOSNIFF = True
SECURE_HSTS_SECONDS = 31536000

# Cookie Stuff
SESSION_COOKIE_SECURE = USE_SECURITY
CSRF_COOKIE_SECURE = USE_SECURITY

# detect test mode to turn off some features
TESTING = len(sys.argv) > 1 and sys.argv[1] == 'test'

# Categorization in discovery of content types
# according to file extension of otherwise unaggregated files. 
DISCOVERY_EXTENSION_CONTENT_TYPES = { 
    'Document': set(['doc', 'docx', 'pdf', 'odt', 'rtf', 'tex', 'latex']),
    'Spreadsheet': set(['csv', 'xls', 'xlsx', 'ods']),
    'Presentation': set(['ppt', 'pptx', 'odp']),
    'Jupyter Notebook': set(['ipynb']),
    'Image': set(['gif', 'jpg', 'jpeg', 'tif', 'tiff', 'png']),
    'Multidimensional (NetCDF)': set(['nc'])
} 

HSWS_ACTIVATED = False

# HydroShare THREDDS Data Server URL
THREDDS_SERVER_URL = 'https://thredds.hydroshare.org/thredds/'
# HydroShare Geoserver URL
HSWS_GEOSERVER_URL = 'https://geoserver.hydroshare.org/geoserver'

# celery task names to be recorded in task notification model
TASK_NAME_LIST = [
    'hs_core.tasks.create_bag_by_irods',
    'hs_core.tasks.create_temp_zip',
    'hs_core.tasks.unzip_task',
    'hs_core.tasks.copy_resource_task',
    'hs_core.tasks.replicate_resource_bag_to_user_zone_task',
    'hs_core.tasks.create_new_version_resource_task',
    'hs_core.tasks.delete_resource_task'
]

####################################
# DO NOT PLACE SETTINGS BELOW HERE #
####################################

##################
# LOCAL SETTINGS #
##################

# Allow any settings to be defined in local_settings.py which should be
# ignored in your version control system allowing for settings to be
# defined per machine.
local_settings = __import__(local_settings_module, globals(), locals(), ['*'])
for k in dir(local_settings):
    locals()[k] = getattr(local_settings, k)

####################
# DYNAMIC SETTINGS #
####################

# set_dynamic_settings() will rewrite globals based on what has been
# defined so far, in order to provide some better defaults where
# applicable. We also allow this settings module to be imported
# without Mezzanine installed, as the case may be when using the
# fabfile, where setting the dynamic settings below isn't strictly
# required.
try:
    from mezzanine.utils.conf import set_dynamic_settings
except ImportError:
    pass
else:
    set_dynamic_settings(globals())

####################
# Allow Unicode printout to terminals
####################
#import codecs
#sys.stdout = codecs.getwriter('utf8')(sys.stdout)
#sys.stderr = codecs.getwriter('utf8')(sys.stderr)

MODEL_PROGRAM_META_SCHEMA_TEMPLATE_PATH = "/hydroshare/hs_file_types/model_meta_schema_templates"<|MERGE_RESOLUTION|>--- conflicted
+++ resolved
@@ -555,15 +555,9 @@
         },
         # https://docs.djangoproject.com/en/1.11/topics/logging/#django-template
         'django.template': {
-<<<<<<< HEAD
-            'handlers': ['syslog', 'djangolog'],
-            'level': 'DEBUG',
-            'propagate': True,
-=======
             'handlers': ['djangolog'],
             'level': 'INFO',
             'propagate': False,
->>>>>>> 89324858
         },
         'django.db.backends': {
             'handlers': ['djangolog'],
