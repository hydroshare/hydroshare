from __future__ import absolute_import, unicode_literals
TEST_RUNNER='django_nose.NoseTestSuiteRunner'

import os
import importlib

local_settings_module = os.environ.get('LOCAL_SETTINGS', 'hydroshare.local_settings')

######################
# MEZZANINE SETTINGS #
######################

# The following settings are already defined with default values in
# the ``defaults.py`` module within each of Mezzanine's apps, but are
# common enough to be put here, commented out, for convenient
# overriding. Please consult the settings documentation for a full list
# of settings Mezzanine implements:
# http://mezzanine.jupo.org/docs/configuration.html#default-settings

# Controls the ordering and grouping of the admin menu.
#
# ADMIN_MENU_ORDER = (
#     ("Content", ("pages.Page", "blog.BlogPost",
#        "generic.ThreadedComment", ("Media Library", "fb_browse"),)),
#     ("Site", ("sites.Site", "redirects.Redirect", "conf.Setting")),
#     ("Users", ("auth.User", "auth.Group",)),
# )

# A three item sequence, each containing a sequence of template tags
# used to render the admin dashboard.
#
# DASHBOARD_TAGS = (
#     ("blog_tags.quick_blog", "mezzanine_tags.app_list"),
#     ("comment_tags.recent_comments",),
#     ("mezzanine_tags.recent_actions",),
# )

# A sequence of templates used by the ``page_menu`` template tag. Each
# item in the sequence is a three item sequence, containing a unique ID
# for the template, a label for the template, and the template path.
# These templates are then available for selection when editing which
# menus a page should appear in. Note that if a menu template is used
# that doesn't appear in this setting, all pages will appear in it.

# PAGE_MENU_TEMPLATES = (
#     (1, "Top navigation bar", "pages/menus/dropdown.html"),
#     (2, "Left-hand tree", "pages/menus/tree.html"),
#     (3, "Footer", "pages/menus/footer.html"),
# )

# A sequence of fields that will be injected into Mezzanine's (or any
# library's) models. Each item in the sequence is a four item sequence.
# The first two items are the dotted path to the model and its field
# name to be added, and the dotted path to the field class to use for
# the field. The third and fourth items are a sequence of positional
# args and a dictionary of keyword args, to use when creating the
# field instance. When specifying the field class, the path
# ``django.models.db.`` can be omitted for regular Django model fields.
#
# EXTRA_MODEL_FIELDS = (
#     (
#         # Dotted path to field.
#         "mezzanine.blog.models.BlogPost.image",
#         # Dotted path to field class.
#         "somelib.fields.ImageField",
#         # Positional args for field class.
#         ("Image",),
#         # Keyword args for field class.
#         {"blank": True, "upload_to": "blog"},
#     ),
#     # Example of adding a field to *all* of Mezzanine's content types:
#     (
#         "mezzanine.pages.models.Page.another_field",
#         "IntegerField", # 'django.db.models.' is implied if path is omitted.
#         ("Another name",),
#         {"blank": True, "default": 1},
#     ),
# )

# Setting to turn on featured images for blog posts. Defaults to False.
#
# BLOG_USE_FEATURED_IMAGE = True

# If True, the south application will be automatically added to the
# INSTALLED_APPS setting.
USE_SOUTH = False


########################
# MAIN DJANGO SETTINGS #
########################

# People who get code error notifications.
# In the format (('Full Name', 'email@example.com'),
#                ('Full Name', 'anotheremail@example.com'))
ADMINS = (
    # ('Your Name', 'your_email@domain.com'),
)
MANAGERS = ADMINS

# Hosts/domain names that are valid for this site; required if DEBUG is False
# See https://docs.djangoproject.com/en/1.5/ref/settings/#allowed-hosts
ALLOWED_HOSTS = []

# Local time zone for this installation. Choices can be found here:
# http://en.wikipedia.org/wiki/List_of_tz_zones_by_name
# although not all choices may be available on all operating systems.
# On Unix systems, a value of None will cause Django to use the same
# timezone as the operating system.
# If running in a Windows environment this must be set to the same as your
# system time zone.
TIME_ZONE = None

# If you set this to True, Django will use timezone-aware datetimes.
USE_TZ = True

# Language code for this installation. All choices can be found here:
# http://www.i18nguy.com/unicode/language-identifiers.html
LANGUAGE_CODE = "en"

# Supported languages
_ = lambda s: s
LANGUAGES = (
    ('en', _('English')),
)

# A boolean that turns on/off debug mode. When set to ``True``, stack traces
# are displayed for error pages. Should always be set to ``False`` in
# production. Best set to ``True`` in local_settings.py
DEBUG = False

# Whether a user's session cookie expires when the Web browser is closed.
SESSION_EXPIRE_AT_BROWSER_CLOSE = True

SITE_ID = 1

# If you set this to False, Django will make some optimizations so as not
# to load the internationalization machinery.
USE_I18N = False

# Tuple of IP addresses, as strings, that:
#   * See debug comments, when DEBUG is true
#   * Receive x-headers
INTERNAL_IPS = ("127.0.0.1",)

# List of callables that know how to import templates from various sources.
TEMPLATE_LOADERS = (
    "django.template.loaders.filesystem.Loader",
    "django.template.loaders.app_directories.Loader",
)

# make django file uploader to always write uploaded file to a temporary directory
# rather than holding uploaded file in memory for small files. This is due to
# the difficulty of metadata extraction from an uploaded file being held in memory
# by Django, e.g., gdal raster metadata extraction opens file from disk to extract
# metadata. Besides, performance gain from holding small uploaded files in memory
# is not that great for our project use case
FILE_UPLOAD_MAX_MEMORY_SIZE = 0

AUTHENTICATION_BACKENDS = ("mezzanine.core.auth_backends.MezzanineBackend",)

# List of finder classes that know how to find static files in
# various locations.
STATICFILES_FINDERS = (
    "django.contrib.staticfiles.finders.FileSystemFinder",
    "django.contrib.staticfiles.finders.AppDirectoriesFinder",
#    'django.contrib.staticfiles.finders.DefaultStorageFinder',
)

# The numeric mode to set newly-uploaded files to. The value should be
# a mode you'd pass directly to os.chmod.
FILE_UPLOAD_PERMISSIONS = 0o644


#############
# DATABASES #
#############

DATABASES = {
    "default": {
        # Add "postgresql_psycopg2", "mysql", "sqlite3" or "oracle".
        "ENGINE": "django.db.backends.",
        # DB name or path to database file if using sqlite3.
        "NAME": "",
        # Not used with sqlite3.
        "USER": "",
        # Not used with sqlite3.
        "PASSWORD": "",
        # Set to empty string for localhost. Not used with sqlite3.
        "HOST": "",
        # Set to empty string for default. Not used with sqlite3.
        "PORT": "",
    }
}


#########
# PATHS #
#########

import os

# Full filesystem path to the project.
PROJECT_ROOT = os.path.dirname(os.path.abspath(__file__))

# Name of the directory for the project.
PROJECT_DIRNAME = PROJECT_ROOT.split(os.sep)[-1]

# Every cache key will get prefixed with this value - here we set it to
# the name of the directory the project is in to try and use something
# project specific.
CACHE_MIDDLEWARE_KEY_PREFIX = PROJECT_DIRNAME

# URL prefix for static files.
# Example: "http://media.lawrence.com/static/"
STATIC_URL = "/static/"

# Absolute path to the directory static files should be collected to.
# Don't put anything in this directory yourself; store your static files
# in apps' "static/" subdirectories and in STATICFILES_DIRS.
# Example: "/home/media/media.lawrence.com/static/"
STATIC_ROOT = os.path.join(PROJECT_ROOT, STATIC_URL.strip("/"))

# URL that handles the media served from MEDIA_ROOT. Make sure to use a
# trailing slash.
# Examples: "http://media.lawrence.com/media/", "http://example.com/media/"
MEDIA_URL = STATIC_URL + "media/"

# Absolute filesystem path to the directory that will hold user-uploaded files.
# Example: "/home/media/media.lawrence.com/media/"
MEDIA_ROOT = os.path.join(PROJECT_ROOT, *MEDIA_URL.strip("/").split("/"))

# Package/module name to import the root urlpatterns from for the project.
ROOT_URLCONF = "%s.urls" % PROJECT_DIRNAME

# Put strings here, like "/home/html/django_templates"
# or "C:/www/django/templates".
# Always use forward slashes, even on Windows.
# Don't forget to use absolute paths, not relative paths.
TEMPLATE_DIRS = (os.path.join(PROJECT_ROOT, "templates"),)

ADAPTOR_INPLACEEDIT_EDIT = 'hs_core.models.HSAdaptorEditInline'
INPLACE_SAVE_URL = '/hsapi/save_inline/'

################
# APPLICATIONS #
################

INSTALLED_APPS = (
    "django.contrib.admin",
    "django.contrib.auth",
    "django.contrib.contenttypes",
    "django.contrib.redirects",
    "django.contrib.sessions",
    "django.contrib.sites",
    "django.contrib.sitemaps",
    "django.contrib.staticfiles",
    "django.contrib.gis",
    "inplaceeditform",
    "django_nose",
    "django_irods",
    "theme",
    "theme.blog_mods",
    "mezzanine.boot",
    "mezzanine.conf",
    "mezzanine.core",
    "mezzanine.generic",
    "mezzanine.blog",
    "mezzanine.forms",
    "mezzanine.pages",
    "mezzanine.galleries",
    "crispy_forms",
    "mezzanine.accounts",
    "mezzanine.mobile",
    "autocomplete_light",
    "jquery_ui",
    "tastypie",
    # "tastypie_swagger",
    "ga_ows",
    "ga_resources",
    "dublincore",
    "hs_core",
    "hs_metrics",
    #"hs_rhessys_inst_resource",
    "django_docker_processes",
    #"hs_geo_raster_resource",
    "djcelery",
<<<<<<< HEAD
    "ref_ts",
    "hs_app_netCDF",
=======
    #"ref_ts",
   # "ref_ts",
    "hs_app_timeseries",
>>>>>>> 7ef3ae63
    "widget_tweaks",
)

# List of processors used by RequestContext to populate the context.
# Each one should be a callable that takes the request object as its
# only parameter and returns a dictionary to add to the context.
TEMPLATE_CONTEXT_PROCESSORS = (
    "django.contrib.auth.context_processors.auth",
    "django.contrib.messages.context_processors.messages",
    "django.core.context_processors.debug",
    "django.core.context_processors.i18n",
    "django.core.context_processors.static",
    "django.core.context_processors.media",
    "django.core.context_processors.request",
    "django.core.context_processors.tz",
    "mezzanine.conf.context_processors.settings",
    "mezzanine.pages.context_processors.page",
)

# List of middleware classes to use. Order is important; in the request phase,
# these middleware classes will be applied in the order given, and in the
# response phase the middleware will be applied in reverse order.
MIDDLEWARE_CLASSES = (
    "mezzanine.core.middleware.UpdateCacheMiddleware",
    "django.contrib.sessions.middleware.SessionMiddleware",
    "django.middleware.locale.LocaleMiddleware",
    "django.contrib.auth.middleware.AuthenticationMiddleware",
    "django.middleware.common.CommonMiddleware",
    "django.middleware.csrf.CsrfViewMiddleware",
    "django.contrib.messages.middleware.MessageMiddleware",
    "mezzanine.core.request.CurrentRequestMiddleware",
    "mezzanine.core.middleware.RedirectFallbackMiddleware",
    "mezzanine.core.middleware.TemplateForDeviceMiddleware",
    "mezzanine.core.middleware.TemplateForHostMiddleware",
    "mezzanine.core.middleware.AdminLoginInterfaceSelectorMiddleware",
    "mezzanine.core.middleware.SitePermissionMiddleware",
    # Uncomment the following if using any of the SSL settings:
    # "mezzanine.core.middleware.SSLRedirectMiddleware",
    "mezzanine.pages.middleware.PageMiddleware",
    "mezzanine.core.middleware.FetchFromCacheMiddleware",
    "ga_resources.middleware.PagePermissionsViewableMiddleware",
)

# Store these package names here as they may change in the future since
# at the moment we are using custom forks of them.
PACKAGE_NAME_FILEBROWSER = "filebrowser_safe"
PACKAGE_NAME_GRAPPELLI = "grappelli_safe"

#########################
# OPTIONAL APPLICATIONS #
#########################

# These will be added to ``INSTALLED_APPS``, only if available.
OPTIONAL_APPS = (
    "debug_toolbar",
    "django_extensions",
    # "compressor",
    PACKAGE_NAME_FILEBROWSER,
    PACKAGE_NAME_GRAPPELLI,
)

DEBUG_TOOLBAR_CONFIG = {"INTERCEPT_REDIRECTS": False}

###################
# DEPLOY SETTINGS #
###################

# These settings are used by the default fabfile.py provided.
# Check fabfile.py for defaults.

# FABRIC = {
#     "SSH_USER": "", # SSH username
#     "SSH_PASS":  "", # SSH password (consider key-based authentication)
#     "SSH_KEY_PATH":  "", # Local path to SSH key file, for key-based auth
#     "HOSTS": [], # List of hosts to deploy to
#     "VIRTUALENV_HOME":  "", # Absolute remote path for virtualenvs
#     "PROJECT_NAME": "", # Unique identifier for project
#     "REQUIREMENTS_PATH": "", # Path to pip requirements, relative to project
#     "GUNICORN_PORT": 8000, # Port gunicorn will listen on
#     "LOCALE": "en_US.UTF-8", # Should end with ".UTF-8"
#     "LIVE_HOSTNAME": "www.example.com", # Host for public site.
#     "REPO_URL": "", # Git or Mercurial remote repo URL for the project
#     "DB_PASS": "", # Live database password
#     "ADMIN_PASS": "", # Live admin user password
#     "SECRET_KEY": SECRET_KEY,
#     "NEVERCACHE_KEY": NEVERCACHE_KEY,
# }


##################
# LOCAL SETTINGS #
##################

# Allow any settings to be defined in local_settings.py which should be
# ignored in your version control system allowing for settings to be
# defined per machine.
local_settings = __import__(local_settings_module, globals(), locals(), ['*'])
for k in dir(local_settings):
    locals()[k] = getattr(local_settings, k)


####################
# DYNAMIC SETTINGS #
####################

# set_dynamic_settings() will rewrite globals based on what has been
# defined so far, in order to provide some better defaults where
# applicable. We also allow this settings module to be imported
# without Mezzanine installed, as the case may be when using the
# fabfile, where setting the dynamic settings below isn't strictly
# required.
try:
    from mezzanine.utils.conf import set_dynamic_settings
except ImportError:
    pass
else:
    set_dynamic_settings(globals())


TASTYPIE_SWAGGER_API_MODULE = 'hydroshare.urls.v1_api'

#
AUTH_PROFILE_MODULE = "theme.UserProfile"
CRISPY_TEMPLATE_PACK = 'bootstrap'<|MERGE_RESOLUTION|>--- conflicted
+++ resolved
@@ -285,14 +285,11 @@
     "django_docker_processes",
     #"hs_geo_raster_resource",
     "djcelery",
-<<<<<<< HEAD
     "ref_ts",
     "hs_app_netCDF",
-=======
     #"ref_ts",
    # "ref_ts",
     "hs_app_timeseries",
->>>>>>> 7ef3ae63
     "widget_tweaks",
 )
 
