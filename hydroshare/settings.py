--- conflicted
+++ resolved
@@ -701,15 +701,9 @@
 
 FRESHLY_ASSETS_EXTENTIONS = [
      'css', 'js'
-<<<<<<< HEAD
 ]
 
-# Add `FRESHLY_ASSETS_VERSION` to your setting file.
-=======
- ]
-
 # Update every time a css or js file is updated in a release
->>>>>>> bbb8e3f4
 FRESHLY_ASSETS_VERSION = '1.27'
 
 # Categorization in discovery of content types 
