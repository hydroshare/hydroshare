--- conflicted
+++ resolved
@@ -269,11 +269,7 @@
     "dublincore",
     "hs_core",
     "hs_metrics",
-<<<<<<< HEAD
-    "hs_rhessys_inst_resource",
-=======
 	"hs_rhessys_inst_resource",
->>>>>>> 34e34c6b
     "django_docker_processes",
     "djcelery",
     "hs_app_timeseries",
