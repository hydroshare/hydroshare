from __future__ import absolute_import, unicode_literals
#TEST_RUNNER='django_nose.NoseTestSuiteRunner'
TEST_RUNNER = 'hs_core.tests.runner.CustomTestSuiteRunner'

import os
import importlib

local_settings_module = os.environ.get('LOCAL_SETTINGS', 'hydroshare.local_settings')

######################
# MEZZANINE SETTINGS #
######################

# The following settings are already defined with default values in
# the ``defaults.py`` module within each of Mezzanine's apps, but are
# common enough to be put here, commented out, for convenient
# overriding. Please consult the settings documentation for a full list
# of settings Mezzanine implements:
# http://mezzanine.jupo.org/docs/configuration.html#default-settings

# Controls the ordering and grouping of the admin menu.
#
# ADMIN_MENU_ORDER = (
#     ("Content", ("pages.Page", "blog.BlogPost",
#        "generic.ThreadedComment", ("Media Library", "fb_browse"),)),
#     ("Site", ("sites.Site", "redirects.Redirect", "conf.Setting")),
#     ("Users", ("auth.User", "auth.Group",)),
# )

# A three item sequence, each containing a sequence of template tags
# used to render the admin dashboard.
#
# DASHBOARD_TAGS = (
#     ("blog_tags.quick_blog", "mezzanine_tags.app_list"),
#     ("comment_tags.recent_comments",),
#     ("mezzanine_tags.recent_actions",),
# )

# A sequence of templates used by the ``page_menu`` template tag. Each
# item in the sequence is a three item sequence, containing a unique ID
# for the template, a label for the template, and the template path.
# These templates are then available for selection when editing which
# menus a page should appear in. Note that if a menu template is used
# that doesn't appear in this setting, all pages will appear in it.

# PAGE_MENU_TEMPLATES = (
#     (1, "Top navigation bar", "pages/menus/dropdown.html"),
#     (2, "Left-hand tree", "pages/menus/tree.html"),
#     (3, "Footer", "pages/menus/footer.html"),
# )

# A sequence of fields that will be injected into Mezzanine's (or any
# library's) models. Each item in the sequence is a four item sequence.
# The first two items are the dotted path to the model and its field
# name to be added, and the dotted path to the field class to use for
# the field. The third and fourth items are a sequence of positional
# args and a dictionary of keyword args, to use when creating the
# field instance. When specifying the field class, the path
# ``django.models.db.`` can be omitted for regular Django model fields.
#
# EXTRA_MODEL_FIELDS = (
#     (
#         # Dotted path to field.
#         "mezzanine.blog.models.BlogPost.image",
#         # Dotted path to field class.
#         "somelib.fields.ImageField",
#         # Positional args for field class.
#         ("Image",),
#         # Keyword args for field class.
#         {"blank": True, "upload_to": "blog"},
#     ),
#     # Example of adding a field to *all* of Mezzanine's content types:
#     (
#         "mezzanine.pages.models.Page.another_field",
#         "IntegerField", # 'django.db.models.' is implied if path is omitted.
#         ("Another name",),
#         {"blank": True, "default": 1},
#     ),
# )

# Setting to turn on featured images for blog posts. Defaults to False.
#
# BLOG_USE_FEATURED_IMAGE = True

# If True, the south application will be automatically added to the
# INSTALLED_APPS setting.
USE_SOUTH = False


########################
# MAIN DJANGO SETTINGS #
########################

# People who get code error notifications.
# In the format (('Full Name', 'email@example.com'),
#                ('Full Name', 'anotheremail@example.com'))
ADMINS = (
    # ('Your Name', 'your_email@domain.com'),
)
MANAGERS = ADMINS

# Hosts/domain names that are valid for this site; required if DEBUG is False
# See https://docs.djangoproject.com/en/1.5/ref/settings/#allowed-hosts
ALLOWED_HOSTS = []

# Local time zone for this installation. Choices can be found here:
# http://en.wikipedia.org/wiki/List_of_tz_zones_by_name
# although not all choices may be available on all operating systems.
# On Unix systems, a value of None will cause Django to use the same
# timezone as the operating system.
# If running in a Windows environment this must be set to the same as your
# system time zone.
TIME_ZONE = None

# If you set this to True, Django will use timezone-aware datetimes.
USE_TZ = True

# Language code for this installation. All choices can be found here:
# http://www.i18nguy.com/unicode/language-identifiers.html
LANGUAGE_CODE = "en"

# Supported languages
_ = lambda s: s
LANGUAGES = (
    ('en', _('English')),
)

# A boolean that turns on/off debug mode. When set to ``True``, stack traces
# are displayed for error pages. Should always be set to ``False`` in
# production. Best set to ``True`` in local_settings.py
DEBUG = False

# Whether a user's session cookie expires when the Web browser is closed.
SESSION_EXPIRE_AT_BROWSER_CLOSE = True

SITE_ID = 1

# If you set this to False, Django will make some optimizations so as not
# to load the internationalization machinery.
USE_I18N = False

# Tuple of IP addresses, as strings, that:
#   * See debug comments, when DEBUG is true
#   * Receive x-headers
INTERNAL_IPS = ("127.0.0.1",)

# List of callables that know how to import templates from various sources.
TEMPLATE_LOADERS = (
    "django.template.loaders.filesystem.Loader",
    "django.template.loaders.app_directories.Loader",
)

# make django file uploader to always write uploaded file to a temporary directory
# rather than holding uploaded file in memory for small files. This is due to
# the difficulty of metadata extraction from an uploaded file being held in memory
# by Django, e.g., gdal raster metadata extraction opens file from disk to extract
# metadata. Besides, performance gain from holding small uploaded files in memory
# is not that great for our project use case
FILE_UPLOAD_MAX_MEMORY_SIZE = 0

AUTHENTICATION_BACKENDS = ("mezzanine.core.auth_backends.MezzanineBackend",)

# List of finder classes that know how to find static files in
# various locations.
STATICFILES_FINDERS = (
    "django.contrib.staticfiles.finders.FileSystemFinder",
    "django.contrib.staticfiles.finders.AppDirectoriesFinder",
#    'django.contrib.staticfiles.finders.DefaultStorageFinder',
)

# The numeric mode to set newly-uploaded files to. The value should be
# a mode you'd pass directly to os.chmod.
FILE_UPLOAD_PERMISSIONS = 0o644


#############
# DATABASES #
#############

DATABASES = {
    "default": {
        # Add "postgresql_psycopg2", "mysql", "sqlite3" or "oracle".
        "ENGINE": "django.db.backends.",
        # DB name or path to database file if using sqlite3.
        "NAME": "",
        # Not used with sqlite3.
        "USER": "",
        # Not used with sqlite3.
        "PASSWORD": "",
        # Set to empty string for localhost. Not used with sqlite3.
        "HOST": "",
        # Set to empty string for default. Not used with sqlite3.
        "PORT": "",
    }
}


#########
# PATHS #
#########

import os

# Full filesystem path to the project.
PROJECT_ROOT = os.path.dirname(os.path.abspath(__file__))

# Name of the directory for the project.
PROJECT_DIRNAME = PROJECT_ROOT.split(os.sep)[-1]

# Every cache key will get prefixed with this value - here we set it to
# the name of the directory the project is in to try and use something
# project specific.
CACHE_MIDDLEWARE_KEY_PREFIX = PROJECT_DIRNAME

# URL prefix for static files.
# Example: "http://media.lawrence.com/static/"
STATIC_URL = "/static/"

# Absolute path to the directory static files should be collected to.
# Don't put anything in this directory yourself; store your static files
# in apps' "static/" subdirectories and in STATICFILES_DIRS.
# Example: "/home/media/media.lawrence.com/static/"
STATIC_ROOT = os.path.join(PROJECT_ROOT, STATIC_URL.strip("/"))

# URL that handles the media served from MEDIA_ROOT. Make sure to use a
# trailing slash.
# Examples: "http://media.lawrence.com/media/", "http://example.com/media/"
MEDIA_URL = STATIC_URL + "media/"

# Absolute filesystem path to the directory that will hold user-uploaded files.
# Example: "/home/media/media.lawrence.com/media/"
MEDIA_ROOT = os.path.join(PROJECT_ROOT, *MEDIA_URL.strip("/").split("/"))

# Package/module name to import the root urlpatterns from for the project.
ROOT_URLCONF = "%s.urls" % PROJECT_DIRNAME

# Put strings here, like "/home/html/django_templates"
# or "C:/www/django/templates".
# Always use forward slashes, even on Windows.
# Don't forget to use absolute paths, not relative paths.
TEMPLATE_DIRS = (os.path.join(PROJECT_ROOT, "templates"),)

ADAPTOR_INPLACEEDIT_EDIT = 'hs_core.models.HSAdaptorEditInline'
INPLACE_SAVE_URL = '/hsapi/save_inline/'

################
# APPLICATIONS #
################

INSTALLED_APPS = (
    "autocomplete_light",
    "django.contrib.admin",
    "django.contrib.auth",
    "oauth2_provider",
    "corsheaders",
    "django.contrib.contenttypes",
    "django.contrib.redirects",
    "django.contrib.sessions",
    "django.contrib.sites",
    "django.contrib.sitemaps",
    "django.contrib.staticfiles",
    "django.contrib.gis",
    "inplaceeditform",
    "django_nose",
    "django_irods",
    "theme",
    "theme.blog_mods",
    "mezzanine.boot",
    "mezzanine.conf",
    "mezzanine.core",
    "mezzanine.generic",
    "mezzanine.blog",
    "mezzanine.forms",
    "mezzanine.pages",
    "mezzanine.galleries",
    "crispy_forms",
    "mezzanine.accounts",
    "mezzanine.mobile",
    "haystack",
    "jquery_ui",
    "rest_framework",
    "ga_ows",
    "ga_resources",
    "hs_core",
    "hs_access_control",
    "hs_labels",
    "hs_metrics",
    "irods_browser_app",
    #"hs_rhessys_inst_resource",
    "django_docker_processes",
    "hs_geo_raster_resource",
    "ref_ts",
    "hs_app_timeseries",
    "widget_tweaks",
    "hs_app_netCDF",
    "hs_model_program",
    "hs_modelinstance",
    "hs_tools_resource",
    "hs_swat_modelinstance",
    "hs_geographic_feature_resource",
    "hs_script_resource",
<<<<<<< HEAD
    "hs_collection_resource"
=======
    "hs_sitemap",
>>>>>>> 5677e9e2
)

# These apps are excluded by hs_core.tests.runner.CustomTestSuiteRunner
# All apps beginning with "django." or "mezzanine." are also excluded by default
APPS_TO_NOT_RUN = (
    'ga_ows',
    'ga_resources',
    'jquery_ui',
    'rest_framework',
    'django_docker_processes',
    'django_nose',
    'inplaceeditform',
    'grappelli_safe',
    'django_irods',
    'crispy_forms',
    'autocomplete_light',
    'widget_tweaks',
    'oauth2_provider',
    # etc...
)

# List of processors used by RequestContext to populate the context.
# Each one should be a callable that takes the request object as its
# only parameter and returns a dictionary to add to the context.
TEMPLATE_CONTEXT_PROCESSORS = (
    "django.contrib.auth.context_processors.auth",
    "django.contrib.messages.context_processors.messages",
    "django.core.context_processors.debug",
    "django.core.context_processors.i18n",
    "django.core.context_processors.static",
    "django.core.context_processors.media",
    "django.core.context_processors.request",
    "django.core.context_processors.tz",
    "mezzanine.conf.context_processors.settings",
    "mezzanine.pages.context_processors.page",
)

# List of middleware classes to use. Order is important; in the request phase,
# these middleware classes will be applied in the order given, and in the
# response phase the middleware will be applied in reverse order.
MIDDLEWARE_CLASSES = (
    "mezzanine.core.middleware.UpdateCacheMiddleware",
    "django.contrib.sessions.middleware.SessionMiddleware",
    "django.middleware.locale.LocaleMiddleware",
    "django.contrib.auth.middleware.AuthenticationMiddleware",
    "corsheaders.middleware.CorsMiddleware",
    "django.middleware.common.CommonMiddleware",
    "django.middleware.csrf.CsrfViewMiddleware",
    "django.contrib.messages.middleware.MessageMiddleware",
    "mezzanine.core.request.CurrentRequestMiddleware",
    "mezzanine.core.middleware.RedirectFallbackMiddleware",
    "mezzanine.core.middleware.TemplateForDeviceMiddleware",
    "mezzanine.core.middleware.TemplateForHostMiddleware",
    "mezzanine.core.middleware.AdminLoginInterfaceSelectorMiddleware",
    "mezzanine.core.middleware.SitePermissionMiddleware",
    # Uncomment the following if using any of the SSL settings:
    # "mezzanine.core.middleware.SSLRedirectMiddleware",
    "mezzanine.pages.middleware.PageMiddleware",
    "mezzanine.core.middleware.FetchFromCacheMiddleware",
    "ga_resources.middleware.PagePermissionsViewableMiddleware",
)

# Store these package names here as they may change in the future since
# at the moment we are using custom forks of them.
PACKAGE_NAME_FILEBROWSER = "filebrowser_safe"
PACKAGE_NAME_GRAPPELLI = "grappelli_safe"

#########################
#  CORS/OAUTH SETTINGS  #
#########################

# TODO: change this to the actual origins we wish to support
CORS_ORIGIN_ALLOW_ALL = True

#########################
# OPTIONAL APPLICATIONS #
#########################

# These will be added to ``INSTALLED_APPS``, only if available.
OPTIONAL_APPS = (
    "debug_toolbar",
    "django_extensions",
    # "compressor",
    PACKAGE_NAME_FILEBROWSER,
    PACKAGE_NAME_GRAPPELLI,
)

DEBUG_TOOLBAR_CONFIG = {"INTERCEPT_REDIRECTS": False}

###################
# DEPLOY SETTINGS #
###################

# These settings are used by the default fabfile.py provided.
# Check fabfile.py for defaults.

# FABRIC = {
#     "SSH_USER": "", # SSH username
#     "SSH_PASS":  "", # SSH password (consider key-based authentication)
#     "SSH_KEY_PATH":  "", # Local path to SSH key file, for key-based auth
#     "HOSTS": [], # List of hosts to deploy to
#     "VIRTUALENV_HOME":  "", # Absolute remote path for virtualenvs
#     "PROJECT_NAME": "", # Unique identifier for project
#     "REQUIREMENTS_PATH": "", # Path to pip requirements, relative to project
#     "GUNICORN_PORT": 8000, # Port gunicorn will listen on
#     "LOCALE": "en_US.UTF-8", # Should end with ".UTF-8"
#     "LIVE_HOSTNAME": "www.example.com", # Host for public site.
#     "REPO_URL": "", # Git or Mercurial remote repo URL for the project
#     "DB_PASS": "", # Live database password
#     "ADMIN_PASS": "", # Live admin user password
#     "SECRET_KEY": SECRET_KEY,
#     "NEVERCACHE_KEY": NEVERCACHE_KEY,
# }


##################
# LOCAL SETTINGS #
##################

# Allow any settings to be defined in local_settings.py which should be
# ignored in your version control system allowing for settings to be
# defined per machine.
local_settings = __import__(local_settings_module, globals(), locals(), ['*'])
for k in dir(local_settings):
    locals()[k] = getattr(local_settings, k)


####################
# DYNAMIC SETTINGS #
####################

# set_dynamic_settings() will rewrite globals based on what has been
# defined so far, in order to provide some better defaults where
# applicable. We also allow this settings module to be imported
# without Mezzanine installed, as the case may be when using the
# fabfile, where setting the dynamic settings below isn't strictly
# required.
try:
    from mezzanine.utils.conf import set_dynamic_settings
except ImportError:
    pass
else:
    set_dynamic_settings(globals())

AUTH_PROFILE_MODULE = "theme.UserProfile"
CRISPY_TEMPLATE_PACK = 'bootstrap'
REST_FRAMEWORK = {
    'DEFAULT_PAGINATION_CLASS': 'rest_framework.pagination.PageNumberPagination',
    'PAGE_SIZE': 5,
    'PAGE_SIZE_QUERY_PARAM': 'PAGE_SIZE',
    'EXCEPTION_HANDLER': 'rest_framework.views.exception_handler',
    'DEFAULT_AUTHENTICATION_CLASSES': (
        'rest_framework.authentication.BasicAuthentication',
        'rest_framework.authentication.SessionAuthentication',
        'oauth2_provider.ext.rest_framework.OAuth2Authentication',
    ),
}

SOLR_HOST = os.environ.get('SOLR_PORT_8983_TCP_ADDR', 'localhost')
SOLR_PORT = '8983'
HAYSTACK_CONNECTIONS = {
    'default': {
        'ENGINE': 'haystack.backends.solr_backend.SolrEngine',
        'URL': 'http://{SOLR_HOST}:{SOLR_PORT}/solr'.format(**globals()),
        # ...or for multicore...
        # 'URL': 'http://127.0.0.1:8983/solr/mysite',
    },
}

# customized value for password reset token and email verification link token to expire in 1 day
PASSWORD_RESET_TIMEOUT_DAYS = 1

####################
# OAUTH TOKEN SETTINGS #
####################

OAUTH2_PROVIDER = {
   # 30 days
   'ACCESS_TOKEN_EXPIRE_SECONDS': 2592000,
}

####################
# LOGGING SETTINGS #
####################

LOGGING = {
    'version': 1,
    'disable_existing_loggers': False,
    'formatters': {
        'verbose': {
            'format' : "[%(asctime)s] %(levelname)s [%(name)s:%(lineno)s] %(message)s",
            'datefmt' : "%d/%b/%Y %H:%M:%S"
        },
        'simple': {
            'format': '[%(asctime)s] %(levelname)s %(message)s',
            'datefmt' : "%d/%b/%Y %H:%M:%S"
        },
    },
    'handlers': {
        'syslog': {
            'level': 'WARNING',
            'class': 'logging.handlers.RotatingFileHandler',
            'filename': '/var/log/hydroshare/system.log',
            'formatter': 'simple',
            'maxBytes': 1024*1024*15, # 15MB
            'backupCount': 10,
        },
        'djangolog': {
            'level': 'DEBUG',
            'class': 'logging.handlers.RotatingFileHandler',
            'filename': '/var/log/hydroshare/django.log',
            'formatter': 'verbose',
            'maxBytes': 1024*1024*15, # 15MB
            'backupCount': 10,
        },
        'hydrosharelog': {
            'level': 'DEBUG',
            'class': 'logging.handlers.RotatingFileHandler',
            'filename': '/var/log/hydroshare/hydroshare.log',
            'formatter': 'verbose',
            'maxBytes': 1024*1024*15, # 15MB
            'backupCount': 10,
        },
    },
    'loggers': {
        'django': {
            'handlers': ['syslog', 'djangolog'],
            'propagate': True,
            'level': 'DEBUG',
        },
        'django.db.backends': {
            'handlers': ['syslog'],
            'level': 'WARNING',
            'propagate': False,
        },
        # Catch-all logger for HydroShare apps
        '': {
            'handlers': ['hydrosharelog'],
            'propagate': False,
            'level': 'DEBUG'
        },
    }
}<|MERGE_RESOLUTION|>--- conflicted
+++ resolved
@@ -299,11 +299,8 @@
     "hs_swat_modelinstance",
     "hs_geographic_feature_resource",
     "hs_script_resource",
-<<<<<<< HEAD
+    "hs_sitemap",
     "hs_collection_resource"
-=======
-    "hs_sitemap",
->>>>>>> 5677e9e2
 )
 
 # These apps are excluded by hs_core.tests.runner.CustomTestSuiteRunner
