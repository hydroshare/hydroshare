--- conflicted
+++ resolved
@@ -288,12 +288,7 @@
     "haystack",
     "jquery_ui",
     "rest_framework",
-<<<<<<< HEAD
-=======
     "robots",
-    "ga_ows",
-    "ga_resources",
->>>>>>> aa3bd5e0
     "hs_core",
     "hs_access_control",
     "hs_labels",
