from __future__ import absolute_import, unicode_literals
TEST_RUNNER='django_nose.NoseTestSuiteRunner'

import os
import importlib

local_settings_module = os.environ.get('LOCAL_SETTINGS', 'hydroshare.local_settings')

######################
# MEZZANINE SETTINGS #
######################

# The following settings are already defined with default values in
# the ``defaults.py`` module within each of Mezzanine's apps, but are
# common enough to be put here, commented out, for convenient
# overriding. Please consult the settings documentation for a full list
# of settings Mezzanine implements:
# http://mezzanine.jupo.org/docs/configuration.html#default-settings

# Controls the ordering and grouping of the admin menu.
#
# ADMIN_MENU_ORDER = (
#     ("Content", ("pages.Page", "blog.BlogPost",
#        "generic.ThreadedComment", ("Media Library", "fb_browse"),)),
#     ("Site", ("sites.Site", "redirects.Redirect", "conf.Setting")),
#     ("Users", ("auth.User", "auth.Group",)),
# )

# A three item sequence, each containing a sequence of template tags
# used to render the admin dashboard.
#
# DASHBOARD_TAGS = (
#     ("blog_tags.quick_blog", "mezzanine_tags.app_list"),
#     ("comment_tags.recent_comments",),
#     ("mezzanine_tags.recent_actions",),
# )

# A sequence of templates used by the ``page_menu`` template tag. Each
# item in the sequence is a three item sequence, containing a unique ID
# for the template, a label for the template, and the template path.
# These templates are then available for selection when editing which
# menus a page should appear in. Note that if a menu template is used
# that doesn't appear in this setting, all pages will appear in it.

# PAGE_MENU_TEMPLATES = (
#     (1, "Top navigation bar", "pages/menus/dropdown.html"),
#     (2, "Left-hand tree", "pages/menus/tree.html"),
#     (3, "Footer", "pages/menus/footer.html"),
# )

# A sequence of fields that will be injected into Mezzanine's (or any
# library's) models. Each item in the sequence is a four item sequence.
# The first two items are the dotted path to the model and its field
# name to be added, and the dotted path to the field class to use for
# the field. The third and fourth items are a sequence of positional
# args and a dictionary of keyword args, to use when creating the
# field instance. When specifying the field class, the path
# ``django.models.db.`` can be omitted for regular Django model fields.
#
# EXTRA_MODEL_FIELDS = (
#     (
#         # Dotted path to field.
#         "mezzanine.blog.models.BlogPost.image",
#         # Dotted path to field class.
#         "somelib.fields.ImageField",
#         # Positional args for field class.
#         ("Image",),
#         # Keyword args for field class.
#         {"blank": True, "upload_to": "blog"},
#     ),
#     # Example of adding a field to *all* of Mezzanine's content types:
#     (
#         "mezzanine.pages.models.Page.another_field",
#         "IntegerField", # 'django.db.models.' is implied if path is omitted.
#         ("Another name",),
#         {"blank": True, "default": 1},
#     ),
# )

# Setting to turn on featured images for blog posts. Defaults to False.
#
# BLOG_USE_FEATURED_IMAGE = True

# If True, the south application will be automatically added to the
# INSTALLED_APPS setting.
USE_SOUTH = False


########################
# MAIN DJANGO SETTINGS #
########################

# People who get code error notifications.
# In the format (('Full Name', 'email@example.com'),
#                ('Full Name', 'anotheremail@example.com'))
ADMINS = (
    # ('Your Name', 'your_email@domain.com'),
)
MANAGERS = ADMINS

# Hosts/domain names that are valid for this site; required if DEBUG is False
# See https://docs.djangoproject.com/en/1.5/ref/settings/#allowed-hosts
ALLOWED_HOSTS = []

# Local time zone for this installation. Choices can be found here:
# http://en.wikipedia.org/wiki/List_of_tz_zones_by_name
# although not all choices may be available on all operating systems.
# On Unix systems, a value of None will cause Django to use the same
# timezone as the operating system.
# If running in a Windows environment this must be set to the same as your
# system time zone.
TIME_ZONE = None

# If you set this to True, Django will use timezone-aware datetimes.
USE_TZ = True

# Language code for this installation. All choices can be found here:
# http://www.i18nguy.com/unicode/language-identifiers.html
LANGUAGE_CODE = "en"

# Supported languages
_ = lambda s: s
LANGUAGES = (
    ('en', _('English')),
)

# A boolean that turns on/off debug mode. When set to ``True``, stack traces
# are displayed for error pages. Should always be set to ``False`` in
# production. Best set to ``True`` in local_settings.py
DEBUG = False

# Whether a user's session cookie expires when the Web browser is closed.
SESSION_EXPIRE_AT_BROWSER_CLOSE = True

SITE_ID = 1

# If you set this to False, Django will make some optimizations so as not
# to load the internationalization machinery.
USE_I18N = False

# Tuple of IP addresses, as strings, that:
#   * See debug comments, when DEBUG is true
#   * Receive x-headers
INTERNAL_IPS = ("127.0.0.1",)

# List of callables that know how to import templates from various sources.
TEMPLATE_LOADERS = (
    "django.template.loaders.filesystem.Loader",
    "django.template.loaders.app_directories.Loader",
)

# make django file uploader to always write uploaded file to a temporary directory
# rather than holding uploaded file in memory for small files. This is due to
# the difficulty of metadata extraction from an uploaded file being held in memory
# by Django, e.g., gdal raster metadata extraction opens file from disk to extract
# metadata. Besides, performance gain from holding small uploaded files in memory
# is not that great for our project use case
FILE_UPLOAD_MAX_MEMORY_SIZE = 0

AUTHENTICATION_BACKENDS = ("mezzanine.core.auth_backends.MezzanineBackend",)

# List of finder classes that know how to find static files in
# various locations.
STATICFILES_FINDERS = (
    "django.contrib.staticfiles.finders.FileSystemFinder",
    "django.contrib.staticfiles.finders.AppDirectoriesFinder",
#    'django.contrib.staticfiles.finders.DefaultStorageFinder',
)

# The numeric mode to set newly-uploaded files to. The value should be
# a mode you'd pass directly to os.chmod.
FILE_UPLOAD_PERMISSIONS = 0o644


#############
# DATABASES #
#############

DATABASES = {
    "default": {
        # Add "postgresql_psycopg2", "mysql", "sqlite3" or "oracle".
        "ENGINE": "django.db.backends.",
        # DB name or path to database file if using sqlite3.
        "NAME": "",
        # Not used with sqlite3.
        "USER": "",
        # Not used with sqlite3.
        "PASSWORD": "",
        # Set to empty string for localhost. Not used with sqlite3.
        "HOST": "",
        # Set to empty string for default. Not used with sqlite3.
        "PORT": "",
    }
}


#########
# PATHS #
#########

import os

# Full filesystem path to the project.
PROJECT_ROOT = os.path.dirname(os.path.abspath(__file__))

# Name of the directory for the project.
PROJECT_DIRNAME = PROJECT_ROOT.split(os.sep)[-1]

# Every cache key will get prefixed with this value - here we set it to
# the name of the directory the project is in to try and use something
# project specific.
CACHE_MIDDLEWARE_KEY_PREFIX = PROJECT_DIRNAME

# URL prefix for static files.
# Example: "http://media.lawrence.com/static/"
STATIC_URL = "/static/"

# Absolute path to the directory static files should be collected to.
# Don't put anything in this directory yourself; store your static files
# in apps' "static/" subdirectories and in STATICFILES_DIRS.
# Example: "/home/media/media.lawrence.com/static/"
STATIC_ROOT = os.path.join(PROJECT_ROOT, STATIC_URL.strip("/"))

# URL that handles the media served from MEDIA_ROOT. Make sure to use a
# trailing slash.
# Examples: "http://media.lawrence.com/media/", "http://example.com/media/"
MEDIA_URL = STATIC_URL + "media/"

# Absolute filesystem path to the directory that will hold user-uploaded files.
# Example: "/home/media/media.lawrence.com/media/"
MEDIA_ROOT = os.path.join(PROJECT_ROOT, *MEDIA_URL.strip("/").split("/"))

# Package/module name to import the root urlpatterns from for the project.
ROOT_URLCONF = "%s.urls" % PROJECT_DIRNAME

# Put strings here, like "/home/html/django_templates"
# or "C:/www/django/templates".
# Always use forward slashes, even on Windows.
# Don't forget to use absolute paths, not relative paths.
TEMPLATE_DIRS = (os.path.join(PROJECT_ROOT, "templates"),)

ADAPTOR_INPLACEEDIT_EDIT = 'hs_core.models.HSAdaptorEditInline'
INPLACE_SAVE_URL = '/hsapi/save_inline/'

################
# APPLICATIONS #
################

INSTALLED_APPS = (
    "django.contrib.admin",
    "django.contrib.auth",
    "django.contrib.contenttypes",
    "django.contrib.redirects",
    "django.contrib.sessions",
    "django.contrib.sites",
    "django.contrib.sitemaps",
    "django.contrib.staticfiles",
    "django.contrib.gis",
    "inplaceeditform",
    "django_nose",
    "django_irods",
    "theme",
    "theme.blog_mods",
    "mezzanine.boot",
    "mezzanine.conf",
    "mezzanine.core",
    "mezzanine.generic",
    "mezzanine.blog",
    "mezzanine.forms",
    "mezzanine.pages",
    "mezzanine.galleries",
    "crispy_forms",
    "mezzanine.accounts",
    "mezzanine.mobile",
    "autocomplete_light",
    "jquery_ui",
    "tastypie",
    # "tastypie_swagger",
    "ga_ows",
    "ga_resources",
    "dublincore",
    "hs_core",
    "hs_metrics",
    #"hs_rhessys_inst_resource",
    "django_docker_processes",
    #"hs_geo_raster_resource",
    "djcelery",
    "ref_ts",
<<<<<<< HEAD
    "hs_app_netCDF",
    #"ref_ts",
   # "ref_ts",
    #"hs_app_timeseries",
=======
    "hs_app_timeseries",
>>>>>>> 11281a79
    "widget_tweaks",
)

# List of processors used by RequestContext to populate the context.
# Each one should be a callable that takes the request object as its
# only parameter and returns a dictionary to add to the context.
TEMPLATE_CONTEXT_PROCESSORS = (
    "django.contrib.auth.context_processors.auth",
    "django.contrib.messages.context_processors.messages",
    "django.core.context_processors.debug",
    "django.core.context_processors.i18n",
    "django.core.context_processors.static",
    "django.core.context_processors.media",
    "django.core.context_processors.request",
    "django.core.context_processors.tz",
    "mezzanine.conf.context_processors.settings",
    "mezzanine.pages.context_processors.page",
)

# List of middleware classes to use. Order is important; in the request phase,
# these middleware classes will be applied in the order given, and in the
# response phase the middleware will be applied in reverse order.
MIDDLEWARE_CLASSES = (
    "mezzanine.core.middleware.UpdateCacheMiddleware",
    "django.contrib.sessions.middleware.SessionMiddleware",
    "django.middleware.locale.LocaleMiddleware",
    "django.contrib.auth.middleware.AuthenticationMiddleware",
    "django.middleware.common.CommonMiddleware",
    "django.middleware.csrf.CsrfViewMiddleware",
    "django.contrib.messages.middleware.MessageMiddleware",
    "mezzanine.core.request.CurrentRequestMiddleware",
    "mezzanine.core.middleware.RedirectFallbackMiddleware",
    "mezzanine.core.middleware.TemplateForDeviceMiddleware",
    "mezzanine.core.middleware.TemplateForHostMiddleware",
    "mezzanine.core.middleware.AdminLoginInterfaceSelectorMiddleware",
    "mezzanine.core.middleware.SitePermissionMiddleware",
    # Uncomment the following if using any of the SSL settings:
    # "mezzanine.core.middleware.SSLRedirectMiddleware",
    "mezzanine.pages.middleware.PageMiddleware",
    "mezzanine.core.middleware.FetchFromCacheMiddleware",
    "ga_resources.middleware.PagePermissionsViewableMiddleware",
)

# Store these package names here as they may change in the future since
# at the moment we are using custom forks of them.
PACKAGE_NAME_FILEBROWSER = "filebrowser_safe"
PACKAGE_NAME_GRAPPELLI = "grappelli_safe"

#########################
# OPTIONAL APPLICATIONS #
#########################

# These will be added to ``INSTALLED_APPS``, only if available.
OPTIONAL_APPS = (
    "debug_toolbar",
    "django_extensions",
    # "compressor",
    PACKAGE_NAME_FILEBROWSER,
    PACKAGE_NAME_GRAPPELLI,
)

DEBUG_TOOLBAR_CONFIG = {"INTERCEPT_REDIRECTS": False}

###################
# DEPLOY SETTINGS #
###################

# These settings are used by the default fabfile.py provided.
# Check fabfile.py for defaults.

# FABRIC = {
#     "SSH_USER": "", # SSH username
#     "SSH_PASS":  "", # SSH password (consider key-based authentication)
#     "SSH_KEY_PATH":  "", # Local path to SSH key file, for key-based auth
#     "HOSTS": [], # List of hosts to deploy to
#     "VIRTUALENV_HOME":  "", # Absolute remote path for virtualenvs
#     "PROJECT_NAME": "", # Unique identifier for project
#     "REQUIREMENTS_PATH": "", # Path to pip requirements, relative to project
#     "GUNICORN_PORT": 8000, # Port gunicorn will listen on
#     "LOCALE": "en_US.UTF-8", # Should end with ".UTF-8"
#     "LIVE_HOSTNAME": "www.example.com", # Host for public site.
#     "REPO_URL": "", # Git or Mercurial remote repo URL for the project
#     "DB_PASS": "", # Live database password
#     "ADMIN_PASS": "", # Live admin user password
#     "SECRET_KEY": SECRET_KEY,
#     "NEVERCACHE_KEY": NEVERCACHE_KEY,
# }


##################
# LOCAL SETTINGS #
##################

# Allow any settings to be defined in local_settings.py which should be
# ignored in your version control system allowing for settings to be
# defined per machine.
local_settings = __import__(local_settings_module, globals(), locals(), ['*'])
for k in dir(local_settings):
    locals()[k] = getattr(local_settings, k)


####################
# DYNAMIC SETTINGS #
####################

# set_dynamic_settings() will rewrite globals based on what has been
# defined so far, in order to provide some better defaults where
# applicable. We also allow this settings module to be imported
# without Mezzanine installed, as the case may be when using the
# fabfile, where setting the dynamic settings below isn't strictly
# required.
try:
    from mezzanine.utils.conf import set_dynamic_settings
except ImportError:
    pass
else:
    set_dynamic_settings(globals())


TASTYPIE_SWAGGER_API_MODULE = 'hydroshare.urls.v1_api'

#
AUTH_PROFILE_MODULE = "theme.UserProfile"
CRISPY_TEMPLATE_PACK = 'bootstrap'<|MERGE_RESOLUTION|>--- conflicted
+++ resolved
@@ -286,14 +286,7 @@
     #"hs_geo_raster_resource",
     "djcelery",
     "ref_ts",
-<<<<<<< HEAD
-    "hs_app_netCDF",
-    #"ref_ts",
-   # "ref_ts",
-    #"hs_app_timeseries",
-=======
     "hs_app_timeseries",
->>>>>>> 11281a79
     "widget_tweaks",
 )
 
