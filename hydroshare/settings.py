from __future__ import absolute_import, unicode_literals
#TEST_RUNNER='django_nose.NoseTestSuiteRunner'
TEST_RUNNER = 'hs_core.tests.runner.CustomTestSuiteRunner'

import os
import importlib

local_settings_module = os.environ.get('LOCAL_SETTINGS', 'hydroshare.local_settings')

######################
# MEZZANINE SETTINGS #
######################

# The following settings are already defined with default values in
# the ``defaults.py`` module within each of Mezzanine's apps, but are
# common enough to be put here, commented out, for convenient
# overriding. Please consult the settings documentation for a full list
# of settings Mezzanine implements:
# http://mezzanine.jupo.org/docs/configuration.html#default-settings

# Controls the ordering and grouping of the admin menu.
#
# ADMIN_MENU_ORDER = (
#     ("Content", ("pages.Page", "blog.BlogPost",
#        "generic.ThreadedComment", ("Media Library", "fb_browse"),)),
#     ("Site", ("sites.Site", "redirects.Redirect", "conf.Setting")),
#     ("Users", ("auth.User", "auth.Group",)),
# )

# A three item sequence, each containing a sequence of template tags
# used to render the admin dashboard.
#
# DASHBOARD_TAGS = (
#     ("blog_tags.quick_blog", "mezzanine_tags.app_list"),
#     ("comment_tags.recent_comments",),
#     ("mezzanine_tags.recent_actions",),
# )

# A sequence of templates used by the ``page_menu`` template tag. Each
# item in the sequence is a three item sequence, containing a unique ID
# for the template, a label for the template, and the template path.
# These templates are then available for selection when editing which
# menus a page should appear in. Note that if a menu template is used
# that doesn't appear in this setting, all pages will appear in it.

# PAGE_MENU_TEMPLATES = (
#     (1, "Top navigation bar", "pages/menus/dropdown.html"),
#     (2, "Left-hand tree", "pages/menus/tree.html"),
#     (3, "Footer", "pages/menus/footer.html"),
# )

# A sequence of fields that will be injected into Mezzanine's (or any
# library's) models. Each item in the sequence is a four item sequence.
# The first two items are the dotted path to the model and its field
# name to be added, and the dotted path to the field class to use for
# the field. The third and fourth items are a sequence of positional
# args and a dictionary of keyword args, to use when creating the
# field instance. When specifying the field class, the path
# ``django.models.db.`` can be omitted for regular Django model fields.
#
# EXTRA_MODEL_FIELDS = (
#     (
#         # Dotted path to field.
#         "mezzanine.blog.models.BlogPost.image",
#         # Dotted path to field class.
#         "somelib.fields.ImageField",
#         # Positional args for field class.
#         ("Image",),
#         # Keyword args for field class.
#         {"blank": True, "upload_to": "blog"},
#     ),
#     # Example of adding a field to *all* of Mezzanine's content types:
#     (
#         "mezzanine.pages.models.Page.another_field",
#         "IntegerField", # 'django.db.models.' is implied if path is omitted.
#         ("Another name",),
#         {"blank": True, "default": 1},
#     ),
# )

# Setting to turn on featured images for blog posts. Defaults to False.
#
# BLOG_USE_FEATURED_IMAGE = True

# If True, the south application will be automatically added to the
# INSTALLED_APPS setting.
USE_SOUTH = False


########################
# MAIN DJANGO SETTINGS #
########################

# People who get code error notifications.
# In the format (('Full Name', 'email@example.com'),
#                ('Full Name', 'anotheremail@example.com'))
ADMINS = (
    # ('Your Name', 'your_email@domain.com'),
)
MANAGERS = ADMINS

# Hosts/domain names that are valid for this site; required if DEBUG is False
# See https://docs.djangoproject.com/en/1.5/ref/settings/#allowed-hosts
ALLOWED_HOSTS = []

# Local time zone for this installation. Choices can be found here:
# http://en.wikipedia.org/wiki/List_of_tz_zones_by_name
# although not all choices may be available on all operating systems.
# On Unix systems, a value of None will cause Django to use the same
# timezone as the operating system.
# If running in a Windows environment this must be set to the same as your
# system time zone.
TIME_ZONE = None

# If you set this to True, Django will use timezone-aware datetimes.
USE_TZ = True

# Language code for this installation. All choices can be found here:
# http://www.i18nguy.com/unicode/language-identifiers.html
LANGUAGE_CODE = "en"

# Supported languages
_ = lambda s: s
LANGUAGES = (
    ('en', _('English')),
)

# A boolean that turns on/off debug mode. When set to ``True``, stack traces
# are displayed for error pages. Should always be set to ``False`` in
# production. Best set to ``True`` in local_settings.py
DEBUG = False

# Whether a user's session cookie expires when the Web browser is closed.
SESSION_EXPIRE_AT_BROWSER_CLOSE = True

SITE_ID = 1

# If you set this to False, Django will make some optimizations so as not
# to load the internationalization machinery.
USE_I18N = False

# Tuple of IP addresses, as strings, that:
#   * See debug comments, when DEBUG is true
#   * Receive x-headers
INTERNAL_IPS = ("127.0.0.1",)

# List of callables that know how to import templates from various sources.
TEMPLATE_LOADERS = (
    "django.template.loaders.filesystem.Loader",
    "django.template.loaders.app_directories.Loader",
)

# make django file uploader to always write uploaded file to a temporary directory
# rather than holding uploaded file in memory for small files. This is due to
# the difficulty of metadata extraction from an uploaded file being held in memory
# by Django, e.g., gdal raster metadata extraction opens file from disk to extract
# metadata. Besides, performance gain from holding small uploaded files in memory
# is not that great for our project use case
FILE_UPLOAD_MAX_MEMORY_SIZE = 0

AUTHENTICATION_BACKENDS = ("mezzanine.core.auth_backends.MezzanineBackend",)

# List of finder classes that know how to find static files in
# various locations.
STATICFILES_FINDERS = (
    "django.contrib.staticfiles.finders.FileSystemFinder",
    "django.contrib.staticfiles.finders.AppDirectoriesFinder",
#    'django.contrib.staticfiles.finders.DefaultStorageFinder',
)

# The numeric mode to set newly-uploaded files to. The value should be
# a mode you'd pass directly to os.chmod.
FILE_UPLOAD_PERMISSIONS = 0o644


#############
# DATABASES #
#############

DATABASES = {
    "default": {
        # Add "postgresql_psycopg2", "mysql", "sqlite3" or "oracle".
        "ENGINE": "django.db.backends.",
        # DB name or path to database file if using sqlite3.
        "NAME": "",
        # Not used with sqlite3.
        "USER": "",
        # Not used with sqlite3.
        "PASSWORD": "",
        # Set to empty string for localhost. Not used with sqlite3.
        "HOST": "",
        # Set to empty string for default. Not used with sqlite3.
        "PORT": "",
    }
}


#########
# PATHS #
#########

import os

# Full filesystem path to the project.
PROJECT_ROOT = os.path.dirname(os.path.abspath(__file__))

# Name of the directory for the project.
PROJECT_DIRNAME = PROJECT_ROOT.split(os.sep)[-1]

# Every cache key will get prefixed with this value - here we set it to
# the name of the directory the project is in to try and use something
# project specific.
CACHE_MIDDLEWARE_KEY_PREFIX = PROJECT_DIRNAME

# URL prefix for static files.
# Example: "http://media.lawrence.com/static/"
STATIC_URL = "/static/"

# Absolute path to the directory static files should be collected to.
# Don't put anything in this directory yourself; store your static files
# in apps' "static/" subdirectories and in STATICFILES_DIRS.
# Example: "/home/media/media.lawrence.com/static/"
STATIC_ROOT = os.path.join(PROJECT_ROOT, STATIC_URL.strip("/"))

# URL that handles the media served from MEDIA_ROOT. Make sure to use a
# trailing slash.
# Examples: "http://media.lawrence.com/media/", "http://example.com/media/"
MEDIA_URL = STATIC_URL + "media/"

# Absolute filesystem path to the directory that will hold user-uploaded files.
# Example: "/home/media/media.lawrence.com/media/"
MEDIA_ROOT = os.path.join(PROJECT_ROOT, *MEDIA_URL.strip("/").split("/"))

# Package/module name to import the root urlpatterns from for the project.
ROOT_URLCONF = "%s.urls" % PROJECT_DIRNAME

# Put strings here, like "/home/html/django_templates"
# or "C:/www/django/templates".
# Always use forward slashes, even on Windows.
# Don't forget to use absolute paths, not relative paths.
TEMPLATE_DIRS = (os.path.join(PROJECT_ROOT, "templates"),)

ADAPTOR_INPLACEEDIT_EDIT = 'hs_core.models.HSAdaptorEditInline'
INPLACE_SAVE_URL = '/hsapi/save_inline/'

################
# APPLICATIONS #
################

INSTALLED_APPS = (
    "autocomplete_light",
    "django.contrib.admin",
    "django.contrib.auth",
    "oauth2_provider",
    "corsheaders",
    "django.contrib.contenttypes",
    "django.contrib.redirects",
    "django.contrib.sessions",
    "django.contrib.sites",
    "django.contrib.sitemaps",
    "django.contrib.staticfiles",
    "django.contrib.gis",
    "django.contrib.postgres",
    "inplaceeditform",
    "django_nose",
    "django_irods",
    "theme",
    "theme.blog_mods",
    "mezzanine.boot",
    "mezzanine.conf",
    "mezzanine.core",
    "mezzanine.generic",
    "mezzanine.blog",
    "mezzanine.forms",
    "mezzanine.pages",
    "mezzanine.galleries",
    "crispy_forms",
    "mezzanine.accounts",
    "mezzanine.mobile",
    "haystack",
    "jquery_ui",
    "rest_framework",
    "ga_ows",
    "ga_resources",
    "hs_core",
    "hs_access_control",
    "hs_labels",
    "hs_metrics",
    "irods_browser_app",
    #"hs_rhessys_inst_resource",
    "django_docker_processes",
    "hs_geo_raster_resource",
    "ref_ts",
    "hs_app_timeseries",
    "widget_tweaks",
    "hs_app_netCDF",
    "hs_model_program",
    "hs_modelinstance",
    "hs_tools_resource",
    "hs_swat_modelinstance",
    "hs_geographic_feature_resource",
    "hs_script_resource",
    "hs_sitemap",
<<<<<<< HEAD
    "hs_modflow_modelinstance",
=======
    "hs_collection_resource"
>>>>>>> 3c8fd3da
)

# These apps are excluded by hs_core.tests.runner.CustomTestSuiteRunner
# All apps beginning with "django." or "mezzanine." are also excluded by default
APPS_TO_NOT_RUN = (
    'ga_ows',
    'ga_resources',
    'jquery_ui',
    'rest_framework',
    'django_docker_processes',
    'django_nose',
    'inplaceeditform',
    'grappelli_safe',
    'django_irods',
    'crispy_forms',
    'autocomplete_light',
    'widget_tweaks',
    'oauth2_provider',
    # etc...
)

# List of processors used by RequestContext to populate the context.
# Each one should be a callable that takes the request object as its
# only parameter and returns a dictionary to add to the context.
TEMPLATE_CONTEXT_PROCESSORS = (
    "django.contrib.auth.context_processors.auth",
    "django.contrib.messages.context_processors.messages",
    "django.core.context_processors.debug",
    "django.core.context_processors.i18n",
    "django.core.context_processors.static",
    "django.core.context_processors.media",
    "django.core.context_processors.request",
    "django.core.context_processors.tz",
    "mezzanine.conf.context_processors.settings",
    "mezzanine.pages.context_processors.page",
)

# List of middleware classes to use. Order is important; in the request phase,
# these middleware classes will be applied in the order given, and in the
# response phase the middleware will be applied in reverse order.
MIDDLEWARE_CLASSES = (
    "mezzanine.core.middleware.UpdateCacheMiddleware",
    "django.contrib.sessions.middleware.SessionMiddleware",
    "django.middleware.locale.LocaleMiddleware",
    "django.contrib.auth.middleware.AuthenticationMiddleware",
    "corsheaders.middleware.CorsMiddleware",
    "django.middleware.common.CommonMiddleware",
    "django.middleware.csrf.CsrfViewMiddleware",
    "django.contrib.messages.middleware.MessageMiddleware",
    "mezzanine.core.request.CurrentRequestMiddleware",
    "mezzanine.core.middleware.RedirectFallbackMiddleware",
    "mezzanine.core.middleware.TemplateForDeviceMiddleware",
    "mezzanine.core.middleware.TemplateForHostMiddleware",
    "mezzanine.core.middleware.AdminLoginInterfaceSelectorMiddleware",
    "mezzanine.core.middleware.SitePermissionMiddleware",
    # Uncomment the following if using any of the SSL settings:
    # "mezzanine.core.middleware.SSLRedirectMiddleware",
    "mezzanine.pages.middleware.PageMiddleware",
    "mezzanine.core.middleware.FetchFromCacheMiddleware",
    "ga_resources.middleware.PagePermissionsViewableMiddleware",
)

# Store these package names here as they may change in the future since
# at the moment we are using custom forks of them.
PACKAGE_NAME_FILEBROWSER = "filebrowser_safe"
PACKAGE_NAME_GRAPPELLI = "grappelli_safe"

#########################
#  CORS/OAUTH SETTINGS  #
#########################

# TODO: change this to the actual origins we wish to support
CORS_ORIGIN_ALLOW_ALL = True

#########################
# OPTIONAL APPLICATIONS #
#########################

# These will be added to ``INSTALLED_APPS``, only if available.
OPTIONAL_APPS = (
    "debug_toolbar",
    "django_extensions",
    # "compressor",
    PACKAGE_NAME_FILEBROWSER,
    PACKAGE_NAME_GRAPPELLI,
)

DEBUG_TOOLBAR_CONFIG = {"INTERCEPT_REDIRECTS": False}

###################
# DEPLOY SETTINGS #
###################

# These settings are used by the default fabfile.py provided.
# Check fabfile.py for defaults.

# FABRIC = {
#     "SSH_USER": "", # SSH username
#     "SSH_PASS":  "", # SSH password (consider key-based authentication)
#     "SSH_KEY_PATH":  "", # Local path to SSH key file, for key-based auth
#     "HOSTS": [], # List of hosts to deploy to
#     "VIRTUALENV_HOME":  "", # Absolute remote path for virtualenvs
#     "PROJECT_NAME": "", # Unique identifier for project
#     "REQUIREMENTS_PATH": "", # Path to pip requirements, relative to project
#     "GUNICORN_PORT": 8000, # Port gunicorn will listen on
#     "LOCALE": "en_US.UTF-8", # Should end with ".UTF-8"
#     "LIVE_HOSTNAME": "www.example.com", # Host for public site.
#     "REPO_URL": "", # Git or Mercurial remote repo URL for the project
#     "DB_PASS": "", # Live database password
#     "ADMIN_PASS": "", # Live admin user password
#     "SECRET_KEY": SECRET_KEY,
#     "NEVERCACHE_KEY": NEVERCACHE_KEY,
# }


##################
# LOCAL SETTINGS #
##################

# Allow any settings to be defined in local_settings.py which should be
# ignored in your version control system allowing for settings to be
# defined per machine.
local_settings = __import__(local_settings_module, globals(), locals(), ['*'])
for k in dir(local_settings):
    locals()[k] = getattr(local_settings, k)


####################
# DYNAMIC SETTINGS #
####################

# set_dynamic_settings() will rewrite globals based on what has been
# defined so far, in order to provide some better defaults where
# applicable. We also allow this settings module to be imported
# without Mezzanine installed, as the case may be when using the
# fabfile, where setting the dynamic settings below isn't strictly
# required.
try:
    from mezzanine.utils.conf import set_dynamic_settings
except ImportError:
    pass
else:
    set_dynamic_settings(globals())

AUTH_PROFILE_MODULE = "theme.UserProfile"
CRISPY_TEMPLATE_PACK = 'bootstrap'
REST_FRAMEWORK = {
    'DEFAULT_PAGINATION_CLASS': 'rest_framework.pagination.PageNumberPagination',
    'PAGE_SIZE': 100,
    'PAGE_SIZE_QUERY_PARAM': 'PAGE_SIZE',
    'EXCEPTION_HANDLER': 'rest_framework.views.exception_handler',
    'DEFAULT_AUTHENTICATION_CLASSES': (
        'rest_framework.authentication.BasicAuthentication',
        'rest_framework.authentication.SessionAuthentication',
        'oauth2_provider.ext.rest_framework.OAuth2Authentication',
    ),
}

SOLR_HOST = os.environ.get('SOLR_PORT_8983_TCP_ADDR', 'localhost')
SOLR_PORT = '8983'
HAYSTACK_CONNECTIONS = {
    'default': {
        'ENGINE': 'haystack.backends.solr_backend.SolrEngine',
        'URL': 'http://{SOLR_HOST}:{SOLR_PORT}/solr'.format(**globals()),
        # ...or for multicore...
        # 'URL': 'http://127.0.0.1:8983/solr/mysite',
    },
}
HAYSTACK_SIGNAL_PROCESSOR = "hs_core.hydro_realtime_signal_processor.HydroRealtimeSignalProcessor"


# customized value for password reset token and email verification link token to expire in 1 day
PASSWORD_RESET_TIMEOUT_DAYS = 1

#
RESOURCE_LOCK_TIMEOUT_SECONDS = 300 # in seconds

####################
# OAUTH TOKEN SETTINGS #
####################

OAUTH2_PROVIDER = {
   # 30 days
   'ACCESS_TOKEN_EXPIRE_SECONDS': 2592000,
}

####################
# LOGGING SETTINGS #
####################

LOGGING = {
    'version': 1,
    'disable_existing_loggers': False,
    'formatters': {
        'verbose': {
            'format' : "[%(asctime)s] %(levelname)s [%(name)s:%(lineno)s] %(message)s",
            'datefmt' : "%d/%b/%Y %H:%M:%S"
        },
        'simple': {
            'format': '[%(asctime)s] %(levelname)s %(message)s',
            'datefmt' : "%d/%b/%Y %H:%M:%S"
        },
    },
    'handlers': {
        'syslog': {
            'level': 'WARNING',
            'class': 'logging.handlers.RotatingFileHandler',
            'filename': '/var/log/hydroshare/system.log',
            'formatter': 'simple',
            'maxBytes': 1024*1024*15, # 15MB
            'backupCount': 10,
        },
        'djangolog': {
            'level': 'DEBUG',
            'class': 'logging.handlers.RotatingFileHandler',
            'filename': '/var/log/hydroshare/django.log',
            'formatter': 'verbose',
            'maxBytes': 1024*1024*15, # 15MB
            'backupCount': 10,
        },
        'hydrosharelog': {
            'level': 'DEBUG',
            'class': 'logging.handlers.RotatingFileHandler',
            'filename': '/var/log/hydroshare/hydroshare.log',
            'formatter': 'verbose',
            'maxBytes': 1024*1024*15, # 15MB
            'backupCount': 10,
        },
    },
    'loggers': {
        'django': {
            'handlers': ['syslog', 'djangolog'],
            'propagate': True,
            'level': 'DEBUG',
        },
        'django.db.backends': {
            'handlers': ['syslog'],
            'level': 'WARNING',
            'propagate': False,
        },
        # Catch-all logger for HydroShare apps
        '': {
            'handlers': ['hydrosharelog'],
            'propagate': False,
            'level': 'DEBUG'
        },
    }
}<|MERGE_RESOLUTION|>--- conflicted
+++ resolved
@@ -301,11 +301,8 @@
     "hs_geographic_feature_resource",
     "hs_script_resource",
     "hs_sitemap",
-<<<<<<< HEAD
-    "hs_modflow_modelinstance",
-=======
-    "hs_collection_resource"
->>>>>>> 3c8fd3da
+    "hs_collection_resource",
+    "hs_modflow_modelinstance"
 )
 
 # These apps are excluded by hs_core.tests.runner.CustomTestSuiteRunner
