--- conflicted
+++ resolved
@@ -83,16 +83,12 @@
     url('^hsapi/', include('hs_file_types.urls')),
 )
 
-<<<<<<< HEAD
-if settings.DEBUG is False:   # if DEBUG is True it will be served automatically
-=======
 # robots.txt URLs for django-robots
 urlpatterns += patterns('',
     (r'^robots\.txt$', include('robots.urls')),
 )
 
-if settings.DEBUG is False:   #if DEBUG is True it will be served automatically
->>>>>>> aa3bd5e0
+if settings.DEBUG is False:   # if DEBUG is True it will be served automatically
   urlpatterns += patterns('',
   url(r'^static/(?P<path>.*)$', 'django.views.static.serve', {'document_root': settings.STATIC_ROOT}),
 )
