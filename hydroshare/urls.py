# from autocomplete_light import shortcuts as autocomplete_light
from django.conf.urls.i18n import i18n_patterns
from django.contrib import admin
from django.urls import include, path, re_path
from django.views.generic.base import RedirectView
from mezzanine.conf import settings
from mezzanine.core.views import direct_to_template  # noqa
from mezzanine.pages.views import page

import hs_communities.views.communities
from hs_core import autocomplete_light_registry as alr
from hs_core import views as hs_core_views
from hs_core.views.oauth2_view import GroupAuthorizationView
from hs_discover.views import SearchAPI, SearchView
from hs_rest_api2.urls import hsapi2_urlpatterns
from hs_rest_api.urls import hsapi_urlpatterns
from hs_sitemap.views import sitemap
from hs_tracking import views as tracking
from theme import views as theme
from theme.views import LogoutView, delete_resource_comment, oidc_signup

# autocomplete_light.autodiscover()
admin.autodiscover()

# Add the urlpatterns for any custom Django applications here.
# You can also change the ``home`` view to add your own functionality
# to the project's homepage.
urlpatterns = []
if settings.ENABLE_OIDC_AUTHENTICATION:
    urlpatterns += i18n_patterns(
        path("admin/login/", RedirectView.as_view(url='/oidc/authenticate'), name="admin_login"),
        path("sign-up/", oidc_signup, name='sign-up'),
        path("accounts/logout/", LogoutView.as_view(), name='logout'),
        path("accounts/login/", RedirectView.as_view(url='/oidc/authenticate'), name="login"),
        path('oidc/', include('mozilla_django_oidc.urls')),
    )

urlpatterns += i18n_patterns(
    # Change the admin prefix here to use an alternate URL for the
    # admin interface, which would be marginally more secure.
    path("admin/", include(admin.site.urls)),
    path("o/", include("oauth2_provider.urls", namespace="oauth2_provider")),
    path(
        "o/groupauthorize/<int:group_id>/",
        GroupAuthorizationView.as_view(),
        name="group-authorize",
    ),
    re_path("^r/(?P<shortkey>[A-z0-9\-_]+)", hs_core_views.short_url), # noqa
    path(
        "tracking/reports/profiles/",
        tracking.VisitorProfileReport.as_view(),
        name="tracking-report-profiles",
    ),
    path(
        "tracking/reports/history/",
        tracking.HistoryReport.as_view(),
        name="tracking-report-history",
    ),
    path("tracking/", tracking.UseTrackingView.as_view(), name="tracking"),
    re_path(
        r"^tracking/applaunch/", tracking.AppLaunch.as_view(), name="tracking-applaunch"
    ),
    path("user/", theme.UserProfileView.as_view()),
    re_path(r"^user/(?P<user>.*)/", theme.UserProfileView.as_view()),
    path("comment/", theme.comment),
    re_path(
        r"^comment/delete/(?P<id>.*)/$",
        delete_resource_comment,
        name="delete_resource_comment",
    ),
    path("rating/", theme.rating),
    re_path(
        r"^profile/(?P<profile_user_id>.*)/$",
        theme.update_user_profile,
        name="update_profile",
    ),
<<<<<<< HEAD
    path("update_password/", theme.update_user_password, name="update_password"),
    re_path(
=======
    url(r'^act-on-quota-request/(?P<quota_request_id>[0-9]+)/(?P<action>[a-z]+)/$',
        theme.act_on_quota_request, name='act_on_quota_request_noauth'),
    url(r'^act-on-quota-request/(?P<quota_request_id>[0-9]+)/(?P<action>[a-z]+)/(?P<uidb36>[-\w]+)/(?P<token>[-\w]+)/$',
        theme.act_on_quota_request, name='act_on_quota_request'),
    url(r'^quota-request/$', theme.quota_request, name='quota_request'),
    url(r"^update_password/$", theme.update_user_password, name="update_password"),
    url(
>>>>>>> 88f71c21
        r"^resend_verification_email/(?P<email>.*)/",
        theme.resend_verification_email,
        name="resend_verification_email",
    ),
    path(
        "reset_password_request/",
        theme.request_password_reset,
        name="reset_password_request",
    ),
    path(
        "new_password_for_reset/",
        theme.UserPasswordResetView.as_view(),
        name="new_password_for_reset",
    ),
    path(
        "confirm_reset_password/",
        theme.reset_user_password,
        name="confirm_reset_password",
    ),
    path("deactivate_account/", theme.deactivate_user, name="deactivate_account"),
    path(
        "delete_irods_account/",
        theme.delete_irods_account,
        name="delete_irods_account",
    ),
    path(
        "create_irods_account/",
        theme.create_irods_account,
        name="create_irods_account",
    ),
    path("landingPage/", theme.landingPage, name="landing_page"),
    path("home/", theme.dashboard, name="dashboard"),
    path("", theme.home_router, name="home_router"),
    re_path(
        r"^email_verify/(?P<new_email>.*)/(?P<token>[-\w]+)/(?P<uidb36>[-\w]+)/",
        theme.email_verify,
        name="email_verify",
    ),
    re_path(
        r"^email_verify_password_reset/(?P<token>[-\w]+)/(?P<uidb36>[-\w]+)/",
        theme.email_verify_password_reset,
        name="email_verify_password_reset",
    ),
    re_path(r"^verify/(?P<token>[0-9a-zA-Z:_\-]*)/", hs_core_views.verify),
    path("django_irods/", include("django_irods.urls")),
    # path("autocomplete/", include("autocomplete_light.urls")),
    path("discoverapi/", SearchAPI.as_view(), name="DiscoverAPI"),
    path("search/", SearchView.as_view(), name="Discover"),
    path(
        "topics/",
        hs_communities.views.communities.TopicsView.as_view(),
        name="topics",
    ),
    path("sitemap/", sitemap, name="sitemap"),
    path("sitemap", include("hs_sitemap.urls")),
    re_path(r"^groups", hs_core_views.FindGroupsView.as_view(), name="groups"),
    path(
        "communities/",
        hs_communities.views.communities.FindCommunitiesView.as_view(),
        name="communities",
    ),
    path(
        "community/<int:community_id>/",
        hs_communities.views.communities.CommunityView.as_view(),
        name="community",
    ),
    path(
        "communities/manage-requests/",
        hs_communities.views.communities.CommunityCreationRequests.as_view(),
        name="manage_requests",
    ),
    path(
        "communities/manage-requests/<int:rid>/",
        hs_communities.views.communities.CommunityCreationRequest.as_view(),
        name="manage_request"
    ),
    path(
        "collaborate/",
        hs_communities.views.communities.CollaborateView.as_view(),
        name="collaborate",
    ),
    path("my-resources/", hs_core_views.my_resources, name="my_resources"),
    path(
        "my-resources-counts/",
        hs_core_views.my_resources_filter_counts,
        name="my_resources_counts",
    ),
    path("my-groups/", hs_core_views.MyGroupsView.as_view(), name="my_groups"),
    path(
        "my-communities/",
        hs_communities.views.communities.MyCommunitiesView.as_view(),
        name="my_communities",
    ),
    re_path(
        r"^group/(?P<group_id>[0-9]+)", hs_core_views.GroupView.as_view(), name="group"
    ),
    path("apps/", hs_core_views.apps.AppsView.as_view(), name="apps"),
    path("user-autocomplete/", alr.UserAutocompleteView.as_view(), name="user-autocomplete"),
    path("group-autocomplete/", alr.GroupAutocompleteView.as_view(), name="group-autocomplete"),
)

# Filebrowser admin media library.
if getattr(settings, "PACKAGE_NAME_FILEBROWSER") in settings.INSTALLED_APPS:
    urlpatterns += i18n_patterns(
        path(
            "admin/media-library/",
            include("%s.urls" % settings.PACKAGE_NAME_FILEBROWSER),
        ),
    )

urlpatterns += hsapi_urlpatterns + hsapi2_urlpatterns

# Put API URLs before Mezzanine so that Mezzanine doesn't consume them
urlpatterns += [
    path("", include("hs_core.resourcemap_urls")),
    path("", include("hs_core.metadata_terms_urls")),
    path("", include("hs_core.debug_urls")),
    path("irods/", include("irods_browser_app.urls")),
    path("access/", include("hs_access_control.urls")),
    path("hs_metrics/", include("hs_metrics.urls")),
]

# robots.txt URLs for django-robots
urlpatterns += [
    re_path(r"^robots\.txt", include("robots.urls")),
]
from django.views.static import serve  # noqa

if settings.DEBUG is False:  # if DEBUG is True it will be served automatically
    urlpatterns += [
        re_path(r"^static/(?P<path>.*)$", serve, {"document_root": settings.STATIC_ROOT}),
    ]

if "heartbeat" in settings.INSTALLED_APPS:
    from heartbeat.urls import urlpatterns as heartbeat_urls

    urlpatterns += [path("heartbeat/", include(heartbeat_urls))]

if "health_check" in settings.INSTALLED_APPS:
    urlpatterns += [path('ht/', include('health_check.urls'))]

urlpatterns += [
    # We don't want to presume how your homepage works, so here are a
    # few patterns you can use to set it up.
    # HOMEPAGE AS STATIC TEMPLATE
    # ---------------------------
    # This pattern simply loads the index.html template. It isn't
    # commented out like the others, so it's the default. You only need
    # one homepage pattern, so if you use a different one, comment this
    # one out.
    # url("^$", direct_to_template, {"template": "index.html"}, name="home"),
    path("tests/", direct_to_template, {"template": "tests.html"}, name="tests"),
    # HOMEPAGE AS AN EDITABLE PAGE IN THE PAGE TREE
    # ---------------------------------------------
    # This pattern gives us a normal ``Page`` object, so that your
    # homepage can be managed via the page tree in the admin. If you
    # use this pattern, you'll need to create a page in the page tree,
    # and specify its URL (in the Meta Data section) as "/", which
    # is the value used below in the ``{"slug": "/"}`` part.
    # Also note that the normal rule of adding a custom
    # template per page with the template name using the page's slug
    # doesn't apply here, since we can't have a template called
    # "/.html" - so for this case, the template "pages/index.html"
    # should be used if you want to customize the homepage's template.
    # Any impact on this with the new home routing mechanism.
    path("", page, {"slug": "/"}, name="home"),
    # HOMEPAGE FOR A BLOG-ONLY SITE
    # -----------------------------
    # This pattern points the homepage to the blog post listing page,
    # and is useful for sites that are primarily blogs. If you use this
    # pattern, you'll also need to set BLOG_SLUG = "" in your
    # ``settings.py`` module, and delete the blog page object from the
    # page tree in the admin if it was installed.
    # url("^$", "mezzanine.blog.views.blog_post_list", name="home"),
    # Override Mezzanine URLs here, before the Mezzanine URL include
    re_path("^accounts/signup/", theme.signup),
    re_path("^accounts/verify/(?P<uidb36>[-\w]+)/(?P<token>[-\w]+)", theme.signup_verify), # noqa
    # MEZZANINE'S URLS
    # ----------------
    # ADD YOUR OWN URLPATTERNS *ABOVE* THE LINE BELOW.
    # ``mezzanine.urls`` INCLUDES A *CATCH ALL* PATTERN
    # FOR PAGES, SO URLPATTERNS ADDED BELOW ``mezzanine.urls``
    # WILL NEVER BE MATCHED!
    # If you'd like more granular control over the patterns in
    # ``mezzanine.urls``, go right ahead and take the parts you want
    # from it, and use them directly below instead of using
    # ``mezzanine.urls``.
    path("", include("mezzanine.urls")),
    # MOUNTING MEZZANINE UNDER A PREFIX
    # ---------------------------------
    # You can also mount all of Mezzanine's urlpatterns under a
    # URL prefix if desired. When doing this, you need to define the
    # ``SITE_PREFIX`` setting, which will contain the prefix. Eg:
    # SITE_PREFIX = "my/site/prefix"
    # For convenience, and to avoid repeating the prefix, use the
    # commented out pattern below (commenting out the one above of course)
    # which will make use of the ``SITE_PREFIX`` setting. Make sure to
    # add the import ``from django.conf import settings`` to the top
    # of this file as well.
    # Note that for any of the various homepage patterns above, you'll
    # need to use the ``SITE_PREFIX`` setting as well.
    # ("^%s/" % settings.SITE_PREFIX, include("mezzanine.urls"))
]

# Adds ``STATIC_URL`` to the context of error pages, so that error
# pages can use JS, CSS and images.
handler404 = "mezzanine.core.views.page_not_found"
handler500 = "mezzanine.core.views.server_error"<|MERGE_RESOLUTION|>--- conflicted
+++ resolved
@@ -74,18 +74,14 @@
         theme.update_user_profile,
         name="update_profile",
     ),
-<<<<<<< HEAD
-    path("update_password/", theme.update_user_password, name="update_password"),
-    re_path(
-=======
-    url(r'^act-on-quota-request/(?P<quota_request_id>[0-9]+)/(?P<action>[a-z]+)/$',
+    path(r'^act-on-quota-request/(?P<quota_request_id>[0-9]+)/(?P<action>[a-z]+)/$',
         theme.act_on_quota_request, name='act_on_quota_request_noauth'),
-    url(r'^act-on-quota-request/(?P<quota_request_id>[0-9]+)/(?P<action>[a-z]+)/(?P<uidb36>[-\w]+)/(?P<token>[-\w]+)/$',
+    re_path(r'^act-on-quota-request/(?P<quota_request_id>[0-9]+)/(?P<action>[a-z]+)/'
+            r'(?P<uidb36>[-\w]+)/(?P<token>[-\w]+)/$',
         theme.act_on_quota_request, name='act_on_quota_request'),
-    url(r'^quota-request/$', theme.quota_request, name='quota_request'),
-    url(r"^update_password/$", theme.update_user_password, name="update_password"),
-    url(
->>>>>>> 88f71c21
+    path(r'^quota-request/$', theme.quota_request, name='quota_request'),
+    path(r"^update_password/$", theme.update_user_password, name="update_password"),
+    re_path(
         r"^resend_verification_email/(?P<email>.*)/",
         theme.resend_verification_email,
         name="resend_verification_email",
