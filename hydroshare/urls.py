--- conflicted
+++ resolved
@@ -49,11 +49,6 @@
     url('^hsapi/', include('ref_ts.urls')),
     #url('^hs_party/', include('hs_party.urls')),
     url('^hs_metrics/', include('hs_metrics.urls')),
-<<<<<<< HEAD
-    # url('^hsapi/', include('hs_model_program.urls')),
-=======
-    url('^hsapi/', include('hs_model_program.urls')),
->>>>>>> 1469f626
 )
 
 if settings.DEBUG is False:   #if DEBUG is True it will be served automatically
