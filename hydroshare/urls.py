--- conflicted
+++ resolved
@@ -57,9 +57,7 @@
         name="tracking-report-history",
     ),
     path("tracking/", tracking.UseTrackingView.as_view(), name="tracking"),
-    re_path(
-        r"^tracking/applaunch/", tracking.AppLaunch.as_view(), name="tracking-applaunch"
-    ),
+    path("tracking/applaunch/", tracking.AppLaunch.as_view(), name="tracking-applaunch"),
     path("user/", theme.UserProfileView.as_view()),
     re_path(r"^user/(?P<user>.*)/", theme.UserProfileView.as_view()),
     path("comment/", theme.comment),
@@ -101,29 +99,11 @@
         theme.reset_user_password,
         name="confirm_reset_password",
     ),
-<<<<<<< HEAD
     path("deactivate_account/", theme.deactivate_user, name="deactivate_account"),
-    path(
-        "delete_irods_account/",
-        theme.delete_irods_account,
-        name="delete_irods_account",
-    ),
-    path(
-        "create_irods_account/",
-        theme.create_irods_account,
-        name="create_irods_account",
-    ),
     path("landingPage/", theme.landingPage, name="landing_page"),
     path("home/", theme.dashboard, name="dashboard"),
     path("", theme.home_router, name="home_router"),
     re_path(
-=======
-    url(r"^deactivate_account/$", theme.deactivate_user, name="deactivate_account"),
-    url(r"^landingPage/$", theme.landingPage, name="landing_page"),
-    url(r"^home/$", theme.dashboard, name="dashboard"),
-    url(r"^$", theme.home_router, name="home_router"),
-    url(
->>>>>>> e97d778a
         r"^email_verify/(?P<new_email>.*)/(?P<token>[-\w]+)/(?P<uidb36>[-\w]+)/",
         theme.email_verify,
         name="email_verify",
@@ -145,7 +125,7 @@
     ),
     path("sitemap/", sitemap, name="sitemap"),
     path("sitemap", include("hs_sitemap.urls")),
-    re_path(r"^groups", hs_core_views.FindGroupsView.as_view(), name="groups"),
+    path("groups", hs_core_views.FindGroupsView.as_view(), name="groups"),
     path(
         "communities/",
         hs_communities.views.communities.FindCommunitiesView.as_view(),
@@ -214,7 +194,7 @@
 
 # robots.txt URLs for django-robots
 urlpatterns += [
-    re_path(r"^robots\.txt", include("robots.urls")),
+    path("robots\.txt", include("robots.urls")),
 ]
 from django.views.static import serve  # noqa
 
