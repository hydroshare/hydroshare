--- conflicted
+++ resolved
@@ -236,11 +236,6 @@
 # OIDC_OP_LOGOUT_URL_METHOD = 'hs_core.authentication.provider_logout'
 # OIDC_STORE_ID_TOKEN = True
 
-<<<<<<< HEAD
-# Only enable this if you are using minio in local development
-AWS_S3_USE_LOCAL = True
-=======
->>>>>>> 3f21165f
 # Todo: Change for production deployment
 USE_DATACITE_TEST=os.environ.get("USE_DATACITE_TEST", True)
 DATACITE_PREFIX = os.environ.get("DATACITE_PREFIX", "10.83165")
