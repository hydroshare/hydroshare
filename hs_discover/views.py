import datetime
import json
import logging
import time
from collections import namedtuple

from django.conf import settings
from django.core.paginator import Paginator
from django.http import JsonResponse
from django.shortcuts import render
from django.views.generic import TemplateView
from haystack.query import SearchQuerySet, SQ
from haystack.inputs import Exact
from rest_framework.views import APIView

logger = logging.getLogger(__name__)

DateRange = namedtuple('DateRange', ['start', 'end'])


class SearchView(TemplateView):

    def get(self, request, *args, **kwargs):
        maps_key = settings.MAPS_KEY if hasattr(settings, 'MAPS_KEY') else ''
        return render(request, 'hs_discover/index.html', {'maps_key': maps_key})


class SearchAPI(APIView):

    def __init__(self, **kwargs):
        super(SearchAPI, self).__init__(**kwargs)
        self.filterlimit = 20
        self.perpage = 40

    def get(self, request, *args, **kwargs):
        """
        Primary endpoint for retrieving resources via the index
        Values should never be empty string or python None, instead return string "None" with str() call
        "availability": list value, js will parse JSON as Array
        "availabilityurl": single value, pass a string to REST client
        "type": single value, pass a string to REST client
        "author": single value, pass a string to REST client first author
        "creator: authors,
                The reason for the weird name is the DataOne standard. The metadata was designed to be compliant
                with DataOne standards. These standards do not contain an author field. Instead, the creator field
                represents authors.
        "contributor": list value, js will parse JSON as Array
        "owner": list value, js will parse JSON as Array
        "subject": list value, js will parse JSON as Array
        "coverage_type": list point, period, ...
        """
        start = time.time()

        sqs = SearchQuerySet().all()

        asc = '-1'
        if request.GET.get('asc'):
            asc = request.GET.get('asc')

        sort = 'modified'
        if request.GET.get('sort'):
            sort = request.GET.get('sort')
        sort = sort if asc == '1' else '-{}'.format(sort)

        if sort == 'author':
            sqs = sqs.order_by('author_lower')
        elif sort == '-author':
            sqs = sqs.order_by('-author_lower')
        elif sort == 'title':
            sqs = sqs.order_by('title_lower')
        elif sort == '-title':
            sqs = sqs.order_by('-title_lower')
        else:
            sqs = sqs.order_by(sort)

        if request.GET.get('q'):
            q = request.GET.get('q')
            sqs = sqs.filter(content=q)

        try:
            qs = request.query_params
            filters = json.loads(qs.get('filter'))
            # filter values expect lists, for example discoverapi/?filter={"owner":["Firstname Lastname"]}
            if filters.get('author') and len(filters['author']) > 0:
                for k, authortype in enumerate(filters['author']):
                    if k == 0:
                        phrase = SQ(author=Exact(authortype))
                    else:
                        phrase = phrase | SQ(author=Exact(authortype))
                sqs = sqs.filter(phrase)

            if filters.get('owner') and len(filters['owner']) > 0:
                for k, ownertype in enumerate(filters['owner']):
                    if k == 0:
                        phrase = SQ(owner=Exact(ownertype))
                    else:
                        phrase = phrase | SQ(owner=Exact(ownertype))
                sqs = sqs.filter(phrase)

            if filters.get('subject') and len(filters['subject']) > 0:
                for k, subjtype in enumerate(filters['subject']):
                    if k == 0:
                        phrase = SQ(subject=Exact(subjtype))
                    else:
                        phrase = phrase | SQ(subject=Exact(subjtype))
                sqs = sqs.filter(phrase)

            if filters.get('contributor') and len(filters['contributor']) > 0:
                for k, contribtype in enumerate(filters['contributor']):
                    if k == 0:
                        phrase = SQ(contributor=Exact(contribtype))
                    else:
                        phrase = phrase | SQ(contributor=Exact(contribtype))
                sqs = sqs.filter(phrase)

            if filters.get('type') and len(filters['type']) > 0:
                for k, restype in enumerate(filters['type']):
                    if k == 0:
                        phrase = SQ(content_type=Exact(restype))
                    else:
                        phrase = phrase | SQ(content_type=Exact(restype))
                sqs = sqs.filter(phrase)

            if filters.get('availability') and len(filters['availability']) > 0:
                for k, availtype in enumerate(filters['availability']):
                    if k == 0:
                        phrase = SQ(availability=Exact(availtype))
                    else:
                        phrase = phrase | SQ(availability=Exact(availtype))
                sqs = sqs.filter(phrase)

            if filters.get('geofilter'):
                sqs = sqs.filter(north__range=[-90, 90])  # return resources with geographic data

            if filters.get('date'):
                try:
                    datefilter = DateRange(start=datetime.datetime.strptime(filters['date'][0], '%Y-%m-%d'),
                                           end=datetime.datetime.strptime(filters['date'][1], '%Y-%m-%d'))

                    # restrict to entries with dates
                    sqs = sqs.filter(start_date__gt=datetime.datetime.strptime('1900-01-01', '%Y-%m-%d'))\
                        .filter(end_date__lte=datetime.datetime.strptime(datetime.date.today().isoformat(), '%Y-%m-%d'))

                    # filter out entries that don't fall in specified range
                    sqs = sqs.exclude(start_date__gt=datefilter.end).exclude(end_date__lt=datefilter.start)

                except ValueError as date_ex:
                    return JsonResponse({'message': 'Filter date parsing error expecting String %Y-%m-%d : {}'
                                        .format(str(date_ex)), 'received': request.query_params}, status=400)
                except Exception as gen_date_ex:
                    return JsonResponse({'message': 'Filter date parsing error expecting two date string values : {}'
                                        .format(str(gen_date_ex)), 'received': request.query_params}, status=400)
        except TypeError:
            pass  # no filters passed "the JSON object must be str, bytes or bytearray not NoneType"

        except json.JSONDecodeError as parse_ex:
            return JsonResponse({'message': 'Filter JSON parsing error - {}'.format(str(parse_ex)),
                                 'received': request.query_params}, status=400)

        except Exception as gen_ex:
            logger.warning('hs_discover API - {}: {}'.format(type(gen_ex), str(gen_ex)))
            return JsonResponse({'message': '{}'.format('{}: query error. Contact a server administrator.'
                                                        .format(type(gen_ex)))}, status=520)

        filterdata = []
        if request.GET.get('filterbuilder'):
            authors = sqs.facet('author', limit=self.filterlimit).facet_counts()['fields']['author']
            owners = sqs.facet('owner', limit=self.filterlimit).facet_counts()['fields']['owner']
            subjects = sqs.facet('subject', limit=self.filterlimit).facet_counts()['fields']['subject']
            contributors = sqs.facet('contributor', limit=self.filterlimit).facet_counts()['fields']['contributor']
            types = sqs.facet('content_type', limit=self.filterlimit).facet_counts()['fields']['content_type']
            availability = sqs.facet('availability', limit=self.filterlimit).facet_counts()['fields']['availability']
            # TODO from Alva: to the best of my knowledge, this is invoked on every query and does absolutely nothing.
            if request.GET.get('updatefilters'):
                authors = [x for x in authors if x[1] > 0]
                owners = [x for x in owners if x[1] > 0]
                subjects = [x for x in subjects if x[1] > 0]
                contributors = [x for x in contributors if x[1] > 0]
                types = [x for x in types if x[1] > 0]
                availability = [x for x in availability if x[1] > 0]
            filterdata = [authors, owners, subjects, contributors, types, availability]

<<<<<<< HEAD
=======
        if sort == 'author':
            sqs = sqs.order_by('author')
        elif sort == '-author':
            sqs = sqs.order_by('-author')
        else:
            sqs = sqs.order_by(sort)

>>>>>>> a1828e1c
        resources = []

        p = Paginator(sqs, self.perpage)

        if request.GET.get('pnum'):
            pnum = request.GET.get('pnum')
            pnum = int(pnum)
            pnum = min(pnum, p.num_pages)
            if pnum < 1:
                return JsonResponse({
                    'resources': json.dumps([]),
                    'geodata': json.dumps([]),
                    'rescount': 0,
                    'pagecount': 1,
                    'perpage': self.perpage
                }, status=200)
        else:
            pnum = 1  # page number not specified, implies page 1
            pnum = min(pnum, p.num_pages)

        geodata = []

        for result in p.page(pnum):
            contributor = 'None'  # contributor is actually a list and can have multiple values
            owner = 'None'  # owner is actually a list and can have multiple values
            author_link = None  # Send None to avoid anchor render
            creator = 'None'
            author = 'None'

            if result.creator:
                creator = result.creator

            authors = creator  # there is no concept of authors in DataOne standard
            # authors might be string 'None' here

            if result.author:
                author_link = result.author_url
                author = str(result.author)
                if authors == 'None':
                    authors = author  # author would override creator in
            else:
                if result.organization:
                    if isinstance(result.organization, list):
                        author = str(result.organization[0])
                    else:
                        author = str(result.organization)

                    author = author.replace('"', '')
                    author = author.replace('[', '')
                    author = author.replace(']', '').strip()

                    if authors == 'None':
                        authors = author

            if result.contributor is not None:
                try:
                    contributor = result.contributor
                except:
                    pass

            if result.owner is not None:
                try:
                    owner = result.owner
                except:
                    pass
            pt = ''  # pass empty string for the frontend to ensure the attribute exists but can be evaluated for empty
            try:
                if 'box' in result.coverage_type:
                    pt = {'short_id': result.short_id, 'title': result.title, 'coverage_type': 'box'}
                elif 'point' in result.coverage_type:
                    pt = {'short_id': result.short_id, 'title': result.title, 'coverage_type': 'point'}

                if isinstance(result.north, (int, float)):
                    pt['north'] = result.north
                if isinstance(result.east, (int, float)):
                    pt['east'] = result.east
                if isinstance(result.northlimit, (int, float)):
                    pt['northlimit'] = result.northlimit
                if isinstance(result.southlimit, (int, float)):
                    pt['southlimit'] = result.southlimit
                if isinstance(result.eastlimit, (int, float)):
                    pt['eastlimit'] = result.eastlimit
                if isinstance(result.westlimit, (int, float)):
                    pt['westlimit'] = result.westlimit

                geodata.append(pt)
            except:
                pass  # HydroShare production contains dirty data, this handling is in place, until data cleaned
            resources.append({
                "title": result.title,
                "link": result.absolute_url,
                "availability": result.availability,
                "availabilityurl": "/static/img/{}.png".format(result.availability[0]),
                "type": result.resource_type,
                "author": author,
                "authors": authors,
                "contributor": contributor,
                "author_link": author_link,
                "owner": owner,
                "abstract": result.abstract,
                "subject": result.subject,
                "created": result.created.isoformat(),
                "modified": result.modified.isoformat(),
                "short_id": result.short_id,
                "geo": pt
            })

        return JsonResponse({
            'resources': json.dumps(resources),
            'geodata': json.dumps(geodata),
            'rescount': p.count,
            'pagecount': p.num_pages,
            'perpage': self.perpage,
            'filterdata': json.dumps(filterdata),
            'time': (time.time() - start) / 1000
        }, status=200)<|MERGE_RESOLUTION|>--- conflicted
+++ resolved
@@ -180,16 +180,8 @@
                 availability = [x for x in availability if x[1] > 0]
             filterdata = [authors, owners, subjects, contributors, types, availability]
 
-<<<<<<< HEAD
-=======
-        if sort == 'author':
-            sqs = sqs.order_by('author')
-        elif sort == '-author':
-            sqs = sqs.order_by('-author')
-        else:
-            sqs = sqs.order_by(sort)
-
->>>>>>> a1828e1c
+        sqs = sqs.order_by(sort)
+
         resources = []
 
         p = Paginator(sqs, self.perpage)
@@ -276,26 +268,26 @@
                     pt['westlimit'] = result.westlimit
 
                 geodata.append(pt)
+                resources.append({
+                    "title": result.title,
+                    "link": result.absolute_url,
+                    "availability": result.availability,
+                    "availabilityurl": "/static/img/{}.png".format(result.availability[0]),
+                    "type": result.resource_type,
+                    "author": author,
+                    "authors": authors,
+                    "contributor": contributor,
+                    "author_link": author_link,
+                    "owner": owner,
+                    "abstract": result.abstract,
+                    "subject": result.subject,
+                    "created": result.created.isoformat(),
+                    "modified": result.modified.isoformat(),
+                    "short_id": result.short_id,
+                    "geo": pt
+                })
             except:
                 pass  # HydroShare production contains dirty data, this handling is in place, until data cleaned
-            resources.append({
-                "title": result.title,
-                "link": result.absolute_url,
-                "availability": result.availability,
-                "availabilityurl": "/static/img/{}.png".format(result.availability[0]),
-                "type": result.resource_type,
-                "author": author,
-                "authors": authors,
-                "contributor": contributor,
-                "author_link": author_link,
-                "owner": owner,
-                "abstract": result.abstract,
-                "subject": result.subject,
-                "created": result.created.isoformat(),
-                "modified": result.modified.isoformat(),
-                "short_id": result.short_id,
-                "geo": pt
-            })
 
         return JsonResponse({
             'resources': json.dumps(resources),
