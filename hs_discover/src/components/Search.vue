<template>
<<<<<<< HEAD
  <div id="discover-search" class="container">
    <input id="map-mode-button" type="button" class="btn btn-default mapdisp" value="Show Map" :disabled="!geoloaded"
        v-on:click="showMap">
    <div class="row">
        <div id="search" class="input-group col-lg-12" @keyup.enter="searchClick(false, true, true)">
            <input id="search-input" class="form-control" type="search" v-model="searchtext"
                   placeholder="Search all Public and Discoverable Resources">
            <span id="search-clear" v-b-tooltip.hover title="Clear all selections and search again" style="cursor:pointer"
                  v-on:click="clearSearch"  class="fa fa-times-circle inside-right interactive"></span>
            <span id="search-glass" class="fa fa-search inside-left"></span>
            <p class="table-message" v-if="(!resources.length) && (authorFilter.length ||
              ownerFilter.length || subjectFilter.length || contributorFilter.length || typeFilter.length ||
              availabilityFilter.length || searchtext !== '' || startdate !== '' || enddate !== '')">No resource matches</p>
        </div>
        <div class="row">
          <div class="col-lg-12">

          </div>
        </div>
    </div>
    <div id="resources-main" class="row">

        <div id="facets" class="col-lg-3">
            <div id="filter-items">
                                  <!-- filter by temporal overlap -->
=======
  <div id="discover-search">
    <input id="map-mode-button" type="button" class="btn btn-default mapdisp" value="Show Map" :disabled="!geoloaded"
        v-on:click="showMap">
    <div id="search" @keyup.enter="searchClick(false, true, true)" class="input-group">
        <input id="search-input" type="search" class="form-control" v-model="searchtext"
               placeholder="Search all Public and Discoverable Resources">
        <i id="search-clear" v-b-tooltip.hover title="Clear all selections and search again" style="cursor:pointer" v-on:click="clearSearch"  class="fa fa-times-circle inside-right interactive"></i>
        <i id="search-glass" class="fa fa-search inside-left"></i>
    </div>
    <div id="resources-main" class="row">
        <div v-if="resources.length > 0" class="col-xs-12" id="resultsdisp">
            <br/>
            <i id="page-left" style="cursor:pointer" v-on:click="paging(-1)" v-b-tooltip.hover title="Go back a page"
                    class="pagination fa fa-angle-double-left fa-w-14 fa-fw fa-2x interactive"></i>
            Page <input v-b-tooltip.hover title="Enter number or use keyboard up and down arrows" id="page-number" type="number" v-model="pagenum" @change="searchClick(true)"
                min="1" :max="pagecount"> of {{pagecount}}
            <i id="page-right" style="cursor:pointer" v-on:click="paging(1)" v-b-tooltip.hover title="Go forward a page"
                    class="pagination fa fa-angle-double-right fa-w-14 fa-fw fa-2x interactive"></i>
                &nbsp;&nbsp;&nbsp;Resources {{Math.max(0, pagedisp * perpage - perpage + 1)}} - {{Math.min(rescount, pagedisp * perpage)}} of {{rescount}}
             <br/>
        </div>
        <div class="col-xs-3" id="facets">
            <div id="filter-items">
                <!-- filter by temporal overlap -->
>>>>>>> 9514f2ee
                <div id="faceting-temporal">
                    <div class="panel panel-default">
                        <div id="headingDate" class="panel-heading">
                            <h4 title="Enter a date range to filter search results by the timeframe that data was collected or observations were made"
                                class="panel-title"><a data-toggle="collapse" href="#dateselectors" aria-expanded="true" aria-controls="dateselectors">
                                Temporal Coverage Filter</a>
                            </h4>
                        </div>
                        <div id="dateselectors" class="facet-list panel-collapse collapse in" aria-labelledby="headingDate">
<<<<<<< HEAD
<!--                          https://github.com/dbrekalo/vue-date-pick/issues/74  -->
                          <div class="date-wrapper">
                            <span class="fa fa-calendar calendar-icon"></span>
                              <date-pick style="width:167px"
                                 v-model="startdate"
                                 :displayFormat="'MM/DD/YYYY'"
                                 :inputAttributes="{placeholder: 'Start Date (M/D/YYYY)'}"
                            ></date-pick></div>
                          <div class="date-wrapper">
                            <span class="fa fa-calendar calendar-icon"></span>
                            <date-pick style="width:167px"
                                 v-model="enddate"
                                 :displayFormat="'MM/DD/YYYY'"
                                 :inputAttributes="{placeholder: 'End Date (M/D/YYYY)'}"
=======
                            <div class="date-wrapper">
                            <date-pick
                                 v-model="startdate"
                                 :displayFormat="'MM/DD/YYYY'"
                                 :inputAttributes="{placeholder: 'Start Date'}"
                            ></date-pick></div>
                          <div class="date-wrapper">
                            <date-pick
                                 v-model="enddate"
                                 :displayFormat="'MM/DD/YYYY'"
                                 :inputAttributes="{placeholder: 'End Date'}"
>>>>>>> 9514f2ee
                            ></date-pick></div>
                        </div>
                    </div>
                </div>
                <!-- filter by author -->
                <div id="faceting-creator">
                    <div class="panel panel-default">
                        <div id="headingAuthor" class="panel-heading">
                            <h4 class="panel-title"><a data-toggle="collapse" href="#creator" aria-expanded="true" aria-controls="creator">
                                Author Filter</a>
                            </h4>
                        </div>
                        <div id="creator" class="facet-list panel-collapse collapse in" aria-labelledby="headingAuthor">
                            <ul class="list-group" id="list-group-creator">
                                <li class="list-group-item" v-for="(author) in orderedFilter(countAuthors)"
                                    v-bind:key="author">
                                    <span class="badge">{{author[1]}}</span><label class="checkbox noselect" :for="'author-'+author[0]">{{author[0]}}
                                    <input type="checkbox" :value="author[0]" class="faceted-selections"
                                        v-model.lazy="authorFilter" :id="'author-'+author[0]" @change="searchClick">
                                    </label>
                                </li>
                            </ul>
                        </div>
                    </div>
                </div>
                <!-- filter by owner -->
                <div id="faceting-owner">
                    <div class="panel panel-default">
                        <div id="headingOwner" class="panel-heading">
                            <h4 class="panel-title"><a data-toggle="collapse" href="#owner" aria-expanded="true" aria-controls="owner">
                                Owner Filter</a>
                            </h4>
                        </div>
                        <div id="owner" class="facet-list panel-collapse collapse in" aria-labelledby="headingOwner">
                            <ul class="list-group" id="list-group-owner">
                                <li class="list-group-item" v-for="(owner) in orderedFilter(countOwners)"
                                    v-bind:key="owner">
                                    <span class="badge">{{owner[1]}}</span>
                                    <label class="checkbox noselect" :for="'owner-'+owner[0]">{{owner[0]}}
                                        <input type="checkbox" class="faceted-selections" :value=owner[0]
                                            v-model.lazy="ownerFilter" :id="'owner-'+owner[0]" @change="searchClick">
                                    </label>
                                </li>
                            </ul>
                        </div>
                    </div>
                </div>
                <!-- filter by subject -->
                <div id="faceting-subject">
                    <div class="panel panel-default">
                        <div id="headingSubject" class="panel-heading">
                            <h4 class="panel-title"><a data-toggle="collapse" href="#subject" aria-expanded="true" aria-controls="subject">
                                Subject Filter</a>
                            </h4>
                        </div>
                        <div id="subject" class="facet-list panel-collapse collapse in" aria-labelledby="headingSubject">
                            <ul class="list-group" id="list-group-subject">
                                <li class="list-group-item" v-for="(subject) in orderedFilter(countSubjects)"
                                    v-bind:key="subject">
                                    <span class="badge">{{subject[1]}}</span>
                                    <label class="checkbox noselect" :for="'subj-'+subject[0]">{{subject[0]}}
<<<<<<< HEAD
                                        <input type="checkbox" class="faceted-selections" :value=subject[0]
=======
                                        <input type="checkbox" class="faceted-selections" :value=escJS(subject[0])
>>>>>>> 9514f2ee
                                           v-model.lazy="subjectFilter" :id="'subj-'+subject[0]" @change="searchClick">
                                    </label>
                                </li>
                            </ul>
                        </div>
                    </div>
                </div>
                <!-- filter by contributor -->
                <div id="faceting-contributor">
                    <div class="panel panel-default">
                        <div id="headingContributor" class="panel-heading">
                            <h4 class="panel-title"><a data-toggle="collapse" href="#contributor" aria-expanded="true" aria-controls="contributor">
                                Contributor Filter</a>
                            </h4>
                        </div>
                        <div id="contributor" class="facet-list panel-collapse collapse in" aria-labelledby="headingContributor">
                            <ul class="list-group" id="list-group-contributor">
                                <li class="list-group-item" v-for="(contributor) in orderedFilter(countContributors)"
                                    v-bind:key="contributor">
                                    <span class="badge">{{contributor[1]}}</span>
                                    <label class="checkbox noselect" :for="'contrib-'+contributor[0]">{{contributor[0]}}
                                        <input type="checkbox" class="faceted-selections" :value=contributor[0]
                                            v-model.lazy="contributorFilter" :id="'contrib-'+contributor[0]" @change="searchClick">
                                    </label>
                                </li>
                            </ul>
                        </div>
                    </div>
                </div>
                <!-- filter by type -->
                <div id="faceting-type">
                    <div class="panel panel-default">
                        <div id="headingType" class="panel-heading">
                            <h4 class="panel-title"><a data-toggle="collapse" href="#type" aria-expanded="true" aria-controls="type">
                                Type Filter</a>
                            </h4>
                        </div>
                        <div id="type" class="facet-list panel-collapse collapse in" aria-labelledby="headingType">
                            <ul class="list-group" id="list-group-type">
                                <li class="list-group-item" v-for="(type) in orderedFilter(countTypes)"
                                    v-bind:key="type">
                                    <span class="badge">{{type[1]}}</span>
                                    <label class="checkbox noselect" :for="'type-'+type[0]">{{type[0]}}
                                        <input type="checkbox" class="faceted-selections" :value=type[0]
                                            v-model.lazy="typeFilter" :id="'type-'+type[0]" @change="searchClick">
                                    </label>
                                </li>
                            </ul>
                        </div>
                    </div>
                </div>
                <!-- filter by availability -->
                <div id="faceting-availability">
                    <div class="panel panel-default">
                        <div id="headingAvailability" class="panel-heading">
                            <h4 class="panel-title"><a data-toggle="collapse" href="#availability" aria-expanded="true" aria-controls="availability">
                                Availability Filter</a>
                            </h4>
                        </div>
                        <div id="availability" class="facet-list panel-collapse collapse in" aria-labelledby="headingAvailability">
                            <ul class="list-group" id="list-group-availability">
                                <li class="list-group-item"
                                    v-for="(availability) in orderedFilter(countAvailabilities)"
                                    v-bind:key="availability">
                                    <span class="badge">{{availability[1]}}</span>
                                    <label class="checkbox noselect" :for="'avail-'+availability[0]">
                                      {{availability[0].charAt(0).toUpperCase()+availability[0].slice(1)}}
                                        <input type="checkbox" class="faceted-selections" :value=availability[0]
                                            v-model.lazy="availabilityFilter" :id="'avail-'+availability[0]" @change="searchClick">
                                    </label>
                                </li>
                            </ul>
                        </div>
                    </div>
                </div>
                <!-- end facet panels -->
            </div>
        </div>
        <div id="resource-rows" class="col-lg-9">
<<<<<<< HEAD
          <div class="row" style="padding-right:14px">

                  <div v-if="resources.length > 0" id="resultsdisp-upper">
            <span id="page-left-upper" style="cursor:pointer" v-on:click="paging(-1)" v-b-tooltip.hover title="Go back a page"
                class="pagination fa fa-angle-double-left fa-w-14 fa-fw fa-2x interactive"></span>
            Page <input v-b-tooltip.hover title="Enter number or use keyboard up and down arrows" id="page-number-upper"
                    type="number" v-model="pagenum" @change="searchClick(true)" min="1" :max="pagecount"> of {{pagecount}}
            <span id="page-right-upper" style="cursor:pointer" v-on:click="paging(1)" v-b-tooltip.hover title="Go forward a page"
                class="pagination fa fa-angle-double-right fa-w-14 fa-fw fa-2x interactive"></span>
                Resources {{Math.max(0, pagedisp * perpage - perpage + 1)}} - {{Math.min(rescount, pagedisp * perpage)}} of {{rescount}}
                  </div>

            <div class="table-wrapper" style="overflow: auto">

                <table id="items-discovered" v-if="resources.length"
                    class="table-hover table-striped resource-custom-table main-table">
                    <thead>
                        <tr><th class="tbl-col-icons"><!-- placeholder --></th>
                            <th class="tbl-col-title" v-bind:key="'Title'" @click="sortBy('Title')">
                              <span class="interactive"><span :class="sortStyling('Title')"></span>Title</span>
                            </th>
                            <th class="tbl-col-authors" v-bind:key="'First Author'" @click="sortBy('First Author')">
                              <span class="interactive"><span :class="sortStyling('First Author')"></span>First<br>Author</span>
                            </th>
                            <th class="tbl-col-date" v-bind:key="'Date Created'" @click="sortBy('Date Created')">
                              <span class="interactive"><span :class="sortStyling('Date Created')"></span>Date<br>Created</span>
                            </th>
                              <th class="tbl-col-date" v-bind:key="'Last Modified'" @click="sortBy('Last Modified')">
                              <span class="interactive"><span :class="sortStyling('Last Modified')"></span>Last<br>Modified</span>
=======
            <br/>
            <div class="table-wrapper">
              <p class="table-message" style="color:red" v-if="(!resources.length) && (authorFilter.length ||
              ownerFilter.length || subjectFilter.length || contributorFilter.length || typeFilter.length ||
              availabilityFilter.length || searchtext !== '' || startdate !== '' || enddate !== '')"><i>No resource matches</i></p>
                <table id="items-discovered" v-if="resources.length"
                    class="table-hover table-striped resource-custom-table main-table">
                    <thead>
                        <tr><th><!-- placeholder --></th>
                            <th v-for="key in labels" v-bind:key="key" style="cursor:pointer"
                                @click="sortBy(key)">
                                <i :class="sortStyling(key)"></i>{{key}}
>>>>>>> 9514f2ee
                            </th>
                        </tr>
                    </thead>
                    <tbody>
                    <tr v-for="(entry) in resources" v-bind:key="entry">
<<<<<<< HEAD
                        <td class="tbl-col-icons">
=======
                        <td style=width:15%;>
>>>>>>> 9514f2ee
                          <span id="img-icons">
                            <img :src="resIconName[entry.type]" v-b-tooltip.hover
                                :title="entry.type" :alt="entry.type" height="30" width="30">
                            <img :src="entry.availabilityurl" v-b-tooltip.hover
                                :title="(entry.availability.toString().charAt(0).toUpperCase() + entry.availability.toString().slice(1))" :alt="entry.availability" :key="entry">
                            <img v-if="entry.geo" src="/static/img/Globe-Green.png" height="25" width="25" v-b-tooltip.hover title="Contains Spatial Coverage">
                            </span>
                        </td>
<<<<<<< HEAD
                        <td class="tbl-col-title">
                          <a :href="entry.link" target="_blank" style="cursor:pointer" v-b-tooltip.hover :title="ellip(entry.abstract, 500)" >{{ellip(entry.title, 250)}}</a>
                        </td>
                        <td class="tbl-col-authors">
=======
                        <td style="width:60%;" class="title-span">
                          <a :href="entry.link" target="_blank" style="cursor:pointer" v-b-tooltip.hover :title="ellip(entry.abstract, 500)" >{{ellip(entry.title, 250)}}</a>
                        </td>
                        <td style=width:15%;>
>>>>>>> 9514f2ee
                            <a :href="entry.author_link" v-b-tooltip.hover target="_blank"
                               :title="`(AUTHORS): ${nameList(entry.authors)} (OWNERS): ${nameList(entry.owner)} (CONTRIBUTORS): ${nameList(entry.contributor)}`">{{entry.author}}</a>
                        </td>
                        <!-- python is passing .isoformat() in views.py -->
<<<<<<< HEAD
                      <td class="tbl-col-date"><span v-b-tooltip.hover :title="new Date(entry.created).toLocaleTimeString('en-US')">{{new Date(entry.created).toLocaleDateString('en-US')}}</span></td>
                      <td class="tbl-col-date"><span v-b-tooltip.hover :title="new Date(entry.modified).toLocaleTimeString('en-US')">{{new Date(entry.modified).toLocaleDateString('en-US')}}</span></td>
=======
                      <td style=width:5%;><span v-b-tooltip.hover :title="new Date(entry.created).toLocaleTimeString('en-US')">{{new Date(entry.created).toLocaleDateString('en-US')}}</span></td>
                      <td style=width:5%;><span v-b-tooltip.hover :title="new Date(entry.modified).toLocaleTimeString('en-US')">{{new Date(entry.modified).toLocaleDateString('en-US')}}</span></td>
>>>>>>> 9514f2ee
                    </tr>
                    </tbody>
                </table>
            </div>
<<<<<<< HEAD

            <div v-if="resources.length > 0" id="resultsdisp-lower">
            <span id="page-left-lower" style="cursor:pointer" v-on:click="paging(-1)" v-b-tooltip.hover title="Go back a page"
                class="pagination fa fa-angle-double-left fa-w-14 fa-fw fa-2x interactive"></span>
            Page <input v-b-tooltip.hover title="Enter number or use keyboard up and down arrows" id="page-number-lower"
                    type="number" v-model="pagenum" @change="searchClick(true)" min="1" :max="pagecount"> of {{pagecount}}
            <span id="page-right-lower" style="cursor:pointer" v-on:click="paging(1)" v-b-tooltip.hover title="Go forward a page"
                class="pagination fa fa-angle-double-right fa-w-14 fa-fw fa-2x interactive"></span>
                Resources {{Math.max(0, pagedisp * perpage - perpage + 1)}} - {{Math.min(rescount, pagedisp * perpage)}} of {{rescount}}
            </div>
        </div>
    </div>
    </div>
=======
        </div>
    </div>
>>>>>>> 9514f2ee
    </div>
</template>

<script>
import DatePick from 'vue-date-pick';
import 'vue-date-pick/dist/vueDatePick.css';
import axios from 'axios'; // css font-size overridden in hs_discover/index.html to enforce 1em

export default {
  data() {
    return {
<<<<<<< HEAD
=======
      prefiltered: false,
>>>>>>> 9514f2ee
      columns: ['name', 'author', 'created', 'modified'],
      labels: ['Title', 'First Author', 'Date Created', 'Last Modified'],
      mapmode: 'display:none',
      resources: [],
      searchtext: '',
      geodata: [],
      geopoints: [],
      startdate: '',
      enddate: '',
      filteredcount: 0,
      rescount: 0,
      pagenum: 1, // initial page number to show
      pagedisp: 1, // page being displayed
      perpage: 0,
      pagecount: 0,
      geoloaded: true, // endpoint called and retrieved geo data for all resources
      googMarkers: [],
      countAuthors: {},
      authorFilter: [],
      countSubjects: {},
      subjectFilter: [],
      countOwners: {},
      ownerFilter: [],
      countContributors: {},
      contributorFilter: [],
      countTypes: {},
      typeFilter: [],
      countAvailabilities: {},
      availabilityFilter: [],
      sortDir: -1, // 1 asc -1 desc
      sortingBy: 'modified',
      resIconName: {
        'Composite Resource': '/static/img/resource-icons/composite48x48.png',
        Generic: '/static/img/resource-icons/generic48x48.png',
        'Geopgraphic Raster': '/static/img/resource-icons/geographicraster48x48.png',
        'Model Program Resource': '/static/img/resource-icons/modelprogram48x48.png',
        'Collection Resource': '/static/img/resource-icons/collection48x48.png',
        'Web App Resource': '/static/img/resource-icons/webapp48x48.png',
        'Time Series': '/static/img/resource-icons/timeseries48x48.png',
        'Script Resource': '/static/img/resource-icons/script48x48.png',
        'Model Instance Resource': '/static/img/resource-icons/modelinstance48x48.png',
        'SWAT Model Instance Resource': '/static/img/resource-icons/swat48x48.png',
        'MODFLOW Model Instance Resource': '/static/img/resource-icons/modflow48x48.png',
        'Multidimensional (NetCDF)': '/static/img/resource-icons/multidimensional48x48.png',
        'HIS Referenced Time Series': '/static/img/resource-icons/his48x48.png',
      },
      sortMap: {
        'First Author': 'author',
        Owner: 'owner',
        Creator: 'contributor',
        Title: 'title',
        Type: 'type',
        Subject: 'subject',
        'Date Created': 'created',
        'Last Modified': 'modified',
      },
    };
  },
  name: 'Resources',
  components: {
    datePick: DatePick,
  },
  computed: {
  },
  watch: {
    resources() {
      this.setAllMarkers();
      if (this.mapmode === 'display:block' && this.resources.length > 0) {
        gotoBounds(); // eslint-disable-line
      }
    },
    startdate() {
      if (this.enddate) {
        if (new Date(this.startdate) >= new Date(this.enddate)) {
          this.enddate = '';
        }
      }
      this.searchClick(false, false, false);
    },
    enddate() {
      if (this.startdate) {
        if (new Date(this.startdate) >= new Date(this.enddate)) {
          this.startdate = '';
        }
      }
      this.searchClick(false, false, false);
    },
    pagenum() {
      if (this.pagenum) {
        this.pagenum = Math.max(1, this.pagenum);
        this.pagenum = Math.min(this.pagenum, this.pagecount);
      }
    },
  },
  mounted() {
    // Allow manual querystring manipulation of freetext search via URL
    if (document.getElementById('qstring').value.trim() !== '') {
      this.searchtext = document.getElementById('qstring').value.trim();
<<<<<<< HEAD
    }
    // Allow exact subject search via URL particularly for Resource Landing Page
    if (document.getElementById('prefillsubject').value.trim() !== '') {
      this.subjectFilter = Array(decodeURIComponent(document.getElementById('prefillsubject').value.trim()));
=======
      this.prefiltered = true;
    }
    // Allow exact subject search via URL particularly for Resource Landing Page
    const urlEncodedSubj = document.getElementById('prefillsubject').value.trim();
    if (urlEncodedSubj !== '') {
      this.subjectFilter = Array(decodeURIComponent(urlEncodedSubj));
      this.prefiltered = true;
    }
    if (this.subjectFilter) {
      const escaped = [];
      this.subjectFilter.forEach((x) => {
        escaped.push(x.replaceAll('\\', '\\\\'));
      });
      this.subjectFilter = escaped;
>>>>>>> 9514f2ee
    }
    this.searchClick(false, true);
  },
  methods: {
    searchClick(paging, dofilters, reset) { // paging flag to skip the page reset after data retrieval
      if (!this.pagenum) return; // user has cleared input box with intent do manually input an integer and subsequently caused a search event
      document.body.style.cursor = 'wait';
      if (reset) {
        this.startdate = '';
        this.enddate = '';
        this.authorFilter = [];
        this.ownerFilter = [];
        this.subjectFilter = [];
        this.contributorFilter = [];
        this.typeFilter = [];
        this.availabilityFilter = [];
      }
      axios.get('/discoverapi/', {
        params: {
          q: this.searchtext,
          sort: this.sortingBy,
          asc: this.sortDir,
          cat: this.searchcategory,
          pnum: this.pagenum,
          filterbuilder: dofilters,
          updatefilters: dofilters,
<<<<<<< HEAD
          filter: {
=======
          filter: JSON.stringify({
>>>>>>> 9514f2ee
            author: this.authorFilter,
            owner: this.ownerFilter,
            subject: this.subjectFilter,
            contributor: this.contributorFilter,
            type: this.typeFilter,
            availability: this.availabilityFilter,
            date: this.getDates(),
            geofilter: this.mapmode === 'display:block',
<<<<<<< HEAD
          },
=======
          }),
>>>>>>> 9514f2ee
        },
      })
        .then((response) => {
          if (response) {
            try {
              this.resources = JSON.parse(response.data.resources);
              if (paging !== true) {
                this.pagenum = 1;
              }
              this.pagecount = response.data.pagecount;
              this.rescount = response.data.rescount;
              this.perpage = response.data.perpage;
              this.pagedisp = this.pagenum;
              this.geodata = JSON.parse(response.data.geodata);
              if (dofilters) {
                [this.countAuthors, this.countOwners, this.countSubjects, this.countContributors,
                  this.countTypes, this.countAvailabilities] = JSON.parse(response.data.filterdata);
              }
              document.body.style.cursor = 'default';
            } catch (e) {
              document.body.style.cursor = 'default';
            }
          }
        })
        .catch((error) => { // eslint-disable-line
          document.body.style.cursor = 'default';
        });
    },
    clearSearch() {
      this.searchtext = '';
      this.searchClick(false, true, true);
    },
    paging(direction) {
      this.pagenum = Math.max(1, this.pagenum + Number.parseInt(direction, 10));
      this.searchClick(true);
    },
    orderedFilter(items) {
      if (items.length > 0) {
        return Object.values(items).sort((a, b) => a[0].toLowerCase().localeCompare(b[0].toLowerCase()));
      }
      return [];
    },
    sortBy(key) {
      if (this.sortMap[key] !== 'type') {
        this.sortDir = this.sortMap[key] === this.sortingBy ? this.sortDir * -1 : 1;
        this.sortingBy = this.sortMap[key];
        this.searchClick(true);
      }
    },
    sortStyling(key) {
      if (this.sortMap[key] === this.sortingBy) {
        return this.sortDir === 1 ? 'fa fa-fw fa-sort-asc interactive' : 'fa fa-fw fa-sort-desc interactive';
      }
      return this.sortMap[key] === 'type' ? '' : 'fa fa-fw fa-sort interactive';
    },
    getDates() {
      if (this.startdate === '' && this.enddate === '') {
        return [];
      }
      return [this.startdate !== '' ? this.startdate : new Date('1/1/1900').toISOString().split('T')[0],
        this.enddate !== '' ? this.enddate : new Date().toISOString().split('T')[0]];
    },
    ellip(input, size) {
      if (input && size) {
        return input.length > size ? `${input.substring(0, size)}...` : input;
      }
      return '';
    },
<<<<<<< HEAD
=======
    escJS(input) {
      return input.replaceAll('\\', '\\\\');
    },
>>>>>>> 9514f2ee
    nameList(names) {
      try {
        return names.join(' | ');
      } catch {
        return names;
      }
    },
    showMap() {
      toggleMap(); // eslint-disable-line
      if (document.getElementById('map-view').style.display === 'block') {
        this.mapmode = 'display:block';
        if (this.resources.length > 0) {
          this.searchClick(false, false, false);
          this.setAllMarkers();
        } else {
          this.setAllMarkers();
          recenterMap(); // eslint-disable-line
        }
        document.getElementById('map-mode-button').value = 'Hide Map';
      } else if (document.getElementById('map-view').style.display !== 'block') {
        this.mapmode = 'display:none';
        document.getElementById('map-mode-button').value = 'Show Map';
        this.searchClick(false, false, false);
      }
    },
    setAllMarkers() {
      const all = false;
      if (document.getElementById('map-view').style.display === 'block') {
        deleteMarkers(); // eslint-disable-line
        let geocoords = this.geodata;
        if (!all) {
          const shids = this.resources.map(x => x.short_id);
          geocoords = this.geodata.filter(element => shids.indexOf(element.short_id) > -1);
        }
        let pts = geocoords.filter(x => x.coverage_type === 'point');
        const pointlocs = [];
        pts.forEach((x) => {
          if (!x.north || !x.east || Number.isNaN(parseFloat(x.north)) || Number.isNaN(parseFloat(x.east))) {
            // no action
          } else if (Math.abs(parseFloat(x.north)) > 90 || Math.abs(parseFloat(x.east)) > 180) {
            // no action
          }
          const lat = Number.isNaN(parseFloat(x.north)) ? 0.0 : parseFloat(x.north);
          const lng = Number.isNaN(parseFloat(x.east)) ? 0.0 : parseFloat(x.east);
          pointlocs.push({ lat, lng });
        });
        const pointuids = pts.map(x => x.short_id);
        const pointlbls = pts.map(x => x.title);

        pts = geocoords.filter(x => x.coverage_type === 'box');
        const regionlocs = [];
        pts.forEach((x) => {
          const eastlim = Number.isNaN(parseFloat(x.eastlimit)) ? 0.0 : parseFloat(x.eastlimit);
          const westlim = Number.isNaN(parseFloat(x.westlimit)) ? 0.0 : parseFloat(x.westlimit);
          const northlim = Number.isNaN(parseFloat(x.northlimit)) ? 0.0 : parseFloat(x.northlimit);
          const southlim = Number.isNaN(parseFloat(x.southlimit)) ? 0.0 : parseFloat(x.southlimit);
          const lat = (northlim + southlim) / 2;
          const lng = (eastlim + westlim) / 2;
          if (eastlim !== 0 && westlim !== 0 && northlim !== 0 && southlim !== 0) {
            regionlocs.push({ lat, lng });
          }
        });
        const regionuids = pts.map(x => x.short_id);
        const regionlbls = pts.map(x => x.title);

        createBatchMarkers(pointlocs.concat(regionlocs), pointuids.concat(regionuids), pointlbls.concat(regionlbls)); // eslint-disable-line
      }
    },
  },
};
</script>

<style scoped>
    @import url("https://maxcdn.bootstrapcdn.com/font-awesome/4.5.0/css/font-awesome.min.css");
<<<<<<< HEAD
    #resultsdisp {
        left: 300px;
    }
    #wrapper .search-field div {
        width: 100%;
    }
    #wrapper > a {
        margin-left: 1em;
    }
    #search input {
        width: 100%;
        padding-left: 28px;
        padding-right: 28px;
        margin-bottom: 4px;
        z-index: 1;
    }
    #img-icons {
        min-width: 85px;
        white-space: nowrap;
    }
    #filter-items {
        /* Ensure collapse without overlap */
        /*width: 235px;*/
    }
    #page-right-upper, #page-right-lower {
        margin-right: 25px;
    }
    #page-number-upper, #page-number-lower {
        border-style: solid;
        border-width: 1px;
        border-color: #ccc;
        outline: none;
        width: 55px;
    }
    .main-table {
        width: 100%;
    }
    .container {
        padding: 0;
        margin-left: auto;
        margin-right: auto;
    }
=======
    .main-table {
        width: 100%;
    }
>>>>>>> 9514f2ee
    .panel-title > a:before {
        float: left !important;
        font-family: FontAwesome;
        content:"\f068";
        padding-right: 5px;
    }
    .panel-title > a.collapsed:before {
        float: left !important;
        content:"\f067";
    }
    .panel-title > a:hover,
    .panel-title > a:active,
    .panel-title > a:focus  {
        text-decoration:none;
    }
<<<<<<< HEAD
=======
    #filter-items {
        /* Ensure collapse without overlap */
        width: 235px;
    }
    .table-wrapper {
        margin-top: 0;
    }
    .table-hover {
        margin-top: 0;
    }
>>>>>>> 9514f2ee
    .checkbox {
        /* Override older version of bootstrap styling */
    }
    .mapdisp {
        right: 0;
        margin-top: 10px;
        margin-bottom: 20px;
    }
<<<<<<< HEAD
    .table-wrapper {
        margin-top: 0;
    }
    .table-hover {
        margin-top: 0;
    }
    .table-message {
        font-style: italic;
        color:red;
    }
    .tbl-col-icons {
        width: 100px;
        max-width: 100px;
        padding-left: 5px;
        padding-right: 0;
    }
    .tbl-col-title {
        min-width: 150px;
        max-width: 475px;
        word-break: keep-all;
        word-wrap: break-word;
        text-overflow: ellipsis;
        overflow: hidden;
=======
    .table-message {
        position: absolute;
        left: 100px;
    }
    .title-span {
        min-width: 437px;
        max-width: 437px;
        width: 437px;
        word-break: normal;
        word-wrap: break-word;
>>>>>>> 9514f2ee
        white-space: normal;
        padding-top: 4px;
        padding-bottom: 4px;
    }
<<<<<<< HEAD
    .tbl-col-authors {
        min-width: 110px;
        max-width: 140px;
        word-break: normal;
        word-wrap: break-word;
    }
    .tbl-col-date {
        min-width: 95px;
        max-width: 100px;
        word-break: break-all;
        word-wrap: break-word;
=======
    #resultsdisp {
        left: 300px;
    }
    #page-number {
        width: 60px;
    }
    #wrapper .search-field div {
        width: 100%;
    }
    #wrapper > a {
        margin-left: 1em;
    }
    #search input {
        width: 100%;
        min-width: 800px;
        padding-left: 25px;
        padding-right: 25px;
        z-index: 1;
    }
    #img-icons {
        min-width: 85px;
        white-space: nowrap;
>>>>>>> 9514f2ee
    }
    .inside-right {
        position: absolute;
        top: 10px;
<<<<<<< HEAD
        right: 24px;
=======
        right: 20px;
>>>>>>> 9514f2ee
        z-index: 2;
    }
    .inside-left {
        position: absolute;
        top: 10px;
<<<<<<< HEAD
        left: 25px;
=======
        left: 10px;
>>>>>>> 9514f2ee
        z-index: 2;
    }
    .btn.focus {
        /* Remove unwanted outline behavior */
        outline: 0;
        box-shadow: None;
    }
    .btn:focus {
        /* Remove unwanted outline behavior */
        outline: 0;
        box-shadow: None;
    }
    .date-wrapper {
        display: block;
        width: 100%;
<<<<<<< HEAD
        border-style: solid;
        border-width: 1px;
        border-color: #ccc;
    }
    .calendar-icon {
        margin: 6px 6px 6px 9px;
    }
    .pagination {
      z-index: 1000;
      margin-top: 15px;
      margin-bottom: 15px;
=======
    }
    .pagination {
      z-index: 1000;
      margin: 0;
>>>>>>> 9514f2ee
      transform: translateY(4px);
    }
    .interactive:hover {
      color: LightBlue;
<<<<<<< HEAD
      cursor: pointer;
=======
>>>>>>> 9514f2ee
      /* Avoid double-click selection during rapid clicking: */
      user-select: none; /* standard syntax */
      -webkit-user-select: none; /* webkit (safari, chrome) browsers */
      -moz-user-select: none; /* mozilla browsers */
      -ms-user-select: none; /* IE10+ */
    }
</style><|MERGE_RESOLUTION|>--- conflicted
+++ resolved
@@ -1,5 +1,4 @@
 <template>
-<<<<<<< HEAD
   <div id="discover-search" class="container">
     <input id="map-mode-button" type="button" class="btn btn-default mapdisp" value="Show Map" :disabled="!geoloaded"
         v-on:click="showMap">
@@ -25,32 +24,6 @@
         <div id="facets" class="col-lg-3">
             <div id="filter-items">
                                   <!-- filter by temporal overlap -->
-=======
-  <div id="discover-search">
-    <input id="map-mode-button" type="button" class="btn btn-default mapdisp" value="Show Map" :disabled="!geoloaded"
-        v-on:click="showMap">
-    <div id="search" @keyup.enter="searchClick(false, true, true)" class="input-group">
-        <input id="search-input" type="search" class="form-control" v-model="searchtext"
-               placeholder="Search all Public and Discoverable Resources">
-        <i id="search-clear" v-b-tooltip.hover title="Clear all selections and search again" style="cursor:pointer" v-on:click="clearSearch"  class="fa fa-times-circle inside-right interactive"></i>
-        <i id="search-glass" class="fa fa-search inside-left"></i>
-    </div>
-    <div id="resources-main" class="row">
-        <div v-if="resources.length > 0" class="col-xs-12" id="resultsdisp">
-            <br/>
-            <i id="page-left" style="cursor:pointer" v-on:click="paging(-1)" v-b-tooltip.hover title="Go back a page"
-                    class="pagination fa fa-angle-double-left fa-w-14 fa-fw fa-2x interactive"></i>
-            Page <input v-b-tooltip.hover title="Enter number or use keyboard up and down arrows" id="page-number" type="number" v-model="pagenum" @change="searchClick(true)"
-                min="1" :max="pagecount"> of {{pagecount}}
-            <i id="page-right" style="cursor:pointer" v-on:click="paging(1)" v-b-tooltip.hover title="Go forward a page"
-                    class="pagination fa fa-angle-double-right fa-w-14 fa-fw fa-2x interactive"></i>
-                &nbsp;&nbsp;&nbsp;Resources {{Math.max(0, pagedisp * perpage - perpage + 1)}} - {{Math.min(rescount, pagedisp * perpage)}} of {{rescount}}
-             <br/>
-        </div>
-        <div class="col-xs-3" id="facets">
-            <div id="filter-items">
-                <!-- filter by temporal overlap -->
->>>>>>> 9514f2ee
                 <div id="faceting-temporal">
                     <div class="panel panel-default">
                         <div id="headingDate" class="panel-heading">
@@ -60,7 +33,6 @@
                             </h4>
                         </div>
                         <div id="dateselectors" class="facet-list panel-collapse collapse in" aria-labelledby="headingDate">
-<<<<<<< HEAD
 <!--                          https://github.com/dbrekalo/vue-date-pick/issues/74  -->
                           <div class="date-wrapper">
                             <span class="fa fa-calendar calendar-icon"></span>
@@ -75,19 +47,6 @@
                                  v-model="enddate"
                                  :displayFormat="'MM/DD/YYYY'"
                                  :inputAttributes="{placeholder: 'End Date (M/D/YYYY)'}"
-=======
-                            <div class="date-wrapper">
-                            <date-pick
-                                 v-model="startdate"
-                                 :displayFormat="'MM/DD/YYYY'"
-                                 :inputAttributes="{placeholder: 'Start Date'}"
-                            ></date-pick></div>
-                          <div class="date-wrapper">
-                            <date-pick
-                                 v-model="enddate"
-                                 :displayFormat="'MM/DD/YYYY'"
-                                 :inputAttributes="{placeholder: 'End Date'}"
->>>>>>> 9514f2ee
                             ></date-pick></div>
                         </div>
                     </div>
@@ -149,11 +108,7 @@
                                     v-bind:key="subject">
                                     <span class="badge">{{subject[1]}}</span>
                                     <label class="checkbox noselect" :for="'subj-'+subject[0]">{{subject[0]}}
-<<<<<<< HEAD
-                                        <input type="checkbox" class="faceted-selections" :value=subject[0]
-=======
                                         <input type="checkbox" class="faceted-selections" :value=escJS(subject[0])
->>>>>>> 9514f2ee
                                            v-model.lazy="subjectFilter" :id="'subj-'+subject[0]" @change="searchClick">
                                     </label>
                                 </li>
@@ -233,7 +188,6 @@
             </div>
         </div>
         <div id="resource-rows" class="col-lg-9">
-<<<<<<< HEAD
           <div class="row" style="padding-right:14px">
 
                   <div v-if="resources.length > 0" id="resultsdisp-upper">
@@ -263,30 +217,12 @@
                             </th>
                               <th class="tbl-col-date" v-bind:key="'Last Modified'" @click="sortBy('Last Modified')">
                               <span class="interactive"><span :class="sortStyling('Last Modified')"></span>Last<br>Modified</span>
-=======
-            <br/>
-            <div class="table-wrapper">
-              <p class="table-message" style="color:red" v-if="(!resources.length) && (authorFilter.length ||
-              ownerFilter.length || subjectFilter.length || contributorFilter.length || typeFilter.length ||
-              availabilityFilter.length || searchtext !== '' || startdate !== '' || enddate !== '')"><i>No resource matches</i></p>
-                <table id="items-discovered" v-if="resources.length"
-                    class="table-hover table-striped resource-custom-table main-table">
-                    <thead>
-                        <tr><th><!-- placeholder --></th>
-                            <th v-for="key in labels" v-bind:key="key" style="cursor:pointer"
-                                @click="sortBy(key)">
-                                <i :class="sortStyling(key)"></i>{{key}}
->>>>>>> 9514f2ee
                             </th>
                         </tr>
                     </thead>
                     <tbody>
                     <tr v-for="(entry) in resources" v-bind:key="entry">
-<<<<<<< HEAD
                         <td class="tbl-col-icons">
-=======
-                        <td style=width:15%;>
->>>>>>> 9514f2ee
                           <span id="img-icons">
                             <img :src="resIconName[entry.type]" v-b-tooltip.hover
                                 :title="entry.type" :alt="entry.type" height="30" width="30">
@@ -295,33 +231,20 @@
                             <img v-if="entry.geo" src="/static/img/Globe-Green.png" height="25" width="25" v-b-tooltip.hover title="Contains Spatial Coverage">
                             </span>
                         </td>
-<<<<<<< HEAD
                         <td class="tbl-col-title">
                           <a :href="entry.link" target="_blank" style="cursor:pointer" v-b-tooltip.hover :title="ellip(entry.abstract, 500)" >{{ellip(entry.title, 250)}}</a>
                         </td>
                         <td class="tbl-col-authors">
-=======
-                        <td style="width:60%;" class="title-span">
-                          <a :href="entry.link" target="_blank" style="cursor:pointer" v-b-tooltip.hover :title="ellip(entry.abstract, 500)" >{{ellip(entry.title, 250)}}</a>
-                        </td>
-                        <td style=width:15%;>
->>>>>>> 9514f2ee
                             <a :href="entry.author_link" v-b-tooltip.hover target="_blank"
                                :title="`(AUTHORS): ${nameList(entry.authors)} (OWNERS): ${nameList(entry.owner)} (CONTRIBUTORS): ${nameList(entry.contributor)}`">{{entry.author}}</a>
                         </td>
                         <!-- python is passing .isoformat() in views.py -->
-<<<<<<< HEAD
                       <td class="tbl-col-date"><span v-b-tooltip.hover :title="new Date(entry.created).toLocaleTimeString('en-US')">{{new Date(entry.created).toLocaleDateString('en-US')}}</span></td>
                       <td class="tbl-col-date"><span v-b-tooltip.hover :title="new Date(entry.modified).toLocaleTimeString('en-US')">{{new Date(entry.modified).toLocaleDateString('en-US')}}</span></td>
-=======
-                      <td style=width:5%;><span v-b-tooltip.hover :title="new Date(entry.created).toLocaleTimeString('en-US')">{{new Date(entry.created).toLocaleDateString('en-US')}}</span></td>
-                      <td style=width:5%;><span v-b-tooltip.hover :title="new Date(entry.modified).toLocaleTimeString('en-US')">{{new Date(entry.modified).toLocaleDateString('en-US')}}</span></td>
->>>>>>> 9514f2ee
                     </tr>
                     </tbody>
                 </table>
             </div>
-<<<<<<< HEAD
 
             <div v-if="resources.length > 0" id="resultsdisp-lower">
             <span id="page-left-lower" style="cursor:pointer" v-on:click="paging(-1)" v-b-tooltip.hover title="Go back a page"
@@ -335,10 +258,6 @@
         </div>
     </div>
     </div>
-=======
-        </div>
-    </div>
->>>>>>> 9514f2ee
     </div>
 </template>
 
@@ -350,10 +269,7 @@
 export default {
   data() {
     return {
-<<<<<<< HEAD
-=======
       prefiltered: false,
->>>>>>> 9514f2ee
       columns: ['name', 'author', 'created', 'modified'],
       labels: ['Title', 'First Author', 'Date Created', 'Last Modified'],
       mapmode: 'display:none',
@@ -452,12 +368,6 @@
     // Allow manual querystring manipulation of freetext search via URL
     if (document.getElementById('qstring').value.trim() !== '') {
       this.searchtext = document.getElementById('qstring').value.trim();
-<<<<<<< HEAD
-    }
-    // Allow exact subject search via URL particularly for Resource Landing Page
-    if (document.getElementById('prefillsubject').value.trim() !== '') {
-      this.subjectFilter = Array(decodeURIComponent(document.getElementById('prefillsubject').value.trim()));
-=======
       this.prefiltered = true;
     }
     // Allow exact subject search via URL particularly for Resource Landing Page
@@ -472,7 +382,6 @@
         escaped.push(x.replaceAll('\\', '\\\\'));
       });
       this.subjectFilter = escaped;
->>>>>>> 9514f2ee
     }
     this.searchClick(false, true);
   },
@@ -499,11 +408,7 @@
           pnum: this.pagenum,
           filterbuilder: dofilters,
           updatefilters: dofilters,
-<<<<<<< HEAD
-          filter: {
-=======
           filter: JSON.stringify({
->>>>>>> 9514f2ee
             author: this.authorFilter,
             owner: this.ownerFilter,
             subject: this.subjectFilter,
@@ -512,11 +417,7 @@
             availability: this.availabilityFilter,
             date: this.getDates(),
             geofilter: this.mapmode === 'display:block',
-<<<<<<< HEAD
-          },
-=======
           }),
->>>>>>> 9514f2ee
         },
       })
         .then((response) => {
@@ -585,12 +486,9 @@
       }
       return '';
     },
-<<<<<<< HEAD
-=======
     escJS(input) {
       return input.replaceAll('\\', '\\\\');
     },
->>>>>>> 9514f2ee
     nameList(names) {
       try {
         return names.join(' | ');
@@ -665,7 +563,6 @@
 
 <style scoped>
     @import url("https://maxcdn.bootstrapcdn.com/font-awesome/4.5.0/css/font-awesome.min.css");
-<<<<<<< HEAD
     #resultsdisp {
         left: 300px;
     }
@@ -708,11 +605,6 @@
         margin-left: auto;
         margin-right: auto;
     }
-=======
-    .main-table {
-        width: 100%;
-    }
->>>>>>> 9514f2ee
     .panel-title > a:before {
         float: left !important;
         font-family: FontAwesome;
@@ -728,19 +620,6 @@
     .panel-title > a:focus  {
         text-decoration:none;
     }
-<<<<<<< HEAD
-=======
-    #filter-items {
-        /* Ensure collapse without overlap */
-        width: 235px;
-    }
-    .table-wrapper {
-        margin-top: 0;
-    }
-    .table-hover {
-        margin-top: 0;
-    }
->>>>>>> 9514f2ee
     .checkbox {
         /* Override older version of bootstrap styling */
     }
@@ -749,7 +628,6 @@
         margin-top: 10px;
         margin-bottom: 20px;
     }
-<<<<<<< HEAD
     .table-wrapper {
         margin-top: 0;
     }
@@ -773,23 +651,10 @@
         word-wrap: break-word;
         text-overflow: ellipsis;
         overflow: hidden;
-=======
-    .table-message {
-        position: absolute;
-        left: 100px;
-    }
-    .title-span {
-        min-width: 437px;
-        max-width: 437px;
-        width: 437px;
-        word-break: normal;
-        word-wrap: break-word;
->>>>>>> 9514f2ee
         white-space: normal;
         padding-top: 4px;
         padding-bottom: 4px;
     }
-<<<<<<< HEAD
     .tbl-col-authors {
         min-width: 110px;
         max-width: 140px;
@@ -801,49 +666,17 @@
         max-width: 100px;
         word-break: break-all;
         word-wrap: break-word;
-=======
-    #resultsdisp {
-        left: 300px;
-    }
-    #page-number {
-        width: 60px;
-    }
-    #wrapper .search-field div {
-        width: 100%;
-    }
-    #wrapper > a {
-        margin-left: 1em;
-    }
-    #search input {
-        width: 100%;
-        min-width: 800px;
-        padding-left: 25px;
-        padding-right: 25px;
-        z-index: 1;
-    }
-    #img-icons {
-        min-width: 85px;
-        white-space: nowrap;
->>>>>>> 9514f2ee
     }
     .inside-right {
         position: absolute;
         top: 10px;
-<<<<<<< HEAD
         right: 24px;
-=======
-        right: 20px;
->>>>>>> 9514f2ee
         z-index: 2;
     }
     .inside-left {
         position: absolute;
         top: 10px;
-<<<<<<< HEAD
         left: 25px;
-=======
-        left: 10px;
->>>>>>> 9514f2ee
         z-index: 2;
     }
     .btn.focus {
@@ -859,7 +692,6 @@
     .date-wrapper {
         display: block;
         width: 100%;
-<<<<<<< HEAD
         border-style: solid;
         border-width: 1px;
         border-color: #ccc;
@@ -871,20 +703,11 @@
       z-index: 1000;
       margin-top: 15px;
       margin-bottom: 15px;
-=======
-    }
-    .pagination {
-      z-index: 1000;
-      margin: 0;
->>>>>>> 9514f2ee
       transform: translateY(4px);
     }
     .interactive:hover {
       color: LightBlue;
-<<<<<<< HEAD
       cursor: pointer;
-=======
->>>>>>> 9514f2ee
       /* Avoid double-click selection during rapid clicking: */
       user-select: none; /* standard syntax */
       -webkit-user-select: none; /* webkit (safari, chrome) browsers */
