import copy

from django.forms import ModelForm, BaseFormSet
from django import forms
<<<<<<< HEAD
from django.forms.models import formset_factory

from crispy_forms.layout import *
from crispy_forms.helper import FormHelper
from crispy_forms.bootstrap import *

from models import *
from hs_core.forms import BaseFormHelper, get_crispy_form_fields
=======
from crispy_forms.layout import Layout, HTML, Fieldset
from crispy_forms.helper import FormHelper
from crispy_forms.bootstrap import Field
from models import BandInformation, CellInformation
from hs_core.forms import BaseFormHelper
from django.forms.models import formset_factory
import copy
>>>>>>> 97a54b2f


class OriginalCoverageFormHelper(BaseFormHelper):
    def __init__(self, allow_edit=True, res_short_id=None, element_id=None, element_name=None,
                 *args, **kwargs):

<<<<<<< HEAD
        # the order in which the model fields are listed for the FieldSet is the order these
        # fields will be displayed
        form_field_names = ['projection', 'units', 'northlimit', 'westlimit', 'southlimit',
                            'eastlimit']
        crispy_form_fields = get_crispy_form_fields(form_field_names)
        layout = Layout(*crispy_form_fields)
=======
        # the order in which the model fields are listed for the FieldSet
        # is the order these fields will be displayed
        field_width = 'form-control input-sm'
        layout = Layout(
                        Field('projection', css_class=field_width),
                        Field('datum', css_class=field_width),
                        Field('projection_string', css_class=field_width),
                        Field('units', css_class=field_width),
                        Field('northlimit', css_class=field_width),
                        Field('westlimit', css_class=field_width),
                        Field('southlimit', css_class=field_width),
                        Field('eastlimit', css_class=field_width)
                 )
>>>>>>> 97a54b2f

        super(OriginalCoverageFormHelper, self).__init__(allow_edit, res_short_id,
                                                         element_id, element_name, layout,
                                                         element_name_label='Spatial Reference',
                                                         *args, **kwargs)


class OriginalCoverageSpatialForm(forms.Form):
    projection = forms.CharField(max_length=100, required=False,
                                 label='Coordinate Reference System',
                                 widget=forms.TextInput(attrs={'readonly': 'readonly'}))
    northlimit = forms.DecimalField(label='North Extent',
                                    widget=forms.TextInput(attrs={'readonly': 'readonly'}))
    eastlimit = forms.DecimalField(label='East Extent',
                                   widget=forms.TextInput(attrs={'readonly': 'readonly'}))
    southlimit = forms.DecimalField(label='South Extent',
                                    widget=forms.TextInput(attrs={'readonly': 'readonly'}))
    westlimit = forms.DecimalField(label='West Extent',
                                   widget=forms.TextInput(attrs={'readonly': 'readonly'}))
    units = forms.CharField(max_length=50, label='Coordinate Reference System Unit',
                            widget=forms.TextInput(attrs={'readonly': 'readonly'}))
    projection_string = forms.CharField(required=False, label='Coordinate String',
                                        widget=forms.Textarea(attrs={'readonly': 'readonly'}))
    datum = forms.CharField(max_length=1000, required=False, label='Datum',
                            widget=forms.TextInput(attrs={'readonly': 'readonly'}))

    def __init__(self, allow_edit=True, res_short_id=None, element_id=None, *args, **kwargs):
        super(OriginalCoverageSpatialForm, self).__init__(*args, **kwargs)
        self.helper = OriginalCoverageFormHelper(allow_edit, res_short_id, element_id,
                                                 element_name='OriginalCoverage')
        self.delete_modal_form = None
        self.number = 0
        self.delete_modal_form = None
        self.allow_edit = allow_edit
        self.errors.clear()

        if not allow_edit:
            for field in self.fields.values():
                field.widget.attrs['readonly'] = True
                field.widget.attrs['style'] = "background-color:white;"

    def clean(self):
        # modify the form's cleaned_data dictionary
        super(OriginalCoverageSpatialForm, self).clean()
        temp_cleaned_data = copy.deepcopy(self.cleaned_data)
        is_form_errors = False
        for limit in ('northlimit', 'eastlimit', 'southlimit', 'westlimit', 'units'):
            limit_data = temp_cleaned_data.get(limit, None)
            if not limit_data:
                self._errors[limit] = ["Data for %s is missing" % limit]
                is_form_errors = True
                del self.cleaned_data[limit]

        if is_form_errors:
            return self.cleaned_data

        temp_cleaned_data['northlimit'] = str(temp_cleaned_data['northlimit'])
        temp_cleaned_data['eastlimit'] = str(temp_cleaned_data['eastlimit'])
        temp_cleaned_data['southlimit'] = str(temp_cleaned_data['southlimit'])
        temp_cleaned_data['westlimit'] = str(temp_cleaned_data['westlimit'])

        if 'projection' in temp_cleaned_data:
            if len(temp_cleaned_data['projection']) == 0:
                del temp_cleaned_data['projection']
        if 'projection_string' in temp_cleaned_data:
            if len(temp_cleaned_data['projection_string']) == 0:
                del temp_cleaned_data['projection_string']
        if 'datum' in temp_cleaned_data:
            if len(temp_cleaned_data['datum']) == 0:
                del temp_cleaned_data['datum']

        self.cleaned_data['value'] = copy.deepcopy(temp_cleaned_data)

        if 'northlimit' in self.cleaned_data:
            del self.cleaned_data['northlimit']
        if 'eastlimit' in self.cleaned_data:
            del self.cleaned_data['eastlimit']
        if 'southlimit' in self.cleaned_data:
            del self.cleaned_data['southlimit']
        if 'westlimit' in self.cleaned_data:
            del self.cleaned_data['westlimit']
        if 'units' in self.cleaned_data:
            del self.cleaned_data['units']
        if 'projection' in self.cleaned_data:
            del self.cleaned_data['projection']
        if 'projection_string' in self.cleaned_data:
            del self.cleaned_data['projection_string']
        if 'datum' in self.cleaned_data:
            del self.cleaned_data['datum']

        return self.cleaned_data


class CellInfoFormHelper(BaseFormHelper):
    def __init__(self, allow_edit=True, res_short_id=None, element_id=None,
                 element_name=None, *args, **kwargs):

<<<<<<< HEAD
        # the order in which the model fields are listed for the FieldSet is the
        # order these fields will be displayed
        form_field_names = ['rows', 'columns', 'cellSizeXValue', 'cellSizeYValue', 'cellDataType']
        crispy_form_fields = get_crispy_form_fields(form_field_names)
        layout = Layout(*crispy_form_fields)
=======
        # the order in which the model fields are listed for the FieldSet
        # is the order these fields will be displayed
        field_width = 'form-control input-sm'
        layout = Layout(
                        Field('rows', css_class=field_width),
                        Field('columns', css_class=field_width),
                        Field('cellSizeXValue', css_class=field_width),
                        Field('cellSizeYValue', css_class=field_width),
                        Field('cellDataType', css_class=field_width),
                 )
>>>>>>> 97a54b2f

        super(CellInfoFormHelper, self).__init__(allow_edit, res_short_id,
                                                 element_id, element_name, layout,
                                                 element_name_label='Cell Information',
                                                 *args, **kwargs)


class CellInfoForm(ModelForm):
    def __init__(self, allow_edit=True, res_short_id=None, element_id=None, *args, **kwargs):
        super(CellInfoForm, self).__init__(*args, **kwargs)
        self.helper = CellInfoFormHelper(allow_edit, res_short_id,
                                         element_id, element_name='CellInformation')

        if not allow_edit:
            for field in self.fields.values():
                field.widget.attrs['readonly'] = True
                field.widget.attrs['style'] = "background-color:white;"

    class Meta:
        model = CellInformation
        fields = ['rows', 'columns', 'cellSizeXValue', 'cellSizeYValue', 'cellDataType']
        exclude = ['content_object']
        widgets = {'rows': forms.TextInput(attrs={'readonly': 'readonly'}),
<<<<<<< HEAD
                    'columns': forms.TextInput(attrs={'readonly': 'readonly'}),
                    'cellSizeXValue': forms.TextInput(attrs={'readonly': 'readonly'}),
                    'cellSizeYValue': forms.TextInput(attrs={'readonly': 'readonly'}),
                    'cellDataType': forms.TextInput(attrs={'readonly': 'readonly'}),
                }
=======
                   'columns': forms.TextInput(attrs={'readonly': 'readonly'}),
                   'cellSizeXValue': forms.TextInput(attrs={'readonly': 'readonly'}),
                   'cellSizeYValue': forms.TextInput(attrs={'readonly': 'readonly'}),
                   'cellDataType': forms.TextInput(attrs={'readonly': 'readonly'}),
                   }
>>>>>>> 97a54b2f


class CellInfoValidationForm(forms.Form):
    rows = forms.IntegerField(required=True)
    columns = forms.IntegerField(required=True)
    cellSizeXValue = forms.FloatField(required=True)
    cellSizeYValue = forms.FloatField(required=True)
    cellDataType = forms.CharField(max_length=50, required=True)


# repeatable element related forms
class BandBaseFormHelper(FormHelper):
    def __init__(self, res_short_id=None, element_id=None, element_name=None,
                 element_layout=None, *args, **kwargs):
        super(BandBaseFormHelper, self).__init__(*args, **kwargs)

        if res_short_id:
            self.form_method = 'post'
            if element_id:
                self.form_tag = True
                self.form_action = "/hsapi/_internal/%s/%s/%s/update-metadata/" % \
                                   (res_short_id, element_name, element_id)
            else:
                self.form_action = "/hsapi/_internal/%s/%s/add-metadata/" % \
                                   (res_short_id, element_name)
                self.form_tag = False
        else:
            self.form_tag = False

        # change the first character to uppercase of the element name
        element_name = element_name.title()

        if res_short_id and element_id:
            self.layout = Layout(
                            Fieldset(element_name,
                                     element_layout,
                                     HTML("""
                                     <div style="margin-top:10px">
                                     <button type="submit" class="btn btn-primary">
                                     Save changes</button>
                                     </div>
                                     """)
                                     )
                                )
        else:
            self.layout = Layout(
                            Fieldset(element_name,
                                     element_layout,
                                     )
                                )


class BandInfoFormHelper(BandBaseFormHelper):
    def __init__(self, res_short_id=None, element_id=None, element_name=None,  *args, **kwargs):

<<<<<<< HEAD
        # the order in which the model fields are listed for the FieldSet is the
        # order these fields will be displayed
        form_field_names = ['name', 'variableName', 'variableUnit', 'noDataValue', 'maximumValue',
                            'minimumValue', 'method', 'comment']
        crispy_form_fields = get_crispy_form_fields(form_field_names)
        layout = Layout(*crispy_form_fields)
=======
        # the order in which the model fields are listed for the FieldSet
        # is the order these fields will be displayed
        field_width = 'form-control input-sm'
        layout = Layout(
                        Field('name', css_class=field_width),
                        Field('variableName', css_class=field_width),
                        Field('variableUnit', css_class=field_width),
                        Field('noDataValue', css_class=field_width),
                        Field('maximumValue', css_class=field_width),
                        Field('minimumValue', css_class=field_width),
                        Field('method', css_class=field_width),
                        Field('comment', css_class=field_width),
                 )
>>>>>>> 97a54b2f

        super(BandInfoFormHelper, self).__init__(res_short_id, element_id,
                                                 element_name, layout, *args, **kwargs)


class BandInfoForm(ModelForm):
    def __init__(self, allow_edit=False, res_short_id=None, element_id=None, *args, **kwargs):
        super(BandInfoForm, self).__init__(*args, **kwargs)

        self.helper = BandInfoFormHelper(res_short_id, element_id, element_name='Band Information')
        self.delete_modal_form = None
        self.number = 0
        self.allow_edit = allow_edit
        if res_short_id:
            self.action = "/hsapi/_internal/%s/bandinformation/add-metadata/" % res_short_id
        else:
            self.action = ""

        if not allow_edit:
            for field in self.fields.values():
                field.widget.attrs['readonly'] = True
                field.widget.attrs['style'] = "background-color:white;"

    @property
    def form_id(self):
        form_id = 'id_bandinformation_%s' % self.number
        return form_id

    @property
    def form_id_button(self):
        form_id = 'id_bandinformation_%s' % self.number
        return "'" + form_id + "'"

    class Meta:
        model = BandInformation
        fields = ['name', 'variableName', 'variableUnit', 'noDataValue', 'maximumValue',
                  'minimumValue', 'method', 'comment']
        exclude = ['content_object']
        # set the form layout of each field here.
        widgets = {'variableName': forms.TextInput(),
                   'noDataValue': forms.TextInput(),
                   'maximumValue': forms.TextInput(),
                   'minimumValue': forms.TextInput(),
                   'comment': forms.Textarea,
                   'method': forms.Textarea,
                   }


class BandInfoValidationForm(forms.Form):
    # This is mainly used for form validation after user clicks on "Save Changes"
    name = forms.CharField(max_length=50)
    variableName = forms.CharField(max_length=100)
    variableUnit = forms.CharField(max_length=50)
    noDataValue = forms.DecimalField(required=False)
    maximumValue = forms.DecimalField(required=False)
    minimumValue = forms.DecimalField(required=False)
    method = forms.CharField(required=False)
    comment = forms.CharField(required=False)


class BaseBandInfoFormSet(BaseFormSet):
    def add_fields(self, form, index):
        super(BaseBandInfoFormSet, self).add_fields(form, index)

    def get_metadata_dict(self):
        bands_data = []
        for form in self.forms:
            band_data = {k: v for k, v in form.cleaned_data.iteritems()}
            bands_data.append({'BandInformation': band_data})
        return bands_data

BandInfoFormSet = formset_factory(BandInfoForm, formset=BaseBandInfoFormSet, extra=0)

<<<<<<< HEAD
BandInfoLayoutEdit = Layout(
    HTML('{% load crispy_forms_tags %} '
         '<div class="col-sm-12 pull-left">'
             '<div id="variables" class="well">'
                 '<div class="row">'
                     '{% for form in bandinfo_formset.forms %}'
                     '<div class="col-sm-6 col-xs-12">'
                         '<form id="{{form.form_id}}" action="{{ form.action }}" method="POST" enctype="multipart/form-data">'
                             '{% crispy form %}'
                             '<div class="row" style="margin-top:10px">'
                                 '<div class="col-md-offset-10 col-xs-offset-6 col-md-2 col-xs-6">'
                                     '<button type="button" class="btn btn-primary pull-right" '
                                     'onclick="metadata_update_ajax_submit({{ form.form_id_button }}); return false;"'
                                     '>Save Changes</button>'
                                 '</div>'
                             '</div>'
                         '</form>'
                     '</div>'
                     '{% endfor %}'
                 '</div>'
             '</div>'
         '</div>'
         )
)


=======
BandInfoLayoutEdit = Layout(HTML("""
{% load crispy_forms_tags %}
     <div class="col-sm-12 pull-left">
         <div id="variables" class="well">
             <div class="row">
                 {% for form in bandinfo_formset.forms %}
                 <div class="col-sm-6 col-xs-12">
                     <form id="{{form.form_id}}" action="{{ form.action }}" method="POST"
                     enctype="multipart/form-data">
                         {% crispy form %}
                         <div class="row" style="margin-top:10px">'
                             <div class="col-md-offset-10 col-xs-offset-6 col-md-2 col-xs-6">
                                 <button type="button" class="btn btn-primary pull-right"
                                 onclick="metadata_update_ajax_submit({{ form.form_id_button }});
                                 return false;"
                                 >Save Changes</button>
                             </div>
                         </div>
                     </form>
                 </div>
                 {% endfor %}
             </div>
         </div>
     </div>
"""
                                 )
                            )

>>>>>>> 97a54b2f
<|MERGE_RESOLUTION|>--- conflicted
+++ resolved
@@ -1,408 +1,314 @@
-import copy
-
-from django.forms import ModelForm, BaseFormSet
-from django import forms
-<<<<<<< HEAD
-from django.forms.models import formset_factory
-
-from crispy_forms.layout import *
-from crispy_forms.helper import FormHelper
-from crispy_forms.bootstrap import *
-
-from models import *
-from hs_core.forms import BaseFormHelper, get_crispy_form_fields
-=======
-from crispy_forms.layout import Layout, HTML, Fieldset
-from crispy_forms.helper import FormHelper
-from crispy_forms.bootstrap import Field
-from models import BandInformation, CellInformation
-from hs_core.forms import BaseFormHelper
-from django.forms.models import formset_factory
-import copy
->>>>>>> 97a54b2f
-
-
-class OriginalCoverageFormHelper(BaseFormHelper):
-    def __init__(self, allow_edit=True, res_short_id=None, element_id=None, element_name=None,
-                 *args, **kwargs):
-
-<<<<<<< HEAD
-        # the order in which the model fields are listed for the FieldSet is the order these
-        # fields will be displayed
-        form_field_names = ['projection', 'units', 'northlimit', 'westlimit', 'southlimit',
-                            'eastlimit']
-        crispy_form_fields = get_crispy_form_fields(form_field_names)
-        layout = Layout(*crispy_form_fields)
-=======
-        # the order in which the model fields are listed for the FieldSet
-        # is the order these fields will be displayed
-        field_width = 'form-control input-sm'
-        layout = Layout(
-                        Field('projection', css_class=field_width),
-                        Field('datum', css_class=field_width),
-                        Field('projection_string', css_class=field_width),
-                        Field('units', css_class=field_width),
-                        Field('northlimit', css_class=field_width),
-                        Field('westlimit', css_class=field_width),
-                        Field('southlimit', css_class=field_width),
-                        Field('eastlimit', css_class=field_width)
-                 )
->>>>>>> 97a54b2f
-
-        super(OriginalCoverageFormHelper, self).__init__(allow_edit, res_short_id,
-                                                         element_id, element_name, layout,
-                                                         element_name_label='Spatial Reference',
-                                                         *args, **kwargs)
-
-
-class OriginalCoverageSpatialForm(forms.Form):
-    projection = forms.CharField(max_length=100, required=False,
-                                 label='Coordinate Reference System',
-                                 widget=forms.TextInput(attrs={'readonly': 'readonly'}))
-    northlimit = forms.DecimalField(label='North Extent',
-                                    widget=forms.TextInput(attrs={'readonly': 'readonly'}))
-    eastlimit = forms.DecimalField(label='East Extent',
-                                   widget=forms.TextInput(attrs={'readonly': 'readonly'}))
-    southlimit = forms.DecimalField(label='South Extent',
-                                    widget=forms.TextInput(attrs={'readonly': 'readonly'}))
-    westlimit = forms.DecimalField(label='West Extent',
-                                   widget=forms.TextInput(attrs={'readonly': 'readonly'}))
-    units = forms.CharField(max_length=50, label='Coordinate Reference System Unit',
-                            widget=forms.TextInput(attrs={'readonly': 'readonly'}))
-    projection_string = forms.CharField(required=False, label='Coordinate String',
-                                        widget=forms.Textarea(attrs={'readonly': 'readonly'}))
-    datum = forms.CharField(max_length=1000, required=False, label='Datum',
-                            widget=forms.TextInput(attrs={'readonly': 'readonly'}))
-
-    def __init__(self, allow_edit=True, res_short_id=None, element_id=None, *args, **kwargs):
-        super(OriginalCoverageSpatialForm, self).__init__(*args, **kwargs)
-        self.helper = OriginalCoverageFormHelper(allow_edit, res_short_id, element_id,
-                                                 element_name='OriginalCoverage')
-        self.delete_modal_form = None
-        self.number = 0
-        self.delete_modal_form = None
-        self.allow_edit = allow_edit
-        self.errors.clear()
-
-        if not allow_edit:
-            for field in self.fields.values():
-                field.widget.attrs['readonly'] = True
-                field.widget.attrs['style'] = "background-color:white;"
-
-    def clean(self):
-        # modify the form's cleaned_data dictionary
-        super(OriginalCoverageSpatialForm, self).clean()
-        temp_cleaned_data = copy.deepcopy(self.cleaned_data)
-        is_form_errors = False
-        for limit in ('northlimit', 'eastlimit', 'southlimit', 'westlimit', 'units'):
-            limit_data = temp_cleaned_data.get(limit, None)
-            if not limit_data:
-                self._errors[limit] = ["Data for %s is missing" % limit]
-                is_form_errors = True
-                del self.cleaned_data[limit]
-
-        if is_form_errors:
-            return self.cleaned_data
-
-        temp_cleaned_data['northlimit'] = str(temp_cleaned_data['northlimit'])
-        temp_cleaned_data['eastlimit'] = str(temp_cleaned_data['eastlimit'])
-        temp_cleaned_data['southlimit'] = str(temp_cleaned_data['southlimit'])
-        temp_cleaned_data['westlimit'] = str(temp_cleaned_data['westlimit'])
-
-        if 'projection' in temp_cleaned_data:
-            if len(temp_cleaned_data['projection']) == 0:
-                del temp_cleaned_data['projection']
-        if 'projection_string' in temp_cleaned_data:
-            if len(temp_cleaned_data['projection_string']) == 0:
-                del temp_cleaned_data['projection_string']
-        if 'datum' in temp_cleaned_data:
-            if len(temp_cleaned_data['datum']) == 0:
-                del temp_cleaned_data['datum']
-
-        self.cleaned_data['value'] = copy.deepcopy(temp_cleaned_data)
-
-        if 'northlimit' in self.cleaned_data:
-            del self.cleaned_data['northlimit']
-        if 'eastlimit' in self.cleaned_data:
-            del self.cleaned_data['eastlimit']
-        if 'southlimit' in self.cleaned_data:
-            del self.cleaned_data['southlimit']
-        if 'westlimit' in self.cleaned_data:
-            del self.cleaned_data['westlimit']
-        if 'units' in self.cleaned_data:
-            del self.cleaned_data['units']
-        if 'projection' in self.cleaned_data:
-            del self.cleaned_data['projection']
-        if 'projection_string' in self.cleaned_data:
-            del self.cleaned_data['projection_string']
-        if 'datum' in self.cleaned_data:
-            del self.cleaned_data['datum']
-
-        return self.cleaned_data
-
-
-class CellInfoFormHelper(BaseFormHelper):
-    def __init__(self, allow_edit=True, res_short_id=None, element_id=None,
-                 element_name=None, *args, **kwargs):
-
-<<<<<<< HEAD
-        # the order in which the model fields are listed for the FieldSet is the
-        # order these fields will be displayed
-        form_field_names = ['rows', 'columns', 'cellSizeXValue', 'cellSizeYValue', 'cellDataType']
-        crispy_form_fields = get_crispy_form_fields(form_field_names)
-        layout = Layout(*crispy_form_fields)
-=======
-        # the order in which the model fields are listed for the FieldSet
-        # is the order these fields will be displayed
-        field_width = 'form-control input-sm'
-        layout = Layout(
-                        Field('rows', css_class=field_width),
-                        Field('columns', css_class=field_width),
-                        Field('cellSizeXValue', css_class=field_width),
-                        Field('cellSizeYValue', css_class=field_width),
-                        Field('cellDataType', css_class=field_width),
-                 )
->>>>>>> 97a54b2f
-
-        super(CellInfoFormHelper, self).__init__(allow_edit, res_short_id,
-                                                 element_id, element_name, layout,
-                                                 element_name_label='Cell Information',
-                                                 *args, **kwargs)
-
-
-class CellInfoForm(ModelForm):
-    def __init__(self, allow_edit=True, res_short_id=None, element_id=None, *args, **kwargs):
-        super(CellInfoForm, self).__init__(*args, **kwargs)
-        self.helper = CellInfoFormHelper(allow_edit, res_short_id,
-                                         element_id, element_name='CellInformation')
-
-        if not allow_edit:
-            for field in self.fields.values():
-                field.widget.attrs['readonly'] = True
-                field.widget.attrs['style'] = "background-color:white;"
-
-    class Meta:
-        model = CellInformation
-        fields = ['rows', 'columns', 'cellSizeXValue', 'cellSizeYValue', 'cellDataType']
-        exclude = ['content_object']
-        widgets = {'rows': forms.TextInput(attrs={'readonly': 'readonly'}),
-<<<<<<< HEAD
-                    'columns': forms.TextInput(attrs={'readonly': 'readonly'}),
-                    'cellSizeXValue': forms.TextInput(attrs={'readonly': 'readonly'}),
-                    'cellSizeYValue': forms.TextInput(attrs={'readonly': 'readonly'}),
-                    'cellDataType': forms.TextInput(attrs={'readonly': 'readonly'}),
-                }
-=======
-                   'columns': forms.TextInput(attrs={'readonly': 'readonly'}),
-                   'cellSizeXValue': forms.TextInput(attrs={'readonly': 'readonly'}),
-                   'cellSizeYValue': forms.TextInput(attrs={'readonly': 'readonly'}),
-                   'cellDataType': forms.TextInput(attrs={'readonly': 'readonly'}),
-                   }
->>>>>>> 97a54b2f
-
-
-class CellInfoValidationForm(forms.Form):
-    rows = forms.IntegerField(required=True)
-    columns = forms.IntegerField(required=True)
-    cellSizeXValue = forms.FloatField(required=True)
-    cellSizeYValue = forms.FloatField(required=True)
-    cellDataType = forms.CharField(max_length=50, required=True)
-
-
-# repeatable element related forms
-class BandBaseFormHelper(FormHelper):
-    def __init__(self, res_short_id=None, element_id=None, element_name=None,
-                 element_layout=None, *args, **kwargs):
-        super(BandBaseFormHelper, self).__init__(*args, **kwargs)
-
-        if res_short_id:
-            self.form_method = 'post'
-            if element_id:
-                self.form_tag = True
-                self.form_action = "/hsapi/_internal/%s/%s/%s/update-metadata/" % \
-                                   (res_short_id, element_name, element_id)
-            else:
-                self.form_action = "/hsapi/_internal/%s/%s/add-metadata/" % \
-                                   (res_short_id, element_name)
-                self.form_tag = False
-        else:
-            self.form_tag = False
-
-        # change the first character to uppercase of the element name
-        element_name = element_name.title()
-
-        if res_short_id and element_id:
-            self.layout = Layout(
-                            Fieldset(element_name,
-                                     element_layout,
-                                     HTML("""
-                                     <div style="margin-top:10px">
-                                     <button type="submit" class="btn btn-primary">
-                                     Save changes</button>
-                                     </div>
-                                     """)
-                                     )
-                                )
-        else:
-            self.layout = Layout(
-                            Fieldset(element_name,
-                                     element_layout,
-                                     )
-                                )
-
-
-class BandInfoFormHelper(BandBaseFormHelper):
-    def __init__(self, res_short_id=None, element_id=None, element_name=None,  *args, **kwargs):
-
-<<<<<<< HEAD
-        # the order in which the model fields are listed for the FieldSet is the
-        # order these fields will be displayed
-        form_field_names = ['name', 'variableName', 'variableUnit', 'noDataValue', 'maximumValue',
-                            'minimumValue', 'method', 'comment']
-        crispy_form_fields = get_crispy_form_fields(form_field_names)
-        layout = Layout(*crispy_form_fields)
-=======
-        # the order in which the model fields are listed for the FieldSet
-        # is the order these fields will be displayed
-        field_width = 'form-control input-sm'
-        layout = Layout(
-                        Field('name', css_class=field_width),
-                        Field('variableName', css_class=field_width),
-                        Field('variableUnit', css_class=field_width),
-                        Field('noDataValue', css_class=field_width),
-                        Field('maximumValue', css_class=field_width),
-                        Field('minimumValue', css_class=field_width),
-                        Field('method', css_class=field_width),
-                        Field('comment', css_class=field_width),
-                 )
->>>>>>> 97a54b2f
-
-        super(BandInfoFormHelper, self).__init__(res_short_id, element_id,
-                                                 element_name, layout, *args, **kwargs)
-
-
-class BandInfoForm(ModelForm):
-    def __init__(self, allow_edit=False, res_short_id=None, element_id=None, *args, **kwargs):
-        super(BandInfoForm, self).__init__(*args, **kwargs)
-
-        self.helper = BandInfoFormHelper(res_short_id, element_id, element_name='Band Information')
-        self.delete_modal_form = None
-        self.number = 0
-        self.allow_edit = allow_edit
-        if res_short_id:
-            self.action = "/hsapi/_internal/%s/bandinformation/add-metadata/" % res_short_id
-        else:
-            self.action = ""
-
-        if not allow_edit:
-            for field in self.fields.values():
-                field.widget.attrs['readonly'] = True
-                field.widget.attrs['style'] = "background-color:white;"
-
-    @property
-    def form_id(self):
-        form_id = 'id_bandinformation_%s' % self.number
-        return form_id
-
-    @property
-    def form_id_button(self):
-        form_id = 'id_bandinformation_%s' % self.number
-        return "'" + form_id + "'"
-
-    class Meta:
-        model = BandInformation
-        fields = ['name', 'variableName', 'variableUnit', 'noDataValue', 'maximumValue',
-                  'minimumValue', 'method', 'comment']
-        exclude = ['content_object']
-        # set the form layout of each field here.
-        widgets = {'variableName': forms.TextInput(),
-                   'noDataValue': forms.TextInput(),
-                   'maximumValue': forms.TextInput(),
-                   'minimumValue': forms.TextInput(),
-                   'comment': forms.Textarea,
-                   'method': forms.Textarea,
-                   }
-
-
-class BandInfoValidationForm(forms.Form):
-    # This is mainly used for form validation after user clicks on "Save Changes"
-    name = forms.CharField(max_length=50)
-    variableName = forms.CharField(max_length=100)
-    variableUnit = forms.CharField(max_length=50)
-    noDataValue = forms.DecimalField(required=False)
-    maximumValue = forms.DecimalField(required=False)
-    minimumValue = forms.DecimalField(required=False)
-    method = forms.CharField(required=False)
-    comment = forms.CharField(required=False)
-
-
-class BaseBandInfoFormSet(BaseFormSet):
-    def add_fields(self, form, index):
-        super(BaseBandInfoFormSet, self).add_fields(form, index)
-
-    def get_metadata_dict(self):
-        bands_data = []
-        for form in self.forms:
-            band_data = {k: v for k, v in form.cleaned_data.iteritems()}
-            bands_data.append({'BandInformation': band_data})
-        return bands_data
-
-BandInfoFormSet = formset_factory(BandInfoForm, formset=BaseBandInfoFormSet, extra=0)
-
-<<<<<<< HEAD
-BandInfoLayoutEdit = Layout(
-    HTML('{% load crispy_forms_tags %} '
-         '<div class="col-sm-12 pull-left">'
-             '<div id="variables" class="well">'
-                 '<div class="row">'
-                     '{% for form in bandinfo_formset.forms %}'
-                     '<div class="col-sm-6 col-xs-12">'
-                         '<form id="{{form.form_id}}" action="{{ form.action }}" method="POST" enctype="multipart/form-data">'
-                             '{% crispy form %}'
-                             '<div class="row" style="margin-top:10px">'
-                                 '<div class="col-md-offset-10 col-xs-offset-6 col-md-2 col-xs-6">'
-                                     '<button type="button" class="btn btn-primary pull-right" '
-                                     'onclick="metadata_update_ajax_submit({{ form.form_id_button }}); return false;"'
-                                     '>Save Changes</button>'
-                                 '</div>'
-                             '</div>'
-                         '</form>'
-                     '</div>'
-                     '{% endfor %}'
-                 '</div>'
-             '</div>'
-         '</div>'
-         )
-)
-
-
-=======
-BandInfoLayoutEdit = Layout(HTML("""
-{% load crispy_forms_tags %}
-     <div class="col-sm-12 pull-left">
-         <div id="variables" class="well">
-             <div class="row">
-                 {% for form in bandinfo_formset.forms %}
-                 <div class="col-sm-6 col-xs-12">
-                     <form id="{{form.form_id}}" action="{{ form.action }}" method="POST"
-                     enctype="multipart/form-data">
-                         {% crispy form %}
-                         <div class="row" style="margin-top:10px">'
-                             <div class="col-md-offset-10 col-xs-offset-6 col-md-2 col-xs-6">
-                                 <button type="button" class="btn btn-primary pull-right"
-                                 onclick="metadata_update_ajax_submit({{ form.form_id_button }});
-                                 return false;"
-                                 >Save Changes</button>
-                             </div>
-                         </div>
-                     </form>
-                 </div>
-                 {% endfor %}
-             </div>
-         </div>
-     </div>
-"""
-                                 )
-                            )
-
->>>>>>> 97a54b2f
+import copy
+
+from django.forms import ModelForm, BaseFormSet
+from django import forms
+from crispy_forms.layout import Layout, HTML, Fieldset
+from crispy_forms.helper import FormHelper
+
+from models import BandInformation, CellInformation
+from hs_core.forms import BaseFormHelper, get_crispy_form_fields
+from django.forms.models import formset_factory
+
+
+class OriginalCoverageFormHelper(BaseFormHelper):
+    def __init__(self, allow_edit=True, res_short_id=None, element_id=None, element_name=None,
+                 *args, **kwargs):
+
+        # the order in which the model fields are listed for the FieldSet
+        # is the order these fields will be displayed
+        field_width = 'form-control input-sm'
+        form_field_names = ['projection', 'datum' 'units', 'projection_string' 'northlimit',
+                            'westlimit', 'southlimit', 'eastlimit']
+        crispy_form_fields = get_crispy_form_fields(form_field_names)
+        layout = Layout(*crispy_form_fields)
+
+        super(OriginalCoverageFormHelper, self).__init__(allow_edit, res_short_id,
+                                                         element_id, element_name, layout,
+                                                         element_name_label='Spatial Reference',
+                                                         *args, **kwargs)
+
+
+class OriginalCoverageSpatialForm(forms.Form):
+    projection = forms.CharField(max_length=100, required=False,
+                                 label='Coordinate Reference System',
+                                 widget=forms.TextInput(attrs={'readonly': 'readonly'}))
+    northlimit = forms.DecimalField(label='North Extent',
+                                    widget=forms.TextInput(attrs={'readonly': 'readonly'}))
+    eastlimit = forms.DecimalField(label='East Extent',
+                                   widget=forms.TextInput(attrs={'readonly': 'readonly'}))
+    southlimit = forms.DecimalField(label='South Extent',
+                                    widget=forms.TextInput(attrs={'readonly': 'readonly'}))
+    westlimit = forms.DecimalField(label='West Extent',
+                                   widget=forms.TextInput(attrs={'readonly': 'readonly'}))
+    units = forms.CharField(max_length=50, label='Coordinate Reference System Unit',
+                            widget=forms.TextInput(attrs={'readonly': 'readonly'}))
+    projection_string = forms.CharField(required=False, label='Coordinate String',
+                                        widget=forms.Textarea(attrs={'readonly': 'readonly'}))
+    datum = forms.CharField(max_length=1000, required=False, label='Datum',
+                            widget=forms.TextInput(attrs={'readonly': 'readonly'}))
+
+    def __init__(self, allow_edit=True, res_short_id=None, element_id=None, *args, **kwargs):
+        super(OriginalCoverageSpatialForm, self).__init__(*args, **kwargs)
+        self.helper = OriginalCoverageFormHelper(allow_edit, res_short_id, element_id,
+                                                 element_name='OriginalCoverage')
+        self.delete_modal_form = None
+        self.number = 0
+        self.delete_modal_form = None
+        self.allow_edit = allow_edit
+        self.errors.clear()
+
+        if not allow_edit:
+            for field in self.fields.values():
+                field.widget.attrs['readonly'] = True
+                field.widget.attrs['style'] = "background-color:white;"
+
+    def clean(self):
+        # modify the form's cleaned_data dictionary
+        super(OriginalCoverageSpatialForm, self).clean()
+        temp_cleaned_data = copy.deepcopy(self.cleaned_data)
+        is_form_errors = False
+        for limit in ('northlimit', 'eastlimit', 'southlimit', 'westlimit', 'units'):
+            limit_data = temp_cleaned_data.get(limit, None)
+            if not limit_data:
+                self._errors[limit] = ["Data for %s is missing" % limit]
+                is_form_errors = True
+                del self.cleaned_data[limit]
+
+        if is_form_errors:
+            return self.cleaned_data
+
+        temp_cleaned_data['northlimit'] = str(temp_cleaned_data['northlimit'])
+        temp_cleaned_data['eastlimit'] = str(temp_cleaned_data['eastlimit'])
+        temp_cleaned_data['southlimit'] = str(temp_cleaned_data['southlimit'])
+        temp_cleaned_data['westlimit'] = str(temp_cleaned_data['westlimit'])
+
+        if 'projection' in temp_cleaned_data:
+            if len(temp_cleaned_data['projection']) == 0:
+                del temp_cleaned_data['projection']
+        if 'projection_string' in temp_cleaned_data:
+            if len(temp_cleaned_data['projection_string']) == 0:
+                del temp_cleaned_data['projection_string']
+        if 'datum' in temp_cleaned_data:
+            if len(temp_cleaned_data['datum']) == 0:
+                del temp_cleaned_data['datum']
+
+        self.cleaned_data['value'] = copy.deepcopy(temp_cleaned_data)
+
+        if 'northlimit' in self.cleaned_data:
+            del self.cleaned_data['northlimit']
+        if 'eastlimit' in self.cleaned_data:
+            del self.cleaned_data['eastlimit']
+        if 'southlimit' in self.cleaned_data:
+            del self.cleaned_data['southlimit']
+        if 'westlimit' in self.cleaned_data:
+            del self.cleaned_data['westlimit']
+        if 'units' in self.cleaned_data:
+            del self.cleaned_data['units']
+        if 'projection' in self.cleaned_data:
+            del self.cleaned_data['projection']
+        if 'projection_string' in self.cleaned_data:
+            del self.cleaned_data['projection_string']
+        if 'datum' in self.cleaned_data:
+            del self.cleaned_data['datum']
+
+        return self.cleaned_data
+
+
+class CellInfoFormHelper(BaseFormHelper):
+    def __init__(self, allow_edit=True, res_short_id=None, element_id=None,
+                 element_name=None, *args, **kwargs):
+
+        # the order in which the model fields are listed for the FieldSet is the
+        # order these fields will be displayed
+        form_field_names = ['rows', 'columns', 'cellSizeXValue', 'cellSizeYValue', 'cellDataType']
+        crispy_form_fields = get_crispy_form_fields(form_field_names)
+        layout = Layout(*crispy_form_fields)
+
+        super(CellInfoFormHelper, self).__init__(allow_edit, res_short_id,
+                                                 element_id, element_name, layout,
+                                                 element_name_label='Cell Information',
+                                                 *args, **kwargs)
+
+
+class CellInfoForm(ModelForm):
+    def __init__(self, allow_edit=True, res_short_id=None, element_id=None, *args, **kwargs):
+        super(CellInfoForm, self).__init__(*args, **kwargs)
+        self.helper = CellInfoFormHelper(allow_edit, res_short_id,
+                                         element_id, element_name='CellInformation')
+
+        if not allow_edit:
+            for field in self.fields.values():
+                field.widget.attrs['readonly'] = True
+                field.widget.attrs['style'] = "background-color:white;"
+
+    class Meta:
+        model = CellInformation
+        fields = ['rows', 'columns', 'cellSizeXValue', 'cellSizeYValue', 'cellDataType']
+        exclude = ['content_object']
+        widgets = {'rows': forms.TextInput(attrs={'readonly': 'readonly'}),
+                   'columns': forms.TextInput(attrs={'readonly': 'readonly'}),
+                   'cellSizeXValue': forms.TextInput(attrs={'readonly': 'readonly'}),
+                   'cellSizeYValue': forms.TextInput(attrs={'readonly': 'readonly'}),
+                   'cellDataType': forms.TextInput(attrs={'readonly': 'readonly'}),
+                   }
+
+
+class CellInfoValidationForm(forms.Form):
+    rows = forms.IntegerField(required=True)
+    columns = forms.IntegerField(required=True)
+    cellSizeXValue = forms.FloatField(required=True)
+    cellSizeYValue = forms.FloatField(required=True)
+    cellDataType = forms.CharField(max_length=50, required=True)
+
+
+# repeatable element related forms
+class BandBaseFormHelper(FormHelper):
+    def __init__(self, res_short_id=None, element_id=None, element_name=None,
+                 element_layout=None, *args, **kwargs):
+        super(BandBaseFormHelper, self).__init__(*args, **kwargs)
+
+        if res_short_id:
+            self.form_method = 'post'
+            if element_id:
+                self.form_tag = True
+                self.form_action = "/hsapi/_internal/%s/%s/%s/update-metadata/" % \
+                                   (res_short_id, element_name, element_id)
+            else:
+                self.form_action = "/hsapi/_internal/%s/%s/add-metadata/" % \
+                                   (res_short_id, element_name)
+                self.form_tag = False
+        else:
+            self.form_tag = False
+
+        # change the first character to uppercase of the element name
+        element_name = element_name.title()
+
+        if res_short_id and element_id:
+            self.layout = Layout(
+                            Fieldset(element_name,
+                                     element_layout,
+                                     HTML("""
+                                     <div style="margin-top:10px">
+                                     <button type="submit" class="btn btn-primary">
+                                     Save changes</button>
+                                     </div>
+                                     """)
+                                     )
+                                )
+        else:
+            self.layout = Layout(
+                            Fieldset(element_name,
+                                     element_layout,
+                                     )
+                                )
+
+
+class BandInfoFormHelper(BandBaseFormHelper):
+    def __init__(self, res_short_id=None, element_id=None, element_name=None,  *args, **kwargs):
+
+        # the order in which the model fields are listed for the FieldSet is the
+        # order these fields will be displayed
+        form_field_names = ['name', 'variableName', 'variableUnit', 'noDataValue', 'maximumValue',
+                            'minimumValue', 'method', 'comment']
+        crispy_form_fields = get_crispy_form_fields(form_field_names)
+        layout = Layout(*crispy_form_fields)
+
+        super(BandInfoFormHelper, self).__init__(res_short_id, element_id,
+                                                 element_name, layout, *args, **kwargs)
+
+
+class BandInfoForm(ModelForm):
+    def __init__(self, allow_edit=False, res_short_id=None, element_id=None, *args, **kwargs):
+        super(BandInfoForm, self).__init__(*args, **kwargs)
+
+        self.helper = BandInfoFormHelper(res_short_id, element_id, element_name='Band Information')
+        self.delete_modal_form = None
+        self.number = 0
+        self.allow_edit = allow_edit
+        if res_short_id:
+            self.action = "/hsapi/_internal/%s/bandinformation/add-metadata/" % res_short_id
+        else:
+            self.action = ""
+
+        if not allow_edit:
+            for field in self.fields.values():
+                field.widget.attrs['readonly'] = True
+                field.widget.attrs['style'] = "background-color:white;"
+
+    @property
+    def form_id(self):
+        form_id = 'id_bandinformation_%s' % self.number
+        return form_id
+
+    @property
+    def form_id_button(self):
+        form_id = 'id_bandinformation_%s' % self.number
+        return "'" + form_id + "'"
+
+    class Meta:
+        model = BandInformation
+        fields = ['name', 'variableName', 'variableUnit', 'noDataValue', 'maximumValue',
+                  'minimumValue', 'method', 'comment']
+        exclude = ['content_object']
+        # set the form layout of each field here.
+        widgets = {'variableName': forms.TextInput(),
+                   'noDataValue': forms.TextInput(),
+                   'maximumValue': forms.TextInput(),
+                   'minimumValue': forms.TextInput(),
+                   'comment': forms.Textarea,
+                   'method': forms.Textarea,
+                   }
+
+
+class BandInfoValidationForm(forms.Form):
+    # This is mainly used for form validation after user clicks on "Save Changes"
+    name = forms.CharField(max_length=50)
+    variableName = forms.CharField(max_length=100)
+    variableUnit = forms.CharField(max_length=50)
+    noDataValue = forms.DecimalField(required=False)
+    maximumValue = forms.DecimalField(required=False)
+    minimumValue = forms.DecimalField(required=False)
+    method = forms.CharField(required=False)
+    comment = forms.CharField(required=False)
+
+
+class BaseBandInfoFormSet(BaseFormSet):
+    def add_fields(self, form, index):
+        super(BaseBandInfoFormSet, self).add_fields(form, index)
+
+    def get_metadata_dict(self):
+        bands_data = []
+        for form in self.forms:
+            band_data = {k: v for k, v in form.cleaned_data.iteritems()}
+            bands_data.append({'BandInformation': band_data})
+        return bands_data
+
+BandInfoFormSet = formset_factory(BandInfoForm, formset=BaseBandInfoFormSet, extra=0)
+
+BandInfoLayoutEdit = Layout(HTML("""
+{% load crispy_forms_tags %}
+     <div class="col-sm-12 pull-left">
+         <div id="variables" class="well">
+             <div class="row">
+                 {% for form in bandinfo_formset.forms %}
+                 <div class="col-sm-6 col-xs-12">
+                     <form id="{{form.form_id}}" action="{{ form.action }}" method="POST"
+                     enctype="multipart/form-data">
+                         {% crispy form %}
+                         <div class="row" style="margin-top:10px">'
+                             <div class="col-md-offset-10 col-xs-offset-6 col-md-2 col-xs-6">
+                                 <button type="button" class="btn btn-primary pull-right"
+                                 onclick="metadata_update_ajax_submit({{ form.form_id_button }});
+                                 return false;"
+                                 >Save Changes</button>
+                             </div>
+                         </div>
+                     </form>
+                 </div>
+                 {% endfor %}
+             </div>
+         </div>
+     </div>
+"""
+                                 )
+                            )