import os
import tempfile
import shutil
from xml.etree import ElementTree as ET

from django.test import TransactionTestCase
from django.core.exceptions import ValidationError
from django.core.files.uploadedfile import UploadedFile
from django.contrib.auth.models import Group
from django.db import IntegrityError

from hs_core import hydroshare
from hs_core.hydroshare import utils
from hs_core.models import CoreMetaData, Creator, Contributor, Coverage, Rights, Title, Language, \
    Publisher, Identifier, Type, Subject, Description, Date, Format, Relation, Source
<<<<<<< HEAD
from hs_core.testing import MockIRODSTestCaseMixin, TestCaseCommonUtilities
=======
from hs_core.testing import MockIRODSTestCaseMixin
>>>>>>> 987822d1
from hs_geo_raster_resource.models import RasterResource, OriginalCoverage, BandInformation, \
    CellInformation


class TestRasterMetaData(MockIRODSTestCaseMixin, TestCaseCommonUtilities, TransactionTestCase):
    def setUp(self):
        super(TestRasterMetaData, self).setUp()
        self.group, _ = Group.objects.get_or_create(name='Hydroshare Author')

        self.user = hydroshare.create_account(
            'user1@nowhere.com',
            username='user1',
            first_name='Creator_FirstName',
            last_name='Creator_LastName',
            superuser=False,
            groups=[self.group]
        )

<<<<<<< HEAD
        # even there is no file uploaded to resource, there are default extended automatically
        # metadata created
        _, _, metadata, _ = utils.resource_pre_create_actions(
            resource_type='RasterResource',
            resource_title='My Test Raster Resource',
            page_redirect_url_key=None, metadata=None,)
=======
        # even there is no file uploaded to resource, there are default extended
        # automatically metadata created
        _, _, metadata, _ = utils.resource_pre_create_actions(
            resource_type='RasterResource',
            resource_title='My Test Raster Resource',
            page_redirect_url_key=None,
            metadata=None,)
>>>>>>> 987822d1
        self.resRaster = hydroshare.create_resource(
            resource_type='RasterResource',
            owner=self.user,
            title='My Test Raster Resource',
            metadata=metadata
        )

        self.temp_dir = tempfile.mkdtemp()
        self.raster_tif_file_name = 'raster_tif_valid.tif'
        self.raster_tif_file = 'hs_geo_raster_resource/tests/{}'.format(self.raster_tif_file_name)
        target_temp_raster_tif_file = os.path.join(self.temp_dir, self.raster_tif_file_name)
        shutil.copy(self.raster_tif_file, target_temp_raster_tif_file)
        self.raster_tif_file_obj = open(target_temp_raster_tif_file, 'r')

        self.raster_bad_tif_file_name = 'raster_tif_invalid.tif'
<<<<<<< HEAD
        self.raster_bad_tif_file = 'hs_geo_raster_resource/tests/{}'.format(
            self.raster_bad_tif_file_name)
=======
        self.raster_bad_tif_file = 'hs_geo_raster_resource/tests/{}'.\
            format(self.raster_bad_tif_file_name)
>>>>>>> 987822d1
        target_temp_raster_bad_tif_file = os.path.join(self.temp_dir, self.raster_bad_tif_file_name)
        shutil.copy(self.raster_bad_tif_file, target_temp_raster_bad_tif_file)
        self.raster_bad_tif_file_obj = open(target_temp_raster_bad_tif_file, 'r')

        self.raster_zip_file_name = 'raster_zip_valid.zip'
        self.raster_zip_file = 'hs_geo_raster_resource/tests/{}'.format(self.raster_zip_file_name)
        target_temp_raster_zip_file = os.path.join(self.temp_dir, self.raster_zip_file_name)
        shutil.copy(self.raster_zip_file, target_temp_raster_zip_file)
        self.raster_zip_file_obj = open(target_temp_raster_zip_file, 'r')

        self.raster_bad_zip_file_name = 'raster_zip_invalid.zip'
<<<<<<< HEAD
        self.raster_bad_zip_file = 'hs_geo_raster_resource/tests/{}'.format(
            self.raster_bad_zip_file_name)
=======
        self.raster_bad_zip_file = 'hs_geo_raster_resource/tests/{}'.\
            format(self.raster_bad_zip_file_name)
>>>>>>> 987822d1
        target_temp_raster_bad_zip_file = os.path.join(self.temp_dir, self.raster_bad_zip_file_name)
        shutil.copy(self.raster_bad_zip_file, target_temp_raster_bad_zip_file)
        self.raster_bad_zip_file_obj = open(target_temp_raster_bad_zip_file, 'r')

        temp_text_file = os.path.join(self.temp_dir, 'raster_text.txt')
        text_file = open(temp_text_file, 'w')
        text_file.write("Raster records")
        self.text_file_obj = open(temp_text_file, 'r')

    def tearDown(self):
        super(TestRasterMetaData, self).tearDown()
        if os.path.exists(self.temp_dir):
            shutil.rmtree(self.temp_dir)

    def test_allowed_file_types(self):
        # test allowed file type is '.tif, .zip'
        self.assertIn('.tif', RasterResource.get_supported_upload_file_types())
        self.assertIn('.zip', RasterResource.get_supported_upload_file_types())
        self.assertEqual(len(RasterResource.get_supported_upload_file_types()), 2)

        # there should not be any content file
        self.assertEqual(self.resRaster.files.all().count(), 0)

        # trying to add a text file to this resource should raise exception
        files = [UploadedFile(file=self.text_file_obj, name=self.text_file_obj.name)]
        with self.assertRaises(utils.ResourceFileValidationException):
            utils.resource_file_add_pre_process(resource=self.resRaster, files=files,
                                                user=self.user,
                                                extract_metadata=False)

        # trying to add bad .tif file should raise file validation error
        files = [UploadedFile(file=self.raster_bad_tif_file_obj,
                              name=self.raster_bad_tif_file_name)]
        with self.assertRaises(utils.ResourceFileValidationException):
            utils.resource_file_add_pre_process(resource=self.resRaster, files=files,
                                                user=self.user,
                                                extract_metadata=False)

        # trying to add bad .zip file should raise file validation error
        files = [UploadedFile(file=self.raster_bad_zip_file_obj,
                              name=self.raster_bad_zip_file_name)]
        with self.assertRaises(utils.ResourceFileValidationException):
            utils.resource_file_add_pre_process(resource=self.resRaster, files=files,
                                                user=self.user,
                                                extract_metadata=False)

        # trying to add good .tif file should pass the file check
        files = [UploadedFile(file=self.raster_tif_file_obj, name=self.raster_tif_file_name)]
        utils.resource_file_add_pre_process(resource=self.resRaster, files=files, user=self.user,
                                            extract_metadata=False)
        utils.resource_file_add_process(resource=self.resRaster, files=files, user=self.user,
                                        extract_metadata=False)

        # there should be 2 content file: with .vrt file created by system
        self.assertEqual(self.resRaster.files.all().count(), 2)
        file_names = [os.path.basename(f.resource_file.name) for f in self.resRaster.files.all()]
        self.assertIn('raster_tif_valid.vrt', file_names)

        # delete content file that we added above
        hydroshare.delete_resource_file(self.resRaster.short_id, self.raster_tif_file_name,
                                        self.user)

        # there should be no content file
        self.assertEqual(self.resRaster.files.all().count(), 0)

        # trying to add good .zip file should pass the file check
        files = [UploadedFile(file=self.raster_zip_file_obj, name=self.raster_zip_file_name)]
        utils.resource_file_add_pre_process(resource=self.resRaster, files=files, user=self.user,
                                            extract_metadata=False)
        utils.resource_file_add_process(resource=self.resRaster, files=files, user=self.user,
                                        extract_metadata=False)

        # there should be 10 content file:
        self.assertEqual(self.resRaster.files.all().count(), 10)

<<<<<<< HEAD
        # file pre add process should raise validation error if we try to add a 2nd file when
        # the resource has already content files
        with self.assertRaises(utils.ResourceFileValidationException):
            utils.resource_file_add_pre_process(resource=self.resRaster, files=files,
                                                user=self.user,
                                                extract_metadata=False)
=======
        # file pre add process should raise validation error if we try to add a 2nd file
        # when the resource has already content files
        with self.assertRaises(utils.ResourceFileValidationException):
            utils.resource_file_add_pre_process(resource=self.resRaster, files=files,
                                                user=self.user, extract_metadata=False)
>>>>>>> 987822d1

    def test_metadata_initialization_for_empty_resource(self):
        # there should be default cell information:
        cell_info = self.resRaster.metadata.cellInformation
        self.assertNotEqual(cell_info, None)
        self.assertEqual(cell_info.rows, None)
        self.assertEqual(cell_info.columns, None)
        self.assertEqual(cell_info.cellSizeXValue, None)
        self.assertEqual(cell_info.cellSizeYValue, None)
        self.assertEqual(cell_info.cellDataType, None)

        # there should be default spatial reference info
        ori_coverage = self.resRaster.metadata.originalCoverage
<<<<<<< HEAD
        self.assertNotEqual(ori_coverage, None)
=======
        self.assertNotEquals(ori_coverage, None)
>>>>>>> 987822d1
        self.assertEqual(ori_coverage.value['northlimit'], None)
        self.assertEqual(ori_coverage.value['eastlimit'], None)
        self.assertEqual(ori_coverage.value['southlimit'], None)
        self.assertEqual(ori_coverage.value['westlimit'], None)
        self.assertEqual(ori_coverage.value['units'], None)
        self.assertEqual(ori_coverage.value['projection'], None)

        # there should be default band information:
        band_info = self.resRaster.metadata.bandInformation.first()
        self.assertNotEqual(band_info, 0)
        self.assertEqual(band_info.variableName, None)
        self.assertEqual(band_info.variableUnit, None)

    def test_metadata_extraction_on_resource_creation(self):
<<<<<<< HEAD
        # passing the file object that points to the temp dir doesn't work - create_resource throws
        # error. open the file from the fixed file location
=======
        # passing the file object that points to the temp dir doesn't work - create_resource
        # throws error open the file from the fixed file location
>>>>>>> 987822d1
        files = [UploadedFile(file=self.raster_tif_file_obj, name=self.raster_tif_file_name)]
        _, _, metadata, _ = utils.resource_pre_create_actions(
            resource_type='RasterResource',
            resource_title='My Test Raster Resource',
            page_redirect_url_key=None,
<<<<<<< HEAD
            files=files, metadata=None,)
=======
            files=files,
            metadata=None
            )
>>>>>>> 987822d1
        self.resRaster = hydroshare.create_resource(
            'RasterResource',
            self.user,
            'My Test Raster Resource',
            files=files,
            metadata=metadata
            )
        super(TestRasterMetaData, self).raster_metadata_extraction()

    def test_metadata_extraction_on_content_file_add(self):
        # test the core metadata at this point
        self.assertEqual(self.resRaster.metadata.title.value, 'My Test Raster Resource')

        # there shouldn't any abstract element
        self.assertEqual(self.resRaster.metadata.description, None)

        # there shouldn't any coverage element
        self.assertEqual(self.resRaster.metadata.coverages.all().count(), 0)

        # there shouldn't any format element
        self.assertEqual(self.resRaster.metadata.formats.all().count(), 0)

        # there shouldn't any subject element
        self.assertEqual(self.resRaster.metadata.subjects.all().count(), 0)

        # there shouldn't any contributor element
        self.assertEqual(self.resRaster.metadata.contributors.all().count(), 0)

        # there should be default extended metadata
        self.assertNotEqual(self.resRaster.metadata.originalCoverage, None)
        self.assertNotEqual(self.resRaster.metadata.cellInformation, None)
        self.assertNotEqual(self.resRaster.metadata.bandInformation, None)

        # adding a valid tiff file should generate some core metadata and all extended metadata
        files = [UploadedFile(file=self.raster_tif_file_obj, name=self.raster_tif_file_name)]
        utils.resource_file_add_pre_process(resource=self.resRaster, files=files, user=self.user,
                                            extract_metadata=False)
        utils.resource_file_add_process(resource=self.resRaster, files=files, user=self.user,
                                        extract_metadata=False)

<<<<<<< HEAD
        super(TestRasterMetaData, self).raster_metadata_extraction()
=======
        self._test_metadata_extraction()
>>>>>>> 987822d1

    def test_metadata_on_content_file_delete(self):
        # test that some of the metadata is not deleted on content file deletion
        files = [UploadedFile(file=self.raster_tif_file_obj, name=self.raster_tif_file_name)]
        utils.resource_file_add_pre_process(resource=self.resRaster, files=files, user=self.user,
                                            extract_metadata=False)

        utils.resource_file_add_process(resource=self.resRaster, files=files, user=self.user,
                                        extract_metadata=True)
        # there should be 2 content files
        self.assertEqual(self.resRaster.files.all().count(), 2)

        # there should be 2 format elements
        self.assertEqual(self.resRaster.metadata.formats.all().count(), 2)
        self.assertEqual(self.resRaster.metadata.formats.all().filter(
            value='application/vrt').count(), 1)
<<<<<<< HEAD
        self.assertEqual(self.resRaster.metadata.formats.all().filter(value='image/tiff').count(),
                         1)
=======
        self.assertEqual(self.resRaster.metadata.formats.all().filter(
            value='image/tiff').count(), 1)
>>>>>>> 987822d1

        # delete content file that we added above
        hydroshare.delete_resource_file(self.resRaster.short_id, self.raster_tif_file_name,
                                        self.user)

        # there should no content file
        self.assertEqual(self.resRaster.files.all().count(), 0)

        # there should be a title element
        self.assertNotEqual(self.resRaster.metadata.title, None)

        # there should be no abstract element
        self.assertEqual(self.resRaster.metadata.description, None)

        # there should be 1 creator element
        self.assertEqual(self.resRaster.metadata.creators.all().count(), 1)

        # there should be no contributor element
        self.assertEqual(self.resRaster.metadata.contributors.all().count(), 0)

        # there should be no coverage element
        self.assertEqual(self.resRaster.metadata.coverages.all().count(), 0)

        # there should be no format element
        self.assertEqual(self.resRaster.metadata.formats.all().count(), 0)

        # there should be no subject element
        self.assertEqual(self.resRaster.metadata.subjects.all().count(), 0)

        # testing extended metadata elements
        self.assertEqual(self.resRaster.metadata.originalCoverage, None)
<<<<<<< HEAD
        self.assertNotEqual(self.resRaster.metadata.cellInformation, None)
        self.assertNotEqual(self.resRaster.metadata.bandInformation.count, 0)

    def test_metadata_delete_on_resource_delete(self):
        # adding a valid raster tif file should generate some core metadata and all extended
        # metadata
=======
        self.assertNotEquals(self.resRaster.metadata.cellInformation, None)
        self.assertNotEquals(self.resRaster.metadata.bandInformation.count, 0)

    def test_metadata_delete_on_resource_delete(self):
        # adding a valid raster tif file should generate
        # some core metadata and all extended metadata
>>>>>>> 987822d1
        files = [UploadedFile(file=self.raster_tif_file_obj, name=self.raster_tif_file_name)]
        utils.resource_file_add_pre_process(resource=self.resRaster, files=files, user=self.user,
                                            extract_metadata=False)

        utils.resource_file_add_process(resource=self.resRaster, files=files, user=self.user,
                                        extract_metadata=True)

        # before resource delete
        # resource core metadata
        raster_metadata_obj = self.resRaster.metadata
        self.assertEqual(CoreMetaData.objects.all().count(), 1)
        # there should be Creator metadata objects
        self.assertTrue(Creator.objects.filter(object_id=raster_metadata_obj.id).exists())
        # there should be no Contributor metadata objects
        self.assertFalse(Contributor.objects.filter(object_id=raster_metadata_obj.id).exists())
        # there should be Identifier metadata objects
        self.assertTrue(Identifier.objects.filter(object_id=raster_metadata_obj.id).exists())
        # there should be Type metadata objects
        self.assertTrue(Type.objects.filter(object_id=raster_metadata_obj.id).exists())
        # there should be no Source metadata objects
        self.assertFalse(Source.objects.filter(object_id=raster_metadata_obj.id).exists())
        # there should be no Relation metadata objects
        self.assertFalse(Relation.objects.filter(object_id=raster_metadata_obj.id).exists())
        # there should be no Publisher metadata objects
        self.assertFalse(Publisher.objects.filter(object_id=raster_metadata_obj.id).exists())
        # there should be Title metadata objects
        self.assertTrue(Title.objects.filter(object_id=raster_metadata_obj.id).exists())
        # there should be no Description (Abstract) metadata objects
        self.assertFalse(Description.objects.filter(object_id=raster_metadata_obj.id).exists())
        # there should be Date metadata objects
        self.assertTrue(Date.objects.filter(object_id=raster_metadata_obj.id).exists())
        # there should be no Subject metadata objects
        self.assertFalse(Subject.objects.filter(object_id=raster_metadata_obj.id).exists())
        # there should be Coverage metadata objects
        self.assertTrue(Coverage.objects.filter(object_id=raster_metadata_obj.id).exists())
        # there should be Format metadata objects
        self.assertTrue(Format.objects.filter(object_id=raster_metadata_obj.id).exists())
        # there should be Language metadata objects
        self.assertTrue(Language.objects.filter(object_id=raster_metadata_obj.id).exists())
        # there should be Rights metadata objects
        self.assertTrue(Rights.objects.filter(object_id=raster_metadata_obj.id).exists())

        # resource specific metadata
        # there should be original coverage metadata objects
        self.assertTrue(OriginalCoverage.objects.filter(object_id=raster_metadata_obj.id).exists())
        # there should be CellInformation metadata objects
        self.assertTrue(CellInformation.objects.filter(object_id=raster_metadata_obj.id).exists())
        # there should be BandInformation metadata objects
        self.assertTrue(BandInformation.objects.filter(object_id=raster_metadata_obj.id).exists())

        # delete resource
        hydroshare.delete_resource(self.resRaster.short_id)
        self.assertEqual(CoreMetaData.objects.all().count(), 0)

        # there should be no Creator metadata objects
        self.assertFalse(Creator.objects.filter(object_id=raster_metadata_obj.id).exists())
        # there should be no Contributor metadata objects
        self.assertFalse(Contributor.objects.filter(object_id=raster_metadata_obj.id).exists())
        # there should be no Identifier metadata objects
        self.assertFalse(Identifier.objects.filter(object_id=raster_metadata_obj.id).exists())
        # there should be no Type metadata objects
        self.assertFalse(Type.objects.filter(object_id=raster_metadata_obj.id).exists())
        # there should be no Source metadata objects
        self.assertFalse(Source.objects.filter(object_id=raster_metadata_obj.id).exists())
        # there should be no Relation metadata objects
        self.assertFalse(Relation.objects.filter(object_id=raster_metadata_obj.id).exists())
        # there should be no Publisher metadata objects
        self.assertFalse(Publisher.objects.filter(object_id=raster_metadata_obj.id).exists())
        # there should be no Title metadata objects
        self.assertFalse(Title.objects.filter(object_id=raster_metadata_obj.id).exists())
        # there should be no Description (Abstract) metadata objects
        self.assertFalse(Description.objects.filter(object_id=raster_metadata_obj.id).exists())
        # there should be no Date metadata objects
        self.assertFalse(Date.objects.filter(object_id=raster_metadata_obj.id).exists())
        # there should be no Subject metadata objects
        self.assertFalse(Subject.objects.filter(object_id=raster_metadata_obj.id).exists())
        # there should be no Coverage metadata objects
        self.assertFalse(Coverage.objects.filter(object_id=raster_metadata_obj.id).exists())
        # there should be no Format metadata objects
        self.assertFalse(Format.objects.filter(object_id=raster_metadata_obj.id).exists())
        # there should be no Language metadata objects
        self.assertFalse(Language.objects.filter(object_id=raster_metadata_obj.id).exists())
        # there should be no Rights metadata objects
        self.assertFalse(Rights.objects.filter(object_id=raster_metadata_obj.id).exists())

        # resource specific metadata
        # there should be no original coverage metadata objects
        self.assertFalse(OriginalCoverage.objects.filter(object_id=raster_metadata_obj.id).exists())
        # there should be CellInformation metadata objects
        self.assertFalse(CellInformation.objects.filter(object_id=raster_metadata_obj.id).exists())
        # there should be bandInformation metadata objects
        self.assertFalse(BandInformation.objects.filter(object_id=raster_metadata_obj.id).exists())

    def test_extended_metadata_CRUD(self):
        # delete default original coverage metadata
        self.assertNotEqual(self.resRaster.metadata.originalCoverage, None)
        self.resRaster.metadata.originalCoverage.delete()

        # create new original coverage metadata with meaningful value
<<<<<<< HEAD
        value = {"northlimit": 12, "projection": "transverse_mercator", "units": "meter",
                 "southlimit": 10, "eastlimit": 23, "westlimit": 2}
=======
        value = {"northlimit": 12, "projection": "transverse_mercator",
                 "units": "meter", "southlimit": 10,
                 "eastlimit": 23, "westlimit": 2}
>>>>>>> 987822d1
        self.resRaster.metadata.create_element('originalcoverage', value=value)

        self.assertEqual(self.resRaster.metadata.originalCoverage.value, value)

        # multiple original coverage elements are not allowed - should raise exception
        with self.assertRaises(IntegrityError):
            self.resRaster.metadata.create_element('originalcoverage', value=value)

        # delete default cell information element
        self.assertNotEqual(self.resRaster.metadata.cellInformation, None)
        self.resRaster.metadata.cellInformation.delete()

        # create new cell information metadata with meaningful value
        self.resRaster.metadata.create_element('cellinformation', name='cellinfo',
                                               cellDataType='Float32',
                                               rows=1660, columns=985, cellSizeXValue=30.0,
                                               cellSizeYValue=30.0,
                                               )

        cell_info = self.resRaster.metadata.cellInformation
        self.assertEqual(cell_info.rows, 1660)
        self.assertEqual(cell_info.columns, 985)
        self.assertEqual(cell_info.cellSizeXValue, 30.0)
        self.assertEqual(cell_info.cellSizeYValue, 30.0)
        self.assertEqual(cell_info.cellDataType, 'Float32')

        # multiple cell Information elements are not allowed - should raise exception
        with self.assertRaises(IntegrityError):
            self.resRaster.metadata.create_element('cellinformation', name='cellinfo',
                                                   cellDataType='Float32',
                                                   rows=1660, columns=985,
                                                   cellSizeXValue=30.0, cellSizeYValue=30.0,
                                                   )

        # delete default band information element
        self.assertNotEqual(self.resRaster.metadata.bandInformation, None)
        self.resRaster.metadata.bandInformation.first().delete()

        # create band information element with meaningful value
        self.resRaster.metadata.create_element('bandinformation', name='bandinfo',
                                               variableName='diginal elevation',
                                               variableUnit='meter',
                                               method='this is method',
                                               comment='this is comment',
                                               maximumValue=1000, minimumValue=0, noDataValue=-9999)

        band_info = self.resRaster.metadata.bandInformation.first()
        self.assertEqual(band_info.name, 'bandinfo')
        self.assertEqual(band_info.variableName, 'diginal elevation')
        self.assertEqual(band_info.variableUnit, 'meter')
        self.assertEqual(band_info.method, 'this is method')
        self.assertEqual(band_info.comment, 'this is comment')
        self.assertEqual(band_info.maximumValue, '1000')
        self.assertEqual(band_info.minimumValue, '0')
        self.assertEqual(band_info.noDataValue, '-9999')

        # multiple band information elements are allowed
        self.resRaster.metadata.create_element('bandinformation', name='bandinfo',
                                               variableName='diginal elevation2',
                                               variableUnit='meter',
                                               method='this is method',
                                               comment='this is comment',
                                               maximumValue=1000, minimumValue=0, noDataValue=-9999)
        self.assertEqual(self.resRaster.metadata.bandInformation.all().count(), 2)

        # delete
        # original coverage deletion is not allowed
        with self.assertRaises(ValidationError):
            self.resRaster.metadata.delete_element('originalcoverage',
                                                   self.resRaster.metadata.originalCoverage.id)

        # cell information deletion is not allowed
        with self.assertRaises(ValidationError):
            self.resRaster.metadata.delete_element('cellinformation',
                                                   self.resRaster.metadata.cellInformation.id)

        # band information deletion is not allowed
        with self.assertRaises(ValidationError):
            self.resRaster.metadata.delete_element(
<<<<<<< HEAD
                'bandinformation',
                self.resRaster.metadata.bandInformation.first().id)

        # update
        # update original coverage element
        value_2 = {"northlimit": 12.5, "projection": "transverse_mercator", "units": "meter",
                   "southlimit": 10.5, "eastlimit": 23.5, "westlimit": 2.5}
        self.resRaster.metadata.update_element('originalcoverage',
                                               self.resRaster.metadata.originalCoverage.id,
                                               value=value_2)
=======
                'bandinformation', self.resRaster.metadata.bandInformation.first().id)

        # update
        # update original coverage element
        value_2 = {"northlimit": 12.5, "projection": "transverse_mercator",
                   "units": "meter", "southlimit": 10.5,
                   "eastlimit": 23.5, "westlimit": 2.5}
        self.resRaster.metadata.update_element(
            'originalcoverage', self.resRaster.metadata.originalCoverage.id, value=value_2)
>>>>>>> 987822d1

        self.assertEqual(self.resRaster.metadata.originalCoverage.value, value_2)

        # update cell info element
        self.resRaster.metadata.update_element('cellinformation',
                                               self.resRaster.metadata.cellInformation.id,
                                               name='cellinfo', cellDataType='Double',
                                               rows=166, columns=98,
                                               cellSizeXValue=3.0, cellSizeYValue=3.0,
                                               )

        cell_info = self.resRaster.metadata.cellInformation
        self.assertEqual(cell_info.rows, 166)
        self.assertEqual(cell_info.columns, 98)
        self.assertEqual(cell_info.cellSizeXValue, 3.0)
        self.assertEqual(cell_info.cellSizeYValue, 3.0)
        self.assertEqual(cell_info.cellDataType, 'Double')

        # update band info element
        self.resRaster.metadata.update_element('bandinformation',
                                               self.resRaster.metadata.bandInformation.first().id,
                                               name='bandinfo',
                                               variableName='precipitation',
                                               variableUnit='mm/h',
                                               method='this is method2',
                                               comment='this is comment2',
                                               maximumValue=1001, minimumValue=1,
                                               noDataValue=-9998)

        band_info = self.resRaster.metadata.bandInformation.first()
        self.assertEqual(band_info.name, 'bandinfo')
        self.assertEqual(band_info.variableName, 'precipitation')
        self.assertEqual(band_info.variableUnit, 'mm/h')
        self.assertEqual(band_info.method, 'this is method2')
        self.assertEqual(band_info.comment, 'this is comment2')
        self.assertEqual(band_info.maximumValue, '1001')
        self.assertEqual(band_info.minimumValue, '1')
        self.assertEqual(band_info.noDataValue, '-9998')

    def test_get_xml(self):
        # add a valid raster file to generate metadata
        files = [UploadedFile(file=self.raster_tif_file_obj, name=self.raster_tif_file_name)]
        utils.resource_file_add_pre_process(resource=self.resRaster, files=files, user=self.user,
                                            extract_metadata=False)

        utils.resource_file_add_process(resource=self.resRaster, files=files, user=self.user,
                                        extract_metadata=True)

        # test if xml from get_xml() is well formed
        ET.fromstring(self.resRaster.metadata.get_xml())

    def test_can_have_multiple_content_files(self):
        self.assertFalse(RasterResource.can_have_multiple_files())

    def test_can_upload_multiple_content_files(self):
        # only one file can be uploaded
        self.assertFalse(RasterResource.allow_multiple_file_upload())

    def test_public_or_discoverable(self):
        self.assertFalse(self.resRaster.has_required_content_files())
        self.assertFalse(self.resRaster.metadata.has_all_required_elements())
        self.assertFalse(self.resRaster.can_be_public_or_discoverable)

        # adding a valid raster file
        files = [UploadedFile(file=self.raster_tif_file_obj, name=self.raster_tif_file_name)]
        utils.resource_file_add_pre_process(resource=self.resRaster, files=files, user=self.user,
                                            extract_metadata=False)

        utils.resource_file_add_process(resource=self.resRaster, files=files, user=self.user,
                                        extract_metadata=True)

        # adding required metadata
        self.resRaster.metadata.create_element('description', abstract='example abstract')
        self.resRaster.metadata.create_element('subject', value='logan')

        self.assertTrue(self.resRaster.has_required_content_files())
        self.assertTrue(self.resRaster.metadata.has_all_required_elements())
<<<<<<< HEAD
        self.assertTrue(self.resRaster.can_be_public_or_discoverable)
=======
        self.assertTrue(self.resRaster.can_be_public_or_discoverable)

    def _test_metadata_extraction(self):

        # there should be 2 content files
        self.assertEqual(self.resRaster.files.all().count(), 2)

        # test core metadata after metadata extraction
        extracted_title = "My Test Raster Resource"
        self.assertEqual(self.resRaster.metadata.title.value, extracted_title)

        # there should be 1 creator
        self.assertEqual(self.resRaster.metadata.creators.all().count(), 1)

        # there should be 1 coverage element - box type
        self.assertEqual(self.resRaster.metadata.coverages.all().count(), 1)
        self.assertEqual(self.resRaster.metadata.coverages.all().filter(type='box').count(), 1)

        box_coverage = self.resRaster.metadata.coverages.all().filter(type='box').first()
        self.assertEqual(box_coverage.value['projection'], 'WGS 84 EPSG:4326')
        self.assertEqual(box_coverage.value['units'], 'Decimal degrees')
        self.assertEqual(box_coverage.value['northlimit'], 42.11071605314457)
        self.assertEqual(box_coverage.value['eastlimit'], -111.45699925047542)
        self.assertEqual(box_coverage.value['southlimit'], 41.66417975061928)
        self.assertEqual(box_coverage.value['westlimit'], -111.81761887121905)

        # there should be 2 format elements
        self.assertEqual(self.resRaster.metadata.formats.all().count(), 2)
        self.assertEqual(self.resRaster.metadata.formats.all().filter(
            value='application/vrt').count(), 1)
        self.assertEqual(self.resRaster.metadata.formats.all().filter(
            value='image/tiff').count(), 1)

        # testing extended metadata element: original coverage
        ori_coverage = self.resRaster.metadata.originalCoverage
        self.assertNotEquals(ori_coverage, None)
        self.assertEqual(ori_coverage.value['northlimit'], 4662392.446916306)
        self.assertEqual(ori_coverage.value['eastlimit'], 461954.01909127034)
        self.assertEqual(ori_coverage.value['southlimit'], 4612592.446916306)
        self.assertEqual(ori_coverage.value['westlimit'], 432404.01909127034)
        self.assertEqual(ori_coverage.value['units'], 'meter')
        self.assertEqual(ori_coverage.value['projection'], "NAD83 / UTM zone 12N")
        self.assertEqual(ori_coverage.value['datum'], "North_American_Datum_1983")
        projection_string = u'PROJCS["NAD83 / UTM zone 12N",GEOGCS["NAD83",' \
                            u'DATUM["North_American_Datum_1983",' \
                            u'SPHEROID["GRS 1980",6378137,298.257222101,' \
                            u'AUTHORITY["EPSG","7019"]],' \
                            u'TOWGS84[0,0,0,0,0,0,0],AUTHORITY["EPSG","6269"]],' \
                            u'PRIMEM["Greenwich",0,AUTHORITY["EPSG","8901"]],' \
                            u'UNIT["degree",0.0174532925199433,AUTHORITY["EPSG","9122"]],' \
                            u'AUTHORITY["EPSG","4269"]],PROJECTION["Transverse_Mercator"],' \
                            u'PARAMETER["latitude_of_origin",0],' \
                            u'PARAMETER["central_meridian",-111],' \
                            u'PARAMETER["scale_factor",0.9996],PARAMETER["false_easting",500000],' \
                            u'PARAMETER["false_northing",0],' \
                            u'UNIT["metre",1,AUTHORITY["EPSG","9001"]],' \
                            u'AXIS["Easting",EAST],AXIS["Northing",' \
                            u'NORTH],AUTHORITY["EPSG","26912"]]'
        self.assertEqual(ori_coverage.value['projection_string'], projection_string)

        # testing extended metadata element: cell information
        cell_info = self.resRaster.metadata.cellInformation
        self.assertEqual(cell_info.rows, 1660)
        self.assertEqual(cell_info.columns, 985)
        self.assertEqual(cell_info.cellSizeXValue, 30.0)
        self.assertEqual(cell_info.cellSizeYValue, 30.0)
        self.assertEqual(cell_info.cellDataType, 'Float32')

        # testing extended metadata element: band information
        self.assertEqual(self.resRaster.metadata.bandInformation.count(), 1)
        band_info = self.resRaster.metadata.bandInformation.first()
        self.assertEqual(band_info.noDataValue, '-3.40282346639e+38')
        self.assertEqual(band_info.maximumValue, '3031.44311523')
        self.assertEqual(band_info.minimumValue, '1358.33459473')
>>>>>>> 987822d1
<|MERGE_RESOLUTION|>--- conflicted
+++ resolved
@@ -13,11 +13,8 @@
 from hs_core.hydroshare import utils
 from hs_core.models import CoreMetaData, Creator, Contributor, Coverage, Rights, Title, Language, \
     Publisher, Identifier, Type, Subject, Description, Date, Format, Relation, Source
-<<<<<<< HEAD
+
 from hs_core.testing import MockIRODSTestCaseMixin, TestCaseCommonUtilities
-=======
-from hs_core.testing import MockIRODSTestCaseMixin
->>>>>>> 987822d1
 from hs_geo_raster_resource.models import RasterResource, OriginalCoverage, BandInformation, \
     CellInformation
 
@@ -36,22 +33,12 @@
             groups=[self.group]
         )
 
-<<<<<<< HEAD
         # even there is no file uploaded to resource, there are default extended automatically
         # metadata created
         _, _, metadata, _ = utils.resource_pre_create_actions(
             resource_type='RasterResource',
             resource_title='My Test Raster Resource',
             page_redirect_url_key=None, metadata=None,)
-=======
-        # even there is no file uploaded to resource, there are default extended
-        # automatically metadata created
-        _, _, metadata, _ = utils.resource_pre_create_actions(
-            resource_type='RasterResource',
-            resource_title='My Test Raster Resource',
-            page_redirect_url_key=None,
-            metadata=None,)
->>>>>>> 987822d1
         self.resRaster = hydroshare.create_resource(
             resource_type='RasterResource',
             owner=self.user,
@@ -67,13 +54,8 @@
         self.raster_tif_file_obj = open(target_temp_raster_tif_file, 'r')
 
         self.raster_bad_tif_file_name = 'raster_tif_invalid.tif'
-<<<<<<< HEAD
         self.raster_bad_tif_file = 'hs_geo_raster_resource/tests/{}'.format(
             self.raster_bad_tif_file_name)
-=======
-        self.raster_bad_tif_file = 'hs_geo_raster_resource/tests/{}'.\
-            format(self.raster_bad_tif_file_name)
->>>>>>> 987822d1
         target_temp_raster_bad_tif_file = os.path.join(self.temp_dir, self.raster_bad_tif_file_name)
         shutil.copy(self.raster_bad_tif_file, target_temp_raster_bad_tif_file)
         self.raster_bad_tif_file_obj = open(target_temp_raster_bad_tif_file, 'r')
@@ -85,13 +67,8 @@
         self.raster_zip_file_obj = open(target_temp_raster_zip_file, 'r')
 
         self.raster_bad_zip_file_name = 'raster_zip_invalid.zip'
-<<<<<<< HEAD
         self.raster_bad_zip_file = 'hs_geo_raster_resource/tests/{}'.format(
             self.raster_bad_zip_file_name)
-=======
-        self.raster_bad_zip_file = 'hs_geo_raster_resource/tests/{}'.\
-            format(self.raster_bad_zip_file_name)
->>>>>>> 987822d1
         target_temp_raster_bad_zip_file = os.path.join(self.temp_dir, self.raster_bad_zip_file_name)
         shutil.copy(self.raster_bad_zip_file, target_temp_raster_bad_zip_file)
         self.raster_bad_zip_file_obj = open(target_temp_raster_bad_zip_file, 'r')
@@ -167,20 +144,12 @@
         # there should be 10 content file:
         self.assertEqual(self.resRaster.files.all().count(), 10)
 
-<<<<<<< HEAD
         # file pre add process should raise validation error if we try to add a 2nd file when
         # the resource has already content files
         with self.assertRaises(utils.ResourceFileValidationException):
             utils.resource_file_add_pre_process(resource=self.resRaster, files=files,
                                                 user=self.user,
                                                 extract_metadata=False)
-=======
-        # file pre add process should raise validation error if we try to add a 2nd file
-        # when the resource has already content files
-        with self.assertRaises(utils.ResourceFileValidationException):
-            utils.resource_file_add_pre_process(resource=self.resRaster, files=files,
-                                                user=self.user, extract_metadata=False)
->>>>>>> 987822d1
 
     def test_metadata_initialization_for_empty_resource(self):
         # there should be default cell information:
@@ -194,11 +163,7 @@
 
         # there should be default spatial reference info
         ori_coverage = self.resRaster.metadata.originalCoverage
-<<<<<<< HEAD
         self.assertNotEqual(ori_coverage, None)
-=======
-        self.assertNotEquals(ori_coverage, None)
->>>>>>> 987822d1
         self.assertEqual(ori_coverage.value['northlimit'], None)
         self.assertEqual(ori_coverage.value['eastlimit'], None)
         self.assertEqual(ori_coverage.value['southlimit'], None)
@@ -213,25 +178,16 @@
         self.assertEqual(band_info.variableUnit, None)
 
     def test_metadata_extraction_on_resource_creation(self):
-<<<<<<< HEAD
         # passing the file object that points to the temp dir doesn't work - create_resource throws
         # error. open the file from the fixed file location
-=======
-        # passing the file object that points to the temp dir doesn't work - create_resource
-        # throws error open the file from the fixed file location
->>>>>>> 987822d1
+
         files = [UploadedFile(file=self.raster_tif_file_obj, name=self.raster_tif_file_name)]
         _, _, metadata, _ = utils.resource_pre_create_actions(
             resource_type='RasterResource',
             resource_title='My Test Raster Resource',
             page_redirect_url_key=None,
-<<<<<<< HEAD
             files=files, metadata=None,)
-=======
-            files=files,
-            metadata=None
-            )
->>>>>>> 987822d1
+
         self.resRaster = hydroshare.create_resource(
             'RasterResource',
             self.user,
@@ -272,11 +228,8 @@
         utils.resource_file_add_process(resource=self.resRaster, files=files, user=self.user,
                                         extract_metadata=False)
 
-<<<<<<< HEAD
         super(TestRasterMetaData, self).raster_metadata_extraction()
-=======
-        self._test_metadata_extraction()
->>>>>>> 987822d1
+
 
     def test_metadata_on_content_file_delete(self):
         # test that some of the metadata is not deleted on content file deletion
@@ -293,13 +246,9 @@
         self.assertEqual(self.resRaster.metadata.formats.all().count(), 2)
         self.assertEqual(self.resRaster.metadata.formats.all().filter(
             value='application/vrt').count(), 1)
-<<<<<<< HEAD
+
         self.assertEqual(self.resRaster.metadata.formats.all().filter(value='image/tiff').count(),
                          1)
-=======
-        self.assertEqual(self.resRaster.metadata.formats.all().filter(
-            value='image/tiff').count(), 1)
->>>>>>> 987822d1
 
         # delete content file that we added above
         hydroshare.delete_resource_file(self.resRaster.short_id, self.raster_tif_file_name,
@@ -331,21 +280,13 @@
 
         # testing extended metadata elements
         self.assertEqual(self.resRaster.metadata.originalCoverage, None)
-<<<<<<< HEAD
+
         self.assertNotEqual(self.resRaster.metadata.cellInformation, None)
         self.assertNotEqual(self.resRaster.metadata.bandInformation.count, 0)
 
     def test_metadata_delete_on_resource_delete(self):
         # adding a valid raster tif file should generate some core metadata and all extended
         # metadata
-=======
-        self.assertNotEquals(self.resRaster.metadata.cellInformation, None)
-        self.assertNotEquals(self.resRaster.metadata.bandInformation.count, 0)
-
-    def test_metadata_delete_on_resource_delete(self):
-        # adding a valid raster tif file should generate
-        # some core metadata and all extended metadata
->>>>>>> 987822d1
         files = [UploadedFile(file=self.raster_tif_file_obj, name=self.raster_tif_file_name)]
         utils.resource_file_add_pre_process(resource=self.resRaster, files=files, user=self.user,
                                             extract_metadata=False)
@@ -445,14 +386,8 @@
         self.resRaster.metadata.originalCoverage.delete()
 
         # create new original coverage metadata with meaningful value
-<<<<<<< HEAD
         value = {"northlimit": 12, "projection": "transverse_mercator", "units": "meter",
                  "southlimit": 10, "eastlimit": 23, "westlimit": 2}
-=======
-        value = {"northlimit": 12, "projection": "transverse_mercator",
-                 "units": "meter", "southlimit": 10,
-                 "eastlimit": 23, "westlimit": 2}
->>>>>>> 987822d1
         self.resRaster.metadata.create_element('originalcoverage', value=value)
 
         self.assertEqual(self.resRaster.metadata.originalCoverage.value, value)
@@ -532,7 +467,6 @@
         # band information deletion is not allowed
         with self.assertRaises(ValidationError):
             self.resRaster.metadata.delete_element(
-<<<<<<< HEAD
                 'bandinformation',
                 self.resRaster.metadata.bandInformation.first().id)
 
@@ -543,17 +477,6 @@
         self.resRaster.metadata.update_element('originalcoverage',
                                                self.resRaster.metadata.originalCoverage.id,
                                                value=value_2)
-=======
-                'bandinformation', self.resRaster.metadata.bandInformation.first().id)
-
-        # update
-        # update original coverage element
-        value_2 = {"northlimit": 12.5, "projection": "transverse_mercator",
-                   "units": "meter", "southlimit": 10.5,
-                   "eastlimit": 23.5, "westlimit": 2.5}
-        self.resRaster.metadata.update_element(
-            'originalcoverage', self.resRaster.metadata.originalCoverage.id, value=value_2)
->>>>>>> 987822d1
 
         self.assertEqual(self.resRaster.metadata.originalCoverage.value, value_2)
 
@@ -631,81 +554,4 @@
 
         self.assertTrue(self.resRaster.has_required_content_files())
         self.assertTrue(self.resRaster.metadata.has_all_required_elements())
-<<<<<<< HEAD
-        self.assertTrue(self.resRaster.can_be_public_or_discoverable)
-=======
-        self.assertTrue(self.resRaster.can_be_public_or_discoverable)
-
-    def _test_metadata_extraction(self):
-
-        # there should be 2 content files
-        self.assertEqual(self.resRaster.files.all().count(), 2)
-
-        # test core metadata after metadata extraction
-        extracted_title = "My Test Raster Resource"
-        self.assertEqual(self.resRaster.metadata.title.value, extracted_title)
-
-        # there should be 1 creator
-        self.assertEqual(self.resRaster.metadata.creators.all().count(), 1)
-
-        # there should be 1 coverage element - box type
-        self.assertEqual(self.resRaster.metadata.coverages.all().count(), 1)
-        self.assertEqual(self.resRaster.metadata.coverages.all().filter(type='box').count(), 1)
-
-        box_coverage = self.resRaster.metadata.coverages.all().filter(type='box').first()
-        self.assertEqual(box_coverage.value['projection'], 'WGS 84 EPSG:4326')
-        self.assertEqual(box_coverage.value['units'], 'Decimal degrees')
-        self.assertEqual(box_coverage.value['northlimit'], 42.11071605314457)
-        self.assertEqual(box_coverage.value['eastlimit'], -111.45699925047542)
-        self.assertEqual(box_coverage.value['southlimit'], 41.66417975061928)
-        self.assertEqual(box_coverage.value['westlimit'], -111.81761887121905)
-
-        # there should be 2 format elements
-        self.assertEqual(self.resRaster.metadata.formats.all().count(), 2)
-        self.assertEqual(self.resRaster.metadata.formats.all().filter(
-            value='application/vrt').count(), 1)
-        self.assertEqual(self.resRaster.metadata.formats.all().filter(
-            value='image/tiff').count(), 1)
-
-        # testing extended metadata element: original coverage
-        ori_coverage = self.resRaster.metadata.originalCoverage
-        self.assertNotEquals(ori_coverage, None)
-        self.assertEqual(ori_coverage.value['northlimit'], 4662392.446916306)
-        self.assertEqual(ori_coverage.value['eastlimit'], 461954.01909127034)
-        self.assertEqual(ori_coverage.value['southlimit'], 4612592.446916306)
-        self.assertEqual(ori_coverage.value['westlimit'], 432404.01909127034)
-        self.assertEqual(ori_coverage.value['units'], 'meter')
-        self.assertEqual(ori_coverage.value['projection'], "NAD83 / UTM zone 12N")
-        self.assertEqual(ori_coverage.value['datum'], "North_American_Datum_1983")
-        projection_string = u'PROJCS["NAD83 / UTM zone 12N",GEOGCS["NAD83",' \
-                            u'DATUM["North_American_Datum_1983",' \
-                            u'SPHEROID["GRS 1980",6378137,298.257222101,' \
-                            u'AUTHORITY["EPSG","7019"]],' \
-                            u'TOWGS84[0,0,0,0,0,0,0],AUTHORITY["EPSG","6269"]],' \
-                            u'PRIMEM["Greenwich",0,AUTHORITY["EPSG","8901"]],' \
-                            u'UNIT["degree",0.0174532925199433,AUTHORITY["EPSG","9122"]],' \
-                            u'AUTHORITY["EPSG","4269"]],PROJECTION["Transverse_Mercator"],' \
-                            u'PARAMETER["latitude_of_origin",0],' \
-                            u'PARAMETER["central_meridian",-111],' \
-                            u'PARAMETER["scale_factor",0.9996],PARAMETER["false_easting",500000],' \
-                            u'PARAMETER["false_northing",0],' \
-                            u'UNIT["metre",1,AUTHORITY["EPSG","9001"]],' \
-                            u'AXIS["Easting",EAST],AXIS["Northing",' \
-                            u'NORTH],AUTHORITY["EPSG","26912"]]'
-        self.assertEqual(ori_coverage.value['projection_string'], projection_string)
-
-        # testing extended metadata element: cell information
-        cell_info = self.resRaster.metadata.cellInformation
-        self.assertEqual(cell_info.rows, 1660)
-        self.assertEqual(cell_info.columns, 985)
-        self.assertEqual(cell_info.cellSizeXValue, 30.0)
-        self.assertEqual(cell_info.cellSizeYValue, 30.0)
-        self.assertEqual(cell_info.cellDataType, 'Float32')
-
-        # testing extended metadata element: band information
-        self.assertEqual(self.resRaster.metadata.bandInformation.count(), 1)
-        band_info = self.resRaster.metadata.bandInformation.first()
-        self.assertEqual(band_info.noDataValue, '-3.40282346639e+38')
-        self.assertEqual(band_info.maximumValue, '3031.44311523')
-        self.assertEqual(band_info.minimumValue, '1358.33459473')
->>>>>>> 987822d1
+        self.assertTrue(self.resRaster.can_be_public_or_discoverable)