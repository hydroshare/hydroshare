--- conflicted
+++ resolved
@@ -496,31 +496,4 @@
                 if not validation_form.is_valid():
                     err_string = self.get_form_errors_as_string(validation_form)
                     raise ValidationError(err_string)
-<<<<<<< HEAD
-                self.update_element('bandinformation', band_element.id, **bandinfo_data)
-
-    def get_xml(self, pretty_print=True, include_format_elements=True):
-        from lxml import etree
-        # get the xml string representation of the core metadata elements
-        xml_string = super(RasterMetaData, self).get_xml(pretty_print=False)
-
-        # create an etree xml object
-        RDF_ROOT = etree.fromstring(xml_string.encode())
-
-        # get root 'Description' element that contains all other elements
-        container = RDF_ROOT.find('rdf:Description', namespaces=self.NAMESPACES)
-
-        # inject raster resource specific metadata elements to container element
-        if self.cellInformation:
-            self.cellInformation.add_to_xml_container(container)
-
-        for band_info in self.bandInformations:
-            band_info.add_to_xml_container(container)
-
-        if self.originalCoverage:
-            self.originalCoverage.add_to_xml_container(container)
-
-        return etree.tostring(RDF_ROOT, encoding='UTF-8', pretty_print=pretty_print).decode()
-=======
-                self.update_element('bandinformation', band_element.id, **bandinfo_data)
->>>>>>> 9765fdce
+                self.update_element('bandinformation', band_element.id, **bandinfo_data)