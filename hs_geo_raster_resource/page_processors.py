from mezzanine.pages.page_processors import processor_for
from models import RasterResource
from crispy_forms.layout import Layout, HTML
from forms import CellInfoForm, BandInfoForm, BaseBandInfoFormSet, OriginalCoverageSpatialForm, \
    BandInfoLayoutEdit
from hs_core import page_processors
from django.forms.models import formset_factory
from hs_core.views import add_generic_context
from functools import partial, wraps


# page processor to populate raster resource specific metadata into my-resources template page
@processor_for(RasterResource)
# TODO: problematic permissions
def landing_page(request, page):
    content_model = page.get_content_model()
    edit_resource = page_processors.check_resource_mode(request)

    context = page_processors.get_page_context(page, request.user, resource_edit=edit_resource,
                                               extended_metadata_layout=None, request=request)
    extended_metadata_exists = False
    if content_model.metadata.cellInformation or content_model.metadata.bandInformations:
        extended_metadata_exists = True

    context['extended_metadata_exists'] = extended_metadata_exists
    if not edit_resource:
        # get the context from content_model
        if content_model.metadata.originalCoverage:
            ori_coverage_data_dict = {}
            ori_coverage_data_dict['units'] = content_model.metadata.originalCoverage.value['units']
            ori_coverage_data_dict['projection'] = content_model.metadata.originalCoverage.\
                value.get('projection', None)
            ori_coverage_data_dict['northlimit'] = content_model.metadata.originalCoverage.\
                value['northlimit']
            ori_coverage_data_dict['eastlimit'] = content_model.metadata.originalCoverage.\
                value['eastlimit']
            ori_coverage_data_dict['southlimit'] = content_model.metadata.originalCoverage.\
                value['southlimit']
            ori_coverage_data_dict['westlimit'] = content_model.metadata.originalCoverage.\
                value['westlimit']
            ori_coverage_data_dict['projection_string'] = content_model.metadata.originalCoverage.\
                value.get('projection_string', None)
            ori_coverage_data_dict['datum'] = content_model.metadata.originalCoverage.\
                value.get('datum', None)
            context['originalCoverage'] = ori_coverage_data_dict
        context['cellInformation'] = content_model.metadata.cellInformation
        context['bandInformation'] = content_model.metadata.bandInformations
    else:
        # cellinfo_form
        cellinfo_form = CellInfoForm(instance=content_model.metadata.cellInformation,
                                     res_short_id=content_model.short_id,
                                     allow_edit=True,
                                     element_id=content_model.metadata.cellInformation.id
                                     if content_model.metadata.cellInformation else None)
        cellinfo_layout = HTML("<div class='form-group col-lg-6 col-xs-12' id='CellInformation'> "
                               '{% load crispy_forms_tags %} '
                               '{% crispy cellinfo_form %} '
                               '</div>')
        # bandinfo_formset
<<<<<<< HEAD
        BandInfoFormSetEdit = formset_factory(wraps(BandInfoForm)(partial(BandInfoForm, allow_edit=edit_resource)), formset=BaseBandInfoFormSet, extra=0)
        bandinfo_formset = BandInfoFormSetEdit(initial=content_model.metadata.bandInformations.values(), prefix='BandInformation')
=======
        BandInfoFormSetEdit = formset_factory(wraps(BandInfoForm)
                                              (partial(BandInfoForm, allow_edit=edit_resource)),
                                              formset=BaseBandInfoFormSet, extra=0)
        bandinfo_formset = BandInfoFormSetEdit(
            initial=content_model.metadata.bandInformation.values(),
            prefix='BandInformation')
>>>>>>> 97a54b2f

        for form in bandinfo_formset.forms:
            if len(form.initial) > 0:
                form.action = "/hsapi/_internal/%s/bandinformation/%s/update-metadata/" % \
                              (content_model.short_id, form.initial['id'])
                form.number = form.initial['id']

        # original coverage_form
        ori_cov_obj = content_model.metadata.originalCoverage
        ori_coverage_data_dict = {}
        if ori_cov_obj:
            ori_coverage_data_dict['units'] = ori_cov_obj.value['units']
            ori_coverage_data_dict['projection'] = ori_cov_obj.value.get('projection', None)
            ori_coverage_data_dict['northlimit'] = ori_cov_obj.value['northlimit']
            ori_coverage_data_dict['eastlimit'] = ori_cov_obj.value['eastlimit']
            ori_coverage_data_dict['southlimit'] = ori_cov_obj.value['southlimit']
            ori_coverage_data_dict['westlimit'] = ori_cov_obj.value['westlimit']
            ori_coverage_data_dict['projection_string'] = ori_cov_obj.value.\
                get('projection_string', None)
            ori_coverage_data_dict['datum'] = ori_cov_obj.value.get('datum', None)
        else:
            ori_cov_obj = None

        ori_coverage_form = OriginalCoverageSpatialForm(initial=ori_coverage_data_dict,
                                                        res_short_id=content_model.short_id,
                                                        allow_edit=edit_resource,
                                                        element_id=ori_cov_obj.id
                                                        if ori_cov_obj else None)
        ori_coverage_layout = HTML("""
                              <div class="form-group col-lg-6 col-xs-12" id="originalcoverage">
                              {% load crispy_forms_tags %}
                              {% crispy ori_coverage_form %}
                              </div>
                                """)

        # update context
        ext_md_layout = Layout(HTML("<div class='row'>"),
                               ori_coverage_layout,
                               cellinfo_layout,
                               BandInfoLayoutEdit,
                               HTML("</div>")
                               )
        context = page_processors.get_page_context(page, request.user, resource_edit=edit_resource,
                                                   extended_metadata_layout=ext_md_layout,
                                                   request=request)
        context['ori_coverage_form'] = ori_coverage_form
        context['cellinfo_form'] = cellinfo_form
        context['bandinfo_formset'] = bandinfo_formset

    hs_core_context = add_generic_context(request, page)
    context.update(hs_core_context)

    return context<|MERGE_RESOLUTION|>--- conflicted
+++ resolved
@@ -57,17 +57,12 @@
                                '{% crispy cellinfo_form %} '
                                '</div>')
         # bandinfo_formset
-<<<<<<< HEAD
-        BandInfoFormSetEdit = formset_factory(wraps(BandInfoForm)(partial(BandInfoForm, allow_edit=edit_resource)), formset=BaseBandInfoFormSet, extra=0)
-        bandinfo_formset = BandInfoFormSetEdit(initial=content_model.metadata.bandInformations.values(), prefix='BandInformation')
-=======
         BandInfoFormSetEdit = formset_factory(wraps(BandInfoForm)
                                               (partial(BandInfoForm, allow_edit=edit_resource)),
                                               formset=BaseBandInfoFormSet, extra=0)
         bandinfo_formset = BandInfoFormSetEdit(
-            initial=content_model.metadata.bandInformation.values(),
+            initial=content_model.metadata.bandInformations.values(),
             prefix='BandInformation')
->>>>>>> 97a54b2f
 
         for form in bandinfo_formset.forms:
             if len(form.initial) > 0:
