--- conflicted
+++ resolved
@@ -95,9 +95,6 @@
         context['cellinfo_form'] = cellinfo_form
         context['bandinfo_formset'] = bandinfo_formset
 
-<<<<<<< HEAD
     hs_core_context = add_generic_context(request, page)
     context.update(hs_core_context)
-=======
->>>>>>> 13ed7c4c
     return context