## Note: this module has been imported in the models.py in order to receive signals
## at the end of the models.py for the import of this module
import tempfile
import os
import subprocess
import shutil
import zipfile
from collections import OrderedDict
import xml.etree.ElementTree as ET

import gdal
from gdalconst import GA_ReadOnly, GA_Update

from django.core.files.uploadedfile import UploadedFile
from django.dispatch import receiver

from hs_core.hydroshare import utils
from hs_core.hydroshare.resource import ResourceFile
from hs_core.signals import pre_create_resource, pre_add_files_to_resource, pre_delete_file_from_resource, \
    pre_metadata_element_create, pre_metadata_element_update
from forms import CellInfoValidationForm, BandInfoValidationForm, OriginalCoverageSpatialForm
from models import RasterResource
import raster_meta_extract

# signal handler to extract metadata from uploaded geotiff file and return template contexts
# to populate create-resource.html template page


def raster_file_validation(files, ref_tmp_file_names=[]):
    error_info = []
    vrt_file_path = ''

    # process uploaded .tif or .zip file or file retrieved from iRODS user zone
    in_filename = ''
    if len(files) >= 1:
        in_filename = files[0].name
        file = files[0]
    elif len(ref_tmp_file_names) >= 1:
        in_filename = ref_tmp_file_names[0]
        file = None

    if in_filename:
        ext = os.path.splitext(in_filename)[1]
        if ext == '.tif':
            temp_vrt_file_path, temp_dir = create_vrt_file(in_filename, file)
            if os.path.isfile(temp_vrt_file_path):
                files.append(UploadedFile(file=open(temp_vrt_file_path, 'r'), name=os.path.basename(temp_vrt_file_path)))

        elif ext == '.zip':
            extract_file_paths, temp_dir = explode_zip_file(in_filename, file)
            if extract_file_paths:
                if len(files) == 1:
                    del files[0]
                if len(ref_tmp_file_names) == 1:
                    del ref_tmp_file_names[0]
                for file_path in extract_file_paths:
                    files.append(UploadedFile(file=open(file_path, 'r'), name=os.path.basename(file_path)))

    # check if raster is valid in format and data
    if len(files) >= 1:
        files_names = [f.name for f in files]
        files_path = [f.file.name for f in files]
    if len(ref_tmp_file_names) >= 1:
        for fname in ref_tmp_file_names:
            files_names.append(os.path.split(fname)[1])

    files_ext = [os.path.splitext(path)[1] for path in files_names]

    if set(files_ext) == {'.vrt', '.tif'} and files_ext.count('.vrt') == 1:
        vrt_file_path = files_path[files_ext.index('.vrt')]
        raster_dataset = gdal.Open(vrt_file_path, GA_ReadOnly)

        # check if the vrt file is valid
        try:
            raster_dataset.RasterXSize
            raster_dataset.RasterYSize
            raster_dataset.RasterCount
        except AttributeError:
            error_info.append('Please define the raster with raster size and band information.')

        # check if the raster file numbers and names are valid in vrt file
        with open(vrt_file_path, 'r') as vrt_file:
            vrt_string = vrt_file.read()
            root = ET.fromstring(vrt_string)
            raster_file_names = {file_name.text for file_name in root.iter('SourceFilename')}
        files_names.pop(files_ext.index('.vrt'))
        if raster_file_names != set(files_names):
            error_info.append('The .tif files provided are inconsistent (e.g. missing or extra)'\
                             ' with the references in the .vrt file.')
    elif files_ext.count('.tif') == 1 and files_ext.count('.vrt') == 0:
        error_info.append('Please define the .tif file with raster size, band, and georeference information.')
    else:
        error_info.append('The uploaded files should contain only one .vrt file and .tif files referenced by the .vrt file.')

    return error_info, vrt_file_path, temp_dir


def create_vrt_file(tif_file_name, file):
    # create vrt file
    temp_dir = tempfile.mkdtemp()
<<<<<<< HEAD
    tif_base_name = os.path.basename(tif_file_name)
    vrt_file_path = os.path.join(temp_dir, os.path.splitext(tif_base_name)[0]+'.vrt')

    with open(os.devnull, 'w') as fp:
        if file:
            subprocess.Popen(['gdalbuildvrt', vrt_file_path, file.file.name], stdout=fp, stderr=fp).wait()
        else:
            subprocess.Popen(['gdalbuildvrt', vrt_file_path, tif_file_name], stdout=fp, stderr=fp).wait()   # remember to add .wait()
=======
    tif_base_name = os.path.basename(tif_file.name)
    shutil.copy(tif_file.file.name, os.path.join(temp_dir, tif_base_name))
    vrt_file_path = os.path.join(temp_dir, os.path.splitext(tif_base_name)[0]+'.vrt')

    with open(os.devnull, 'w') as fp:
        subprocess.Popen(['gdal_translate', '-of', 'VRT', tif_file.file.name, vrt_file_path], stdout=fp, stderr=fp).wait()   # remember to add .wait()
>>>>>>> e09bd7ba

    # edit VRT contents
    try:
        tree = ET.parse(vrt_file_path)
        root = tree.getroot()
        for element in root.iter('SourceFilename'):
            element.text = tif_base_name
            element.attrib['relativeToVRT'] = '1'

        tree.write(vrt_file_path)

    except Exception:
        shutil.rmtree(temp_dir)

    return vrt_file_path, temp_dir


def explode_zip_file(zip_file_name, file):
    temp_dir = tempfile.mkdtemp()
    try:
        if file:
            zf = zipfile.ZipFile(file.file.name, 'r')
        else:
            zf = zipfile.ZipFile(zip_file_name, 'r')
        zf.extractall(temp_dir)
        zf.close()

        # get all the file abs names in temp_dir
        extract_file_paths = []
        for dirpath,_,filenames in os.walk(temp_dir):
            for name in filenames:
                file_path = os.path.abspath(os.path.join(dirpath, name))
                if os.path.splitext(os.path.basename(file_path))[1] in ['.vrt', '.tif']:
                    shutil.move(file_path, temp_dir)
                    extract_file_paths.append(os.path.join(temp_dir, os.path.basename(file_path)))

    except Exception:
        extract_file_paths = []
        shutil.rmtree(temp_dir)

    return extract_file_paths, temp_dir


@receiver(pre_create_resource, sender=RasterResource)
def raster_pre_create_resource_trigger(sender, **kwargs):
    files = kwargs['files']
    title = kwargs['title']
    validate_files_dict = kwargs['validate_files']
    metadata = kwargs['metadata']
    fed_res_fnames = kwargs['fed_res_file_names']
    fed_res_path = kwargs['fed_res_path']
    file_selected = False

    if files:
        file_selected = True
        # raster file validation
        error_info, vrt_file_path, temp_dir = raster_file_validation(files)
    elif fed_res_fnames:
        ref_tmpfiles = utils.get_fed_zone_files(fed_res_fnames)
        # raster file validation
        error_info, vrt_file_path, temp_dir = raster_file_validation(files, ref_tmp_file_names=ref_tmpfiles)
        ext = os.path.splitext(fed_res_fnames[0])[1]
        if ext == '.zip':
            # clear up the original zip file so that it will not be added into the resource
            fed_res_path.append(utils.get_federated_zone_home_path(fed_res_fnames[0]))
            del fed_res_fnames[0]
        file_selected = True

    if file_selected:
        # metadata extraction
        if not error_info:
            temp_vrt_file_path = [os.path.join(temp_dir, f) for f in os.listdir(temp_dir) if '.vrt' == os.path.splitext(f)[1]].pop()
            res_md_dict = raster_meta_extract.get_raster_meta_dict(temp_vrt_file_path)
            wgs_cov_info = res_md_dict['spatial_coverage_info']['wgs84_coverage_info']
            # add core metadata coverage - box
            if wgs_cov_info:
                box = {'coverage': {'type': 'box', 'value': wgs_cov_info}}
                metadata.append(box)

            # Save extended meta spatial reference
            ori_cov = {'OriginalCoverage': {'value': res_md_dict['spatial_coverage_info']['original_coverage_info'] }}
            metadata.append(ori_cov)

            # Save extended meta cell info
            res_md_dict['cell_info']['name'] = os.path.basename(vrt_file_path)
            metadata.append({'CellInformation': res_md_dict['cell_info']})

            # Save extended meta band info
            for band_info in res_md_dict['band_info'].values():
                metadata.append({'BandInformation': band_info})
        else:
            validate_files_dict['are_files_valid'] = False
            validate_files_dict['message'] = 'Raster validation error. {0}'.format(' '.join(error_info))

        # remove temp vrt file
        if os.path.isdir(temp_dir):
            shutil.rmtree(temp_dir)

    else:
        # initialize required raster metadata to be place holders to be edited later by users
        cell_info = OrderedDict([
            ('name', title),
            ('rows', None),
            ('columns', None),
            ('cellSizeXValue', None),
            ('cellSizeYValue', None),
            ('cellDataType', None),
        ])
        metadata.append({'CellInformation': cell_info})

        band_info = {
                'name': 'Band_1',
                'variableName': None,
                'variableUnit': None,
                'noDataValue': None,
                'maximumValue': None,
                'minimumValue': None,
        }
        metadata.append({'BandInformation': band_info})

        spatial_coverage_info = OrderedDict([
             ('units', None),
             ('projection', None),
             ('northlimit', None),
             ('southlimit', None),
             ('eastlimit', None),
             ('westlimit', None)
        ])

        # Save extended meta to metadata variable
        ori_cov = {'OriginalCoverage': {'value': spatial_coverage_info}}
        metadata.append(ori_cov)


@receiver(pre_add_files_to_resource, sender=RasterResource)
def raster_pre_add_files_to_resource_trigger(sender, **kwargs):
    files = kwargs['files']
    res = kwargs['resource']
    fed_res_fnames = kwargs['fed_res_file_names']
    validate_files_dict = kwargs['validate_files']
    file_selected = False

    if files:
        file_selected = True
        # raster file validation
        error_info, vrt_file_path, temp_dir = raster_file_validation(files)
    elif fed_res_fnames:
        ref_tmpfiles = utils.get_fed_zone_files(fed_res_fnames)
        # raster file validation
        error_info, vrt_file_path, temp_dir = raster_file_validation(files, ref_tmp_file_names=ref_tmpfiles)
        file_selected = True

    if file_selected:
        # metadata extraction
        if not error_info:
            temp_vrt_file_path = [os.path.join(temp_dir, f) for f in os.listdir(temp_dir) if '.vrt' == os.path.splitext(f)[1]].pop()
            res_md_dict = raster_meta_extract.get_raster_meta_dict(temp_vrt_file_path)

            # update core metadata coverage - box
            wgs_cov_info = res_md_dict['spatial_coverage_info']['wgs84_coverage_info']
            if wgs_cov_info:
                res.metadata.create_element('Coverage', type='box', value=res_md_dict['spatial_coverage_info']['wgs84_coverage_info'])

            # update extended original box coverage
            if res.metadata.originalCoverage:
                res.metadata.originalCoverage.delete()
            v = {'value': res_md_dict['spatial_coverage_info']['original_coverage_info'] }
            res.metadata.create_element('OriginalCoverage', **v)

            # update extended metadata CellInformation
            res.metadata.cellInformation.delete()
            res.metadata.create_element('CellInformation', name=os.path.basename(vrt_file_path), rows=res_md_dict['cell_info']['rows'],
                                        columns=res_md_dict['cell_info']['columns'],
                                        cellSizeXValue=res_md_dict['cell_info']['cellSizeXValue'],
                                        cellSizeYValue=res_md_dict['cell_info']['cellSizeYValue'],
                                        cellDataType=res_md_dict['cell_info']['cellDataType'],
                                        )

            # update extended metadata BandInformation
            for band in res.metadata.bandInformation:
                band.delete()

            band_info = res_md_dict['band_info']
            for band in band_info.values():
                res.metadata.create_element('BandInformation', name=band['name'], variableName='',
                                            variableUnit=band['variableUnit'], method='', comment='',
                                            noDataValue=band['noDataValue'], maximumValue=band['maximumValue'],
                                            minimumValue=band['minimumValue']
                                            )

        else:
            validate_files_dict['are_files_valid'] = False
            validate_files_dict['message'] = 'Raster validation error. {0}' \
                                             'See http://www.gdal.org/gdal_vrttut.html ' \
                                             'for information on the .vrt format.'.format(' '.join(error_info))

        # remove temp dir
        if os.path.isdir(temp_dir):
            shutil.rmtree(temp_dir)


@receiver(pre_delete_file_from_resource, sender=RasterResource)
def raster_pre_delete_file_from_resource_trigger(sender, **kwargs):
    res = kwargs['resource']
    del_file = kwargs['file']
    if del_file.resource_file:
        res_fname = del_file.resource_file.name
    elif del_file.fed_resource_file:
        res_fname = del_file.fed_resource_file.name
    else:
        res_fname = del_file.fed_resource_file_name_or_path

    # delete core metadata coverage now that the only file is deleted
    res.metadata.coverages.all().delete()

    # delete extended OriginalCoverage now that the only file is deleted
    res.metadata.originalCoverage.delete()

    # reset extended metadata CellInformation now that the only file is deleted
    res.metadata.cellInformation.delete()
    res.metadata.create_element('CellInformation', name=res.metadata.title.value, rows=None, columns=None,
                                cellSizeXValue=None, cellSizeYValue=None,
                                cellDataType=None
                                )

    # reset extended metadata BandInformation now that the only file is deleted
    for band in res.metadata.bandInformation:
        band.delete()
    res.metadata.create_element('BandInformation', name='Band_1', variableName='', variableUnit='',
                                method='', comment='', noDataValue=None, maximumValue=None, minimumValue=None)

    # delete all the files that is not the user selected file
    for f in ResourceFile.objects.filter(object_id=res.id):
        if f.resource_file and f.resource_file.name != res_fname:
            f.resource_file.delete()
            f.delete()
        elif f.fed_resource_file and f.fed_resource_file != res_fname:
            f.fed_resource_file.delete()
            f.delete()

    # delete the format of the files that is not the user selected delete file
    del_file_format = utils.get_file_mime_type(res_fname)
    for format_element in res.metadata.formats.all():
        if format_element.value != del_file_format:
            res.metadata.delete_element(format_element.term, format_element.id)


@receiver(pre_metadata_element_create, sender=RasterResource)
def metadata_element_pre_create_handler(sender, **kwargs):
    element_name = kwargs['element_name'].lower()
    request = kwargs['request']
    if element_name == "cellinformation":
        element_form = CellInfoValidationForm(request.POST)
    elif element_name == 'bandinformation':
        element_form = BandInfoValidationForm(request.POST)
    elif element_name == 'originalcoverage':
        element_form = OriginalCoverageSpatialForm(data=request.POST)
    if element_form.is_valid():
        return {'is_valid': True, 'element_data_dict': element_form.cleaned_data}
    else:
        return {'is_valid': False, 'element_data_dict': None}


@receiver(pre_metadata_element_update, sender=RasterResource)
def metadata_element_pre_update_handler(sender, **kwargs):
    element_name = kwargs['element_name'].lower()
    element_id = kwargs['element_id']
    request = kwargs['request']
    if element_name == "cellinformation":
        element_form = CellInfoValidationForm(request.POST)
    elif element_name == 'bandinformation':
        form_data = {}
        for field_name in BandInfoValidationForm().fields:
            matching_key = [key for key in request.POST if '-'+field_name in key][0]
            form_data[field_name] = request.POST[matching_key]
        element_form = BandInfoValidationForm(form_data)
    elif element_name == 'originalcoverage':
        element_form = OriginalCoverageSpatialForm(data=request.POST)

    if element_form.is_valid():
        return {'is_valid': True, 'element_data_dict': element_form.cleaned_data}
    else:
        return {'is_valid': False, 'element_data_dict': None}
"""
Since each of the Raster metadata element is required no need to listen to any delete signal
The Raster landing page should not have delete UI functionality for the resource specific metadata elements
"""<|MERGE_RESOLUTION|>--- conflicted
+++ resolved
@@ -98,23 +98,20 @@
 def create_vrt_file(tif_file_name, file):
     # create vrt file
     temp_dir = tempfile.mkdtemp()
-<<<<<<< HEAD
     tif_base_name = os.path.basename(tif_file_name)
+    if file:
+        shutil.copy(file.file.name, os.path.join(temp_dir, tif_base_name))
+    else:
+        shutil.copy(tif_file_name, os.path.join(temp_dir, tif_base_name))
     vrt_file_path = os.path.join(temp_dir, os.path.splitext(tif_base_name)[0]+'.vrt')
 
     with open(os.devnull, 'w') as fp:
         if file:
-            subprocess.Popen(['gdalbuildvrt', vrt_file_path, file.file.name], stdout=fp, stderr=fp).wait()
+            subprocess.Popen(['gdal_translate', '-of', 'VRT', file.file.name, vrt_file_path], stdout=fp,
+                             stderr=fp).wait()  # remember to add .wait()
         else:
-            subprocess.Popen(['gdalbuildvrt', vrt_file_path, tif_file_name], stdout=fp, stderr=fp).wait()   # remember to add .wait()
-=======
-    tif_base_name = os.path.basename(tif_file.name)
-    shutil.copy(tif_file.file.name, os.path.join(temp_dir, tif_base_name))
-    vrt_file_path = os.path.join(temp_dir, os.path.splitext(tif_base_name)[0]+'.vrt')
-
-    with open(os.devnull, 'w') as fp:
-        subprocess.Popen(['gdal_translate', '-of', 'VRT', tif_file.file.name, vrt_file_path], stdout=fp, stderr=fp).wait()   # remember to add .wait()
->>>>>>> e09bd7ba
+            subprocess.Popen(['gdal_translate', '-of', 'VRT', tif_file_name, vrt_file_path], stdout=fp,
+                             stderr=fp).wait()  # remember to add .wait()
 
     # edit VRT contents
     try:
