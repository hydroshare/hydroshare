version: '3'
services:
  minio:
    image: minio/minio
    platform: linux/amd64
    ports:
      - "9000:9000"
      - "9001:9001"
    expose:
      - "9000"
      - "9001"
    volumes:
      - minio_data_vol:/data
    environment:
      MINIO_ROOT_USER: minioadmin
      MINIO_ROOT_PASSWORD: minioadmin
    command: server --console-address ":9001" /data
  postgis:
    image: postgis/postgis:15-3.3
    platform: linux/amd64
    environment:
      POSTGRES_PASSWORD: 'postgres'
    container_name: postgis
    hostname: postgis
    volumes:
      - "postgis_data_vol:/var/lib/postgresql/data"
    ports:
      - "54322:5432"
    stdin_open: true
    tty: true
  rabbitmq:
    image: rabbitmq:3.8.2
    platform: linux/amd64
    container_name: rabbitmq
    volumes:
      - "rabbitmq_data_vol:/var/lib/rabbitmq"
  solr:
    image: solr:6.6
    platform: linux/amd64
    container_name: solr
    volumes:
      # hydroshare repository
      - ".:/hydroshare"
      - "solr_data_vol:/opt/solr/server/solr"
    ports:
      - "8983"
    command: ["solr-foreground"]
  hydroshare:
    platform: linux/amd64
    build:
      context: .
      dockerfile: Dockerfile
    container_name: hydroshare
    hostname: hydroshare
    devices:
      - "/dev/fuse"
    privileged: true
    environment:
      POSTGIS_HOST: postgis
      POSTGIS_PORT: 5432
      POSTGIS_PASSWORD: postgres
      POSTGIS_DB: postgres
      POSTGIS_USER: postgres
      PGPASSWORD: postgres
      RABBITMQ_PORT_5672_TCP_ADDR: rabbitmq
      SOLR_PORT_8983_TCP_ADDR: solr
      SOLR_HOST: solr
      TMP: /tmp
      POSTGIS_PORT_5432_TCP_ADDR: postgis
      HS_PATH: ${PWD}
      PYTHONPATH: /hydroshare
      DJANGO_SETTINGS_MODULE: hydroshare.settings
    volumes:
      # hydroshare repository
      - ".:/hydroshare"
      # shared location for gunicorn.sock between containers
      - "temp_vol:/tmp"
      # temp directory shared with celery workers
      - "share_vol:/shared_tmp"
    ports:
      - "1338:2022"
      - "8000:8000"
    links:
      - postgis:postgis
      - solr:solr
      - rabbitmq:rabbitmq
      - minio:minio
    depends_on:
      - postgis
      - solr
      - rabbitmq
      - minio
    stdin_open: true
    tty: true
    command: /bin/bash init-hydroshare
  defaultworker:
    build:
      context: .
      dockerfile: Dockerfile
    container_name: defaultworker
    platform: linux/amd64
    hostname: defaultworker
    environment:
      POSTGIS_HOST: postgis
      POSTGIS_PORT: 5432
      POSTGIS_PASSWORD: postgres
      POSTGIS_DB: postgres
      PGPASSWORD: postgres
      C_FORCE_ROOT: 1
      RABBITMQ_PORT_5672_TCP_ADDR: rabbitmq
      SOLR_PORT_8983_TCP_ADDR: solr
      SOLR_HOST: solr
      POSTGIS_PORT_5432_TCP_ADDR: postgis
      HS_PATH: ${PWD}
      PYTHONPATH: /hydroshare
      DJANGO_SETTINGS_MODULE: hydroshare.settings
      COLUMNS: 80
    ports:
      - "5555:5555"
    volumes:
      - ".:/hydroshare"
    links:
      - postgis:postgis
      - rabbitmq:rabbitmq
    depends_on:
      - hydroshare
      - postgis
      - solr
      - rabbitmq
    stdin_open: true
    tty: true
    command: /bin/bash init-defaultworker
  companion:
  # https://github.com/transloadit/uppy/blob/main/packages/%40uppy/companion/KUBERNETES.md
<<<<<<< HEAD
    image:  docker.io/transloadit/companion:latest
    platform: linux/amd64
=======
    image:  docker.io/transloadit/companion:5.2.0
>>>>>>> 09bc31be
    container_name: companion
    hostname: companion
    environment:
      COMPANION_PORT: '3020'
      COMPANION_CLIENT_ORIGINS: 'https://localhost'
      # when testing 3rd party services like google drive, you will access hydroshare at http://host.docker.internal:8000
      # you will need to add a line in your /etc/hosts file to map host.docker.internal to localhost
      COMPANION_UPLOAD_URLS: 'https://localhost/hsapi/tus/*'
      COMPANION_DATADIR: '/mnt/companion-data'
      COMPANION_DOMAIN: 'localhost'
      COMPANION_PATH: '/companion'
      COMPANION_ALLOW_LOCAL_URLS: 'true'
      COMPANION_PROTOCOL: 'https'
      COMPANION_REDIS_URL: 'redis://:superSecretPassword@redis:6379'
      COMPANION_CHUNK_SIZE: '100000000'  # ~72MB
      # COMPANION_PREAUTH_SECRET: 'another secret'
      # For 3rd party services like google drive to work locally, you need to set the following:
      COMPANION_SECRET: 'SECRET'
      # Intentionally added to repo for testing purposes
      COMPANION_GOOGLE_KEY: '737951655407-p3d2b2bl2ln90g5plfj09e98bprk42da.apps.googleusercontent.com'
      COMPANION_GOOGLE_SECRET: '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'
      # https://uppy.io/docs/companion/#enablegooglepickerendpoint-companion_enable_google_picker_endpoint
      COMPANION_ENABLE_GOOGLE_PICKER_ENDPOINT: 'true'
    ports:
      - "3020:3020"
    volumes:
      - "companion_vol:/mnt/companion-data"
    depends_on:
      - redis
  redis:
    image: redis:latest
    platform: linux/amd64
    container_name: redis
    hostname: redis
    environment:
      REDIS_PASSWORD: 'superSecretPassword'
    ports:
      - "6379:6379"
    volumes:
      - "redis_data_vol:/data"
  nginx:
    image: nginx:latest
    container_name: nginx
    ports:
      - "80:80"
      - "443:443"
    volumes:
      - ./nginx/nginx-local-dev.conf:/etc/nginx/nginx.conf:ro
      - ./nginx/config:/etc/ssl
    depends_on:
      - hydroshare
      - companion
volumes:
  postgis_data_vol:
  solr_data_vol:
  temp_vol:
  share_vol:
  rabbitmq_data_vol:
  minio_data_vol:
  redis_data_vol:
  companion_vol:<|MERGE_RESOLUTION|>--- conflicted
+++ resolved
@@ -132,12 +132,8 @@
     command: /bin/bash init-defaultworker
   companion:
   # https://github.com/transloadit/uppy/blob/main/packages/%40uppy/companion/KUBERNETES.md
-<<<<<<< HEAD
-    image:  docker.io/transloadit/companion:latest
+    image:  docker.io/transloadit/companion:5.2.0
     platform: linux/amd64
-=======
-    image:  docker.io/transloadit/companion:5.2.0
->>>>>>> 09bc31be
     container_name: companion
     hostname: companion
     environment:
