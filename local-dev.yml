services:
  minio:
    # this is the last release before the admin features were removed from the console
    image: minio/minio:RELEASE.2025-04-22T22-12-26Z
    platform: linux/amd64
    container_name: minio
    ports:
      - "9000:9000"
      - "9001:9001"
    expose:
      - "9000"
      - "9001"
    volumes:
      - minio_data_vol:/data
    environment:
      MINIO_ROOT_USER: minioadmin
      MINIO_ROOT_PASSWORD: minioadmin
      MINIO_BROWSER_REDIRECT: "false"
      MINIO_SCANNER_SPEED: "fastest"
      MINIO_POLICY_PLUGIN_URL: "http://micro-auth/minio/authorization/"
    command: server --console-address ":9001" /data
    depends_on:
      - micro-auth
  postgis:
    image: postgis/postgis:15-3.3
    platform: linux/amd64
    environment:
      POSTGRES_PASSWORD: 'postgres'
    container_name: postgis
    hostname: postgis
    volumes:
      - "postgis_data_vol:/var/lib/postgresql/data"
    ports:
      - "54322:5432"
    stdin_open: true
    tty: true
  pgbouncer:
    image: edoburu/pgbouncer:latest
    platform: linux/amd64
    container_name: pgbouncer
    environment:
      DB_HOST: postgis
      DB_USER: "postgres"
      DB_PASSWORD: "postgres"
      DB_NAME: "postgres"
      DB_PORT: 5432
      LISTEN_ADDR: "*"
      LISTEN_PORT: 6432
      POOL_MODE: "transaction"
      AUTH_TYPE: "plain"
      MAX_CLIENT_CONN: 1000
      DEFAULT_POOL_SIZE: 5
      MIN_POOL_SIZE: 2
    ports:
      - "6432:6432"
    depends_on:
      - postgis
  rabbitmq:
    image: rabbitmq:3.8.2
    platform: linux/amd64
    container_name: rabbitmq
    volumes:
      - "rabbitmq_data_vol:/var/lib/rabbitmq"
  solr:
    image: solr:6.6
    platform: linux/amd64
    container_name: solr
    volumes:
      # hydroshare repository
      - ".:/hydroshare"
      - "solr_data_vol:/opt/solr/server/solr"
    ports:
      - "8983"
    command: ["solr-foreground"]
  hydroshare:
    platform: linux/amd64
    build:
      context: .
      dockerfile: Dockerfile
    container_name: hydroshare
    hostname: hydroshare
    devices:
      - "/dev/fuse"
    privileged: true
    environment:
      POSTGIS_HOST: pgbouncer
      POSTGIS_PORT: 6432
      POSTGIS_PASSWORD: postgres
      POSTGIS_DB: postgres
      POSTGIS_USER: postgres
      PGPASSWORD: postgres
      RABBITMQ_PORT_5672_TCP_ADDR: rabbitmq
      SOLR_PORT_8983_TCP_ADDR: solr
      SOLR_HOST: solr
      TMP: /tmp
      POSTGIS_PORT_5432_TCP_ADDR: pgbouncer
      POSTGIS_DISABLE_SERVER_SIDE_CURSORS: "True"
      HS_PATH: ${PWD}
      PYTHONPATH: /hydroshare
      DJANGO_SETTINGS_MODULE: hydroshare.settings
      VUE_APP_BUCKET_URL_PUBLIC_PATH: "/static/static"
      MC_HOST_hydroshare: "http://minioadmin:minioadmin@minio:9000"
    volumes:
      # hydroshare repository
      - ".:/hydroshare"
      # shared location for gunicorn.sock between containers
      - "temp_vol:/tmp"
      # temp directory shared with celery workers
      - "share_vol:/shared_tmp"
    ports:
      - "1338:2022"
      - "8000:8000"
    links:
      - postgis:postgis
      - solr:solr
      - rabbitmq:rabbitmq
      - minio:minio
    depends_on:
      - postgis
      - pgbouncer
      - solr
      - rabbitmq
      - minio
      - redis
    stdin_open: true
    tty: true
    command: /bin/bash init-hydroshare
  defaultworker:
    build:
      context: .
      dockerfile: Dockerfile
    container_name: defaultworker
    platform: linux/amd64
    hostname: defaultworker
    environment:
      POSTGIS_HOST: pgbouncer
      POSTGIS_PORT: 6432
      POSTGIS_PASSWORD: postgres
      POSTGIS_DB: postgres
      POSTGIS_USER: postgres
      PGPASSWORD: postgres
      C_FORCE_ROOT: 1
      RABBITMQ_PORT_5672_TCP_ADDR: rabbitmq
      SOLR_PORT_8983_TCP_ADDR: solr
      SOLR_HOST: solr
      POSTGIS_PORT_5432_TCP_ADDR: pgbouncer
      POSTGIS_DISABLE_SERVER_SIDE_CURSORS: "True"
      HS_PATH: ${PWD}
      PYTHONPATH: /hydroshare
      DJANGO_SETTINGS_MODULE: hydroshare.settings
      COLUMNS: 80
      MC_HOST_hydroshare: "http://minioadmin:minioadmin@minio:9000"
    ports:
      - "5555:5555"
    volumes:
      - ".:/hydroshare"
    links:
      - pgbouncer:pgbouncer
      - rabbitmq:rabbitmq
    depends_on:
      - hydroshare
      - pgbouncer
      - solr
      - rabbitmq
    stdin_open: true
    tty: true
    command: /bin/bash init-defaultworker
  companion:
  # https://github.com/transloadit/uppy/blob/main/packages/%40uppy/companion/KUBERNETES.md
    image:  docker.io/transloadit/companion:5.5.0
    platform: linux/amd64
    container_name: companion
    hostname: companion
    environment:
      COMPANION_PORT: '3020'
      COMPANION_CLIENT_ORIGINS: 'https://localhost'
      # when testing 3rd party services like google drive, you will access hydroshare at http://host.docker.internal:8000
      # you will need to add a line in your /etc/hosts file to map host.docker.internal to localhost
      COMPANION_UPLOAD_URLS: 'https://localhost/django_s3/tus/*'
      COMPANION_DATADIR: '/mnt/companion-data'
      COMPANION_DOMAIN: 'localhost'
      COMPANION_PATH: '/companion'
      COMPANION_ALLOW_LOCAL_URLS: 'true'
      COMPANION_PROTOCOL: 'https'
      COMPANION_REDIS_URL: 'redis://redis:6379'
      COMPANION_CHUNK_SIZE: '100000000'  # ~72MB
      # COMPANION_PREAUTH_SECRET: 'another secret'
      # For 3rd party services like google drive to work locally, you need to set the following:
      COMPANION_SECRET: 'SECRET'
      # Intentionally added to repo for testing purposes
      COMPANION_GOOGLE_KEY: '737951655407-p3d2b2bl2ln90g5plfj09e98bprk42da.apps.googleusercontent.com'
      COMPANION_GOOGLE_SECRET: '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'
      # https://uppy.io/docs/companion/#enablegooglepickerendpoint-companion_enable_google_picker_endpoint
      COMPANION_ENABLE_GOOGLE_PICKER_ENDPOINT: 'true'
    ports:
      - "3020:3020"
    volumes:
      - "companion_vol:/mnt/companion-data"
    depends_on:
      - redis
  redis:
    image: redis:latest
    platform: linux/amd64
    container_name: redis
    hostname: redis
    ports:
      - "6379:6379"
    volumes:
      - "redis_data_vol:/data"
<<<<<<< HEAD
    command: redis-server
=======
>>>>>>> 74d128d5
  nginx:
    image: nginx:latest
    container_name: nginx
    ports:
      - "80:80"
      - "443:443"
    volumes:
      - ./nginx/nginx-local-dev.conf:/etc/nginx/nginx.conf:ro
      - ./nginx/config:/etc/ssl
    depends_on:
      - hydroshare
      - companion
  micro-auth:
    image: hydroshare/micro-auth:latest
    platform: linux/amd64
    container_name: micro-auth
    environment:
      HS_DATABASE_URL: "postgresql://postgres:postgres@postgis:5432/postgres"
      MC_HOST_hydroshare: "http://minioadmin:minioadmin@minio:9000"
      REDIS_HOST: redis
      REDIS_PORT: "6379"
    ports:
      - 8001:8001
    links:
      - postgis:postgis
    restart: on-failure
    depends_on:
      - postgis
volumes:
  postgis_data_vol:
  solr_data_vol:
  temp_vol:
  share_vol:
  rabbitmq_data_vol:
  minio_data_vol:
  redis_data_vol:
  companion_vol:<|MERGE_RESOLUTION|>--- conflicted
+++ resolved
@@ -207,10 +207,7 @@
       - "6379:6379"
     volumes:
       - "redis_data_vol:/data"
-<<<<<<< HEAD
     command: redis-server
-=======
->>>>>>> 74d128d5
   nginx:
     image: nginx:latest
     container_name: nginx
