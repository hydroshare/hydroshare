version: '3'
services:
  data.local.org:
    image: hydroshare/hs-irods:latest
    container_name: data.local.org
    hostname: data.local.org
    links:
      - users.local.org:users.local.org
    ports:
      - "1247:1247"
    volumes:
      - "idata_iconf_vol:/etc/irods"
      - "idata_vault_vol:/var/lib/irods"
      - "idata_pgres_vol:/var/lib/postgresql/data"
    environment:
      SHARED_NEG_KEY: 'hydroshareZonehydroshareuserZone'
      USE_IRODS: 'True'
      IRODS_ROOT: '/tmp'
      IRODS_ICOMMANDS_PATH: '/usr/bin'
      IRODS_HOST: 'data.local.org'
      IRODS_PORT: '1247'
      IRODS_DEFAULT_RESOURCE: 'hydroshareReplResc'
      IRODS_HOME_COLLECTION: '/hydroshareZone/home/wwwHydroProxy'
      IRODS_ZONE: 'hydroshareZone'
      IRODS_USERNAME: 'wwwHydroProxy'
      IRODS_AUTH: 'wwwHydroProxy'
      IRODS_GLOBAL_SESSION: 'True'
      REMOTE_USE_IRODS: 'True'
      HS_USER_ZONE_HOST: 'users.local.org'
      LINUX_ADMIN_USER_FOR_HS_USER_ZONE: 'hsuserproxy'
      LINUX_ADMIN_USER_PWD_FOR_HS_USER_ZONE: 'hsuserproxy'
      LINUX_ADMIN_USER_CREATE_USER_IN_USER_ZONE_CMD: '/home/hsuserproxy/create_user.sh'
      LINUX_ADMIN_USER_DELETE_USER_IN_USER_ZONE_CMD: '/home/hsuserproxy/delete_user.sh'
      HS_IRODS_PROXY_USER_IN_USER_ZONE: 'localHydroProxy'
      HS_IRODS_USER_ZONE_DEF_RES: 'hydroshareLocalResc'
      IRODS_ZONE: 'hydroshareZone'
      HS_USER_IRODS_ZONE: 'hydroshareuserZone'
      IRODS_ZONE_NAME: 'hydroshareZone'
      IRODS_SERVER_ZONE_KEY: 'hydroshareZone_KEY'
      IRODS_DATABASE_SERVER_HOSTNAME: 'data.local.org'
      IRODS_USER_NAME: 'rods'
      IRODS_PASSWORD: 'rods'
    stdin_open: true
    tty: true
  users.local.org:
    image: hydroshare/hs-irods:latest
    container_name: users.local.org
    hostname: users.local.org
    volumes:
      - "iuser_iconf_vol:/etc/irods"
      - "iuser_vault_vol:/var/lib/irods"
      - "iuser_pgres_vol:/var/lib/postgresql/data"
    environment:
      SHARED_NEG_KEY: 'hydroshareZonehydroshareuserZone'
      USE_IRODS: 'True'
      IRODS_ROOT: '/tmp'
      IRODS_ICOMMANDS_PATH: '/usr/bin'
      IRODS_HOST: 'users.local.org'
      IRODS_PORT: '1247'
      IRODS_DEFAULT_RESOURCE: 'hydroshareReplResc'
      IRODS_HOME_COLLECTION: '/hydroshareZone/home/wwwHydroProxy'
      IRODS_ZONE: 'hydroshareZone'
      IRODS_USERNAME: 'wwwHydroProxy'
      IRODS_AUTH: 'wwwHydroProxy'
      IRODS_GLOBAL_SESSION: 'True'
      REMOTE_USE_IRODS: 'True'
      HS_USER_ZONE_HOST: 'users.local.org'
      LINUX_ADMIN_USER_FOR_HS_USER_ZONE: 'hsuserproxy'
      LINUX_ADMIN_USER_PWD_FOR_HS_USER_ZONE: 'hsuserproxy'
      LINUX_ADMIN_USER_CREATE_USER_IN_USER_ZONE_CMD: '/home/hsuserproxy/create_user.sh'
      LINUX_ADMIN_USER_DELETE_USER_IN_USER_ZONE_CMD: '/home/hsuserproxy/delete_user.sh'
      HS_IRODS_PROXY_USER_IN_USER_ZONE: 'localHydroProxy'
      HS_IRODS_USER_ZONE_DEF_RES: 'hydroshareLocalResc'
      HS_USER_IRODS_ZONE: 'hydroshareuserZone'
      IRODS_ZONE_NAME: 'hydroshareuserZone'
      IRODS_SERVER_ZONE_KEY: 'hydroshareuserZone_KEY'
      IRODS_DATABASE_SERVER_HOSTNAME: 'users.local.org'
      IRODS_USER_NAME: 'rods'
      IRODS_PASSWORD: 'rods'
    stdin_open: true
    tty: true
  postgis:
<<<<<<< HEAD
    image: postgis/postgis:14-3.3
=======
    image: postgis/postgis:15-3.3
>>>>>>> b7d6c31a
    environment:
      POSTGRES_PASSWORD: 'postgres'
    container_name: postgis
    hostname: postgis
    volumes:
      - "postgis_data_vol:/var/lib/postgresql/data"
    ports:
      - "54322:5432"
    stdin_open: true
    tty: true
  rabbitmq:
    image: rabbitmq:3.8.2
    container_name: rabbitmq
    volumes:
      - "rabbitmq_data_vol:/var/lib/rabbitmq"
  solr:
    image: solr:6.6
    container_name: solr
    volumes:
      # hydroshare repository
      - ".:/hydroshare"
      - "solr_data_vol:/opt/solr/server/solr"
    ports:
      - "8983"
    command: ["solr-foreground"]
  nginx:
    build:
      context: ./nginx
      dockerfile: Dockerfile-nginx
    hostname: nginx
    container_name: nginx
    links:
      - hydroshare:hydroshare
    depends_on:
      - hydroshare
    ports:
      - "80:80"
    volumes:
      - "./log/nginx:/var/log/nginx"
      - ".:/hydroshare"
      - "temp_vol:/hs_tmp"
      - "share_vol:/irods/cache"
      - "idata_vault_vol:/irods/data"
      - "iuser_vault_vol:/irods/user"
  hydroshare:
    build:
      context: .
      dockerfile: Dockerfile
    container_name: hydroshare
    hostname: hydroshare
    devices:
      - "/dev/fuse"
    privileged: true
    environment:
      POSTGIS_HOST: postgis
      POSTGIS_PORT: 5432
      POSTGIS_PASSWORD: postgres
      POSTGIS_DB: postgres
      POSTGIS_USER: postgres
      PGPASSWORD: postgres
      RABBITMQ_PORT_5672_TCP_ADDR: rabbitmq
      SOLR_PORT_8983_TCP_ADDR: solr
      SOLR_HOST: solr
      TMP: /hs_tmp
      POSTGIS_PORT_5432_TCP_ADDR: postgis
      HS_PATH: ${PWD}
      PYTHONPATH: /hydroshare
      DJANGO_SETTINGS_MODULE: hydroshare.settings
    volumes:
      # hydroshare repository
      - ".:/hydroshare"
      # shared location for gunicorn.sock between containers
      - "temp_vol:/hs_tmp"
      # temp directory shared with celery workers
      - "share_vol:/shared_tmp"
    ports:
      - "1338:2022"
      - "8000:8000"
    links:
      - postgis:postgis
      - solr:solr
      - rabbitmq:rabbitmq
      - data.local.org:data.local.org
      - users.local.org:users.local.org
    depends_on:
      - postgis
      - solr
      - rabbitmq
      - data.local.org
      - users.local.org
    stdin_open: true
    tty: true
    command: /bin/bash init-hydroshare
  defaultworker:
    build:
      context: .
      dockerfile: Dockerfile
    container_name: defaultworker
    hostname: defaultworker
    environment:
      POSTGIS_HOST: postgis
      POSTGIS_PORT: 5432
      POSTGIS_PASSWORD: postgres
      POSTGIS_DB: postgres
      PGPASSWORD: postgres
      C_FORCE_ROOT: 1
      RABBITMQ_PORT_5672_TCP_ADDR: rabbitmq
      SOLR_PORT_8983_TCP_ADDR: solr
      SOLR_HOST: solr
      POSTGIS_PORT_5432_TCP_ADDR: postgis
      HS_PATH: ${PWD}
      PYTHONPATH: /hydroshare
      DJANGO_SETTINGS_MODULE: hydroshare.settings
    ports:
      - "5555:5555"
    volumes:
      - ".:/hydroshare"
    links:
      - postgis:postgis
      - rabbitmq:rabbitmq
      - data.local.org:data.local.org
      - users.local.org:users.local.org
    depends_on:
      - hydroshare
      - postgis
      - solr
      - rabbitmq
      - data.local.org
      - users.local.org
    stdin_open: true
    tty: true
    command: /bin/bash init-defaultworker
volumes:
  idata_iconf_vol:
  idata_vault_vol:
  idata_pgres_vol:
  iuser_iconf_vol:
  iuser_vault_vol:
  iuser_pgres_vol:
  postgis_data_vol:
  solr_data_vol:
  temp_vol:
  share_vol:
  rabbitmq_data_vol:<|MERGE_RESOLUTION|>--- conflicted
+++ resolved
@@ -80,11 +80,7 @@
     stdin_open: true
     tty: true
   postgis:
-<<<<<<< HEAD
-    image: postgis/postgis:14-3.3
-=======
     image: postgis/postgis:15-3.3
->>>>>>> b7d6c31a
     environment:
       POSTGRES_PASSWORD: 'postgres'
     container_name: postgis
