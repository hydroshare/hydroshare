--- conflicted
+++ resolved
@@ -58,30 +58,6 @@
     ports:
       - "8983"
     command: ["solr-foreground"]
-<<<<<<< HEAD
-=======
-  # TODO: nginx container does not currently work
-  # https://github.com/hydroshare/hydroshare/issues/4980
-  # nginx:
-  #   build:
-  #     context: ./nginx
-  #     dockerfile: Dockerfile-nginx
-  #   hostname: nginx
-  #   container_name: nginx
-  #   links:
-  #     - hydroshare:hydroshare
-  #   depends_on:
-  #     - hydroshare
-  #   ports:
-  #     - "80:80"
-  #   volumes:
-  #     - "./log/nginx:/var/log/nginx"
-  #     - ".:/hydroshare"
-  #     - "temp_vol:/tmp"
-  #     - "share_vol:/irods/cache"
-  #     - "idata_vault_vol:/irods/data"
-  #     - "iuser_vault_vol:/irods/user"
->>>>>>> a38cda7f
   hydroshare:
     build:
       context: .
