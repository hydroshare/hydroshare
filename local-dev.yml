--- conflicted
+++ resolved
@@ -153,11 +153,7 @@
       COMPANION_CLIENT_ORIGINS: 'https://localhost'
       # when testing 3rd party services like google drive, you will access hydroshare at http://host.docker.internal:8000
       # you will need to add a line in your /etc/hosts file to map host.docker.internal to localhost
-<<<<<<< HEAD
-      COMPANION_UPLOAD_URLS: 'http://host.docker.internal:8000/hsapi/tus/*'
-=======
       COMPANION_UPLOAD_URLS: 'https://localhost/hsapi/tus/*'
->>>>>>> 57ecff12
       COMPANION_DATADIR: '/mnt/companion-data'
       COMPANION_DOMAIN: 'localhost'
       COMPANION_PATH: '/companion'
