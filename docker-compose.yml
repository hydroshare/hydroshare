postgis:
  image: mjstealey/postgresql
redis:
  image: redis:2.8
rabbitmq:
  image: rabbitmq:3.5
solr:
  image: makuk66/docker-solr:4.10.4
  volumes:
    # hydroshare repository
    - "/home/hydro/hydroshare:/hydroshare"
  ports:
    - "8983"
hydroshare:
  build: .
  environment:
    POSTGIS_HOST: postgis
    POSTGIS_PORT: 5432
    REDIS_HOST: redis
    REDIS_PORT: 6379
    POSTGIS_PASSWORD: postgres
    POSTGIS_DB: postgres
    POSTGIS_USER: postgres
    PGPASSWORD: postgres
    SOLR_HOST: solr
  volumes:
    # hydroshare repository
<<<<<<< HEAD
    - "/home/hydro/hydroshare:/home/docker/hydroshare"
    # pycharm debugging
    # - "/home/hydro/pycharm-debug:/home/docker/pycharm-debug"
    # log files
    - "/home/hydro/hydroshare/log:/var/log/hydroshare"
=======
    - ".:/home/docker/hydroshare"
    #- "/home/hydro/hydroshare:/home/docker/hydroshare"
    # pycharm debugging
    # - "/home/hydro/pycharm-debug:/home/docker/pycharm-debug"
    # log files
    #- "/home/hydro/hydroshare/log:/var/log/hydroshare"
>>>>>>> 5c2df5b3
  ports:
    - "1338:22"
    - "8000:8000"
  links:
    - postgis:postgis
    - redis:redis
    - rabbitmq:rabbitmq
    - solr:solr
  command: /bin/bash init
defaultworker:
  build: .
  environment:
    POSTGIS_HOST: postgis
    POSTGIS_PORT: 5432
    REDIS_HOST: redis
    REDIS_PORT: 6379
    POSTGIS_PASSWORD: postgres
    POSTGIS_DB: postgres
    PGPASSWORD: postgres
    C_FORCE_ROOT: 1
  volumes_from:
    - hydroshare
  volumes:
    - "/var/run/docker.sock:/docker.sock"
  links:
    - postgis:postgis
    - redis:redis
    - rabbitmq:rabbitmq
  command: celery worker -A hydroshare -E -Q default
dockerworker:
  build: .
  environment:
    POSTGIS_HOST: postgis
    POSTGIS_PORT: 5432
    REDIS_HOST: redis
    REDIS_PORT: 6379
    POSTGIS_PASSWORD: postgres
    POSTGIS_DB: postgres
    PGPASSWORD: postgres
    C_FORCE_ROOT: 1
  volumes_from:
    - hydroshare
  volumes:
    - "/var/run/docker.sock:/docker.sock"
  links:
    - postgis:postgis
    - redis:redis
    - rabbitmq:rabbitmq
  command: celery worker -A hydroshare -E -Q docker_container_tasks,docker_broadcast_tasks<|MERGE_RESOLUTION|>--- conflicted
+++ resolved
@@ -25,20 +25,12 @@
     SOLR_HOST: solr
   volumes:
     # hydroshare repository
-<<<<<<< HEAD
-    - "/home/hydro/hydroshare:/home/docker/hydroshare"
-    # pycharm debugging
-    # - "/home/hydro/pycharm-debug:/home/docker/pycharm-debug"
-    # log files
-    - "/home/hydro/hydroshare/log:/var/log/hydroshare"
-=======
     - ".:/home/docker/hydroshare"
     #- "/home/hydro/hydroshare:/home/docker/hydroshare"
     # pycharm debugging
     # - "/home/hydro/pycharm-debug:/home/docker/pycharm-debug"
     # log files
     #- "/home/hydro/hydroshare/log:/var/log/hydroshare"
->>>>>>> 5c2df5b3
   ports:
     - "1338:22"
     - "8000:8000"
