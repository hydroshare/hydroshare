--- conflicted
+++ resolved
@@ -8,11 +8,8 @@
   image: makuk66/docker-solr:4.10.4
   volumes:
     # hydroshare repository
-<<<<<<< HEAD
     - "/home/hydro/hydroshare:/hydroshare"
-=======
     - ".:/hydroshare"
->>>>>>> 23e04e70
   ports:
     - "8983:8983"
 hydroshare:
