from suds import MethodNotFound, WebFault
from suds.transport import TransportError
from suds.client import Client
from lxml import etree
from django.http import Http404
from .models import RefTimeSeries
from xml.sax._exceptions import SAXParseException
from datetime import datetime
from matplotlib.pyplot import savefig
import matplotlib.pyplot as plt
from matplotlib.dates import AutoDateFormatter, AutoDateLocator
import operator
import requests
import csv
import collections
import os
from StringIO import StringIO
from hs_core.hydroshare.hs_bagit import create_bag
from hs_core import hydroshare
from hs_core.models import ResourceFile


def get_version(root):
    wml_version = None
    for element in root.iter():
        if '{http://www.opengis.net/waterml/2.0}Collection' in element.tag:
            wml_version = '2.0'
            break
        if '{http://www.cuahsi.org/waterML/1.1/}timeSeriesResponse' \
                or '{http://www.cuahsi.org/waterML/1.0/}timeSeriesResponse' in element.tag:
            wml_version = '1'
            break
    return wml_version

def sites_from_soap(wsdl_url, locations=[':']):
    """
    Note: locations (a list) is given by CUAHSI WOF standard

    returns:
    a list of site names and codes at the given locations
    """

    if not wsdl_url.endswith('.asmx?WSDL') and not wsdl_url.endswith('.asmx?wsdl'):
        raise Http404("The correct url format ends in '.asmx?WSDL'.")
    try:
        client = Client(wsdl_url)
    except TransportError:
        raise Http404('Url not found')
    except ValueError:
        raise Http404('Invalid url')  # ought to be a 400, but no page implemented for that
    except SAXParseException:
        raise Http404("The correct url format ends in '.asmx?WSDL'.")
    except:
        raise Http404("Sorry, but we've encountered an unexpected error.")
    try:
        response = client.service.GetSites(locations)
    except MethodNotFound:
        raise Http404("Method 'GetSites' not found")
    except WebFault:
        raise Http404('This service does not support an all sites search. \
Please provide a list of locations')  # ought to be a 400, but no page implemented for that
    except:
        raise Http404("Sorry, but we've encountered an unexpected error. This is most likely \
due to incorrect formatting in the web service response.")
    try:
        site_names = []
        site_codes = []
        root = etree.XML(response)
        wml_version = get_version(root)
        if wml_version == '1':
            for element in root:
                if 'site' in element.tag:
                    site_names.append(element[0][0].text)
                    site_codes.append(element[0][1].text)
        elif wml_version == '2.0':
            pass   # FIXME I need to change this, obviously
        else:
            raise Http404()
    except:
        return "Parsing error: The Data in the WSDL Url '{0}' was not correctly formatted \
according to the WaterOneFlow standard given at 'http://his.cuahsi.org/wofws.html#waterml'.".format(wsdl_url)
    ret = dict(zip(site_names, site_codes))
    return ret

def site_info_from_soap(wsdl_url, **kwargs):
    site = ':' + kwargs['site']

    if not wsdl_url.endswith('.asmx?WSDL') and not wsdl_url.endswith('.asmx?wsdl'):
        raise Http404("The correct url format ends in '.asmx?WSDL'.")
    try:
        client = Client(wsdl_url)
    except TransportError:
        raise Http404('Url not found')
    except ValueError:
        raise Http404('Invalid url')  # ought to be a 400, but no page implemented for that
    except SAXParseException:
        raise Http404("The correct url format ends in '.asmx?WSDL'.")
    except:
        raise Http404("Sorry, but we've encountered an unexpected error.")
    try:
        response = client.service.GetSiteInfo(site)
    except MethodNotFound:
        raise Http404("Method 'GetValues' not found")

    try:
        response = client.service.GetSiteInfo(site)
        root = etree.XML(response)
        wml_version = get_version(root)
        variable_names = []
        variable_codes = []
        if wml_version =='1':
            for element in root.iter():
                brack_lock = element.tag.index('}')  #The namespace in the tag is enclosed in {}.
                tag = element.tag[brack_lock+1:]     #Takes only actual tag, no namespace
                if 'variableName' in tag:
                    variable_names.append(element.text)
            for element in root.iter():
                brack_lock = element.tag.index('}')  #The namespace in the tag is enclosed in {}.
                tag = element.tag[brack_lock+1:]     #Takes only actual tag, no namespace
                if 'variableCode' in tag:
                    variable_codes.append(element.text)
        elif wml_version == '2.0':
            pass  # FIXME add what to do here
        else:
            raise Http404()
        variables = dict(zip(variable_names, variable_codes))
        return variables
    except:
        return "Parsing error: The Data in the WSDL Url '{0}' was not correctly formatted \
according to the WaterOneFlow standard given at 'http://his.cuahsi.org/wofws.html#waterml'.".format(wsdl_url)

def time_to_int(t):
    # if time format looks like '2014-07-22T10:45:00.000'
    try:
        ret = int(datetime.strptime(unicode(t), '%Y-%m-%dT%H:%M:%S.%f').strftime('%s'))
    except ValueError:
        try:
            # if time format looks like '2014-07-22T10:45:00.000-05:00'
            offset_hrs = int(t[-6:-3])
            offset_min = int(t[-6]+t[-2:])
            t = t[:-6]
            epoch_secs = int(datetime.strptime(unicode(t), '%Y-%m-%dT%H:%M:%S.%f').strftime('%s'))
            ret = epoch_secs + offset_hrs*3600 + offset_min*60
        except ValueError:
            try:
                # if time format looks like '2014-07-22T10:45:00'
                ret = int(datetime.strptime(unicode(t), '%Y-%m-%dT%H:%M:%S').strftime('%s'))
            except ValueError:
                #if the time format looks like '2014-07-22 10:45:00'
                ret = int(datetime.strptime(unicode(t), '%Y-%m-%d %H:%M:%S').strftime('%s'))
    return ret

def parse_1_0_and_1_1(root):
    try:
        if 'timeSeriesResponse' in root.tag:
            time_series = root[1]
            ts = etree.tostring(time_series)
            values = {}
            for_graph = []
            units, site_name, variable_name, latitude, longitude, methodCode, method, QCcode, QClevel = None, None, None, None, None, None, None, None, None
            unit_is_set = False
            methodCode_set = False
            QCcode_set = False
            for element in root.iter():
                brack_lock = -1
                if '}' in element.tag:
                    brack_lock = element.tag.index('}')  #The namespace in the tag is enclosed in {}.
                tag = element.tag[brack_lock+1:]     #Takes only actual tag, no namespace
                if 'unitName' == tag:  # in the xml there is a unit for the value, then for time. just take the first
                    if not unit_is_set:
                        units = element.text
                        unit_is_set = True
                if 'value' == tag:
                    values[element.attrib['dateTime']] = element.text
                    if not methodCode_set:
                        for a in element.attrib:
                            if 'methodCode' in a:
                                methodCode = element.attrib[a]
                                methodCode_set = True
                            if 'qualityControlLevelCode' in a:
                                QCcode = element.attrib[a]
                                QCcode_set = True
                if 'siteName' == tag:
                    site_name = element.text
                if 'variableName' == tag:
                    variable_name = element.text
                if 'latitude' == tag:
                    latitude = element.text
                if 'longitude' == tag:
                    longitude = element.text
            if methodCode == 1:
                method = 'No method specified'
            else:
                method = 'Unknown method'

            if QCcode == 0:
                QClevel = "Raw Data"
            elif QCcode == 1:
                QClevel = "Quality Controlled Data"
            elif QCcode == 2:
                QClevel = "Derived Products"
            elif QCcode == 3:
                QClevel = "Interpreted Products"
            elif QCcode == 4:
                QClevel = "Knowledge Products"
            else:
                QClevel = 'Unknown'

            for k, v in values.items():
                t = time_to_int(k)
                for_graph.append({'x': t, 'y': float(v)})
            smallest_time = list(values.keys())[0]
            for t in list(values.keys()):
                if t < smallest_time:
                    smallest_time = t
            return {'time_series': ts,
                    'site_name': site_name,
                    'start_date': smallest_time,
                    'variable_name': variable_name,
                    'units': units,
                    'values': values,
                    'for_graph': for_graph,
                    'wml_version': '1',
                    'latitude': latitude,
                    'longitude': longitude,
                    'QClevel': QClevel,
                    'method': method}
        else:
            return "Parsing error: The waterml document doesn't appear to be a WaterML 1.0/1.1 time series"
    except:
        return "Parsing error: The Data in the Url, or in the request, was not correctly formatted."

def parse_2_0(root):
    #try:
        if 'Collection' in root.tag:
            ts = etree.tostring(root)
            keys = []
            vals = []
            for_graph = []
<<<<<<< HEAD
            QClevel, units, site_name, variable_name, latitude, longitude, method, site_code, variable_code, sample_medium = None, None, None, None, None, None, None, None, None, None
=======
            QClevel, units, site_name, variable_name, latitude, longitude, method, site_code, variable_code = None, None, None, None, None, None, None, None, None
>>>>>>> 5d7c17b2
            name_is_set, site_code_set = False, False
            variable_name = root[1].text
            for element in root.iter():
                if 'MeasurementTVP' in element.tag:
                        for e in element:
                            if 'time' in e.tag:
                                keys.append(e.text)
                            if 'value' in e.tag:
                                vals.append(e.text)
                if 'uom' in element.tag:
                    units = element.attrib['code']
                if 'MonitoringPoint' in element.tag:
                    for e in element.iter():
                        if 'identifier' in e.tag and not site_code_set:
                            site_code = e.text
                            site_code_set = True
                        if 'name' in e.tag and not name_is_set:
                            site_name = e.text
                            name_is_set = True
                        if 'pos' in e.tag:
                            lat_long = e.text
                            lat_long = lat_long.split(' ')
                            latitude = lat_long[0]
                            longitude = lat_long[1]
                if 'observedProperty' in element.tag:
                    for a in element.attrib:
                        if 'title' in a:
                            variable_name = element.attrib[a]
                        if 'href' in a:
                            variable_code = element.attrib[a]
<<<<<<< HEAD
                            variable_code = variable_code.replace('#', '')
                if variable_name == 'Unmapped':
                    try:
                        if 'vocabulary' in element.attrib:
                            variable_name = element.text
                    except:
                        variable_name = 'Unmapped'
=======
                            #variable_code = variable_code.replace('#', '')
>>>>>>> 5d7c17b2
                if 'ObservationProcess' in element.tag:
                    for e in element.iter():
                        if 'processType' in e.tag:
                            for a in e.attrib:
                                if 'title' in a:
                                    method = e.attrib[a]
<<<<<<< HEAD
                if 'sampledMedium' in element.tag:
                    for a in element.attrib.iteritems():
                        if 'title' in a[0]:
                            sample_medium = a[1]
=======
>>>>>>> 5d7c17b2
            values = dict(zip(keys, vals))
            if variable_name=='Unmapped':
                for element in root.iter():
                    if len(element.attrib.values())>0:
                        if 'vocabulary' in element.attrib.values()[0]:
                            variable_name = element.text
                        if 'qualityControlLevelCode' in element.attrib.values()[0] and 'name' in element.tag:
                            QClevel = element.text
            for k, v in values.items():
                t = time_to_int(k)
                for_graph.append({'x': t, 'y': float(v)})
            smallest_time = list(values.keys())[0]
            for t in list(values.keys()):
                if t < smallest_time:
                    smallest_time = t
            return {'time_series': ts,
                    'site_name': site_name,
                    'site_code': site_code,
                    'start_date': smallest_time,
                    'variable_name': variable_name,
                    'variable_code': variable_code,
                    'units': units,
                    'values': values,
                    'for_graph': for_graph,
                    'wml_version': '2.0',
                    'latitude': latitude,
                    'longitude': longitude,
<<<<<<< HEAD
                    'QClevel': QClevel,
                    'method': method,
                    'sample_medium': sample_medium}
        else:
            return "Parsing error: The waterml document doesn't appear to be a WaterML 2.0 time series"
    except:
        return "Parsing error: The Data in the Url, or in the request, was not correctly formatted."
=======
                    'QClevel': 'unknown',
                    'method': method}
    #     else:
    #         return "Parsing error: The waterml document doesn't appear to be a WaterML 2.0 time series"
    # except:
    #     return "Parsing error: The Data in the Url, or in the request, was not correctly formatted."
>>>>>>> 5d7c17b2

def map_waterml(xml_doc):
    root = etree.XML(xml_doc)
    version = get_version(root)
    if version == '1':
        ts = parse_1_0_and_1_1(root)
        units = ts['units']
        values = ts['values']
    elif version == '2.0':
        ts = parse_2_0(root)
        units = ts['units']
        values = ts['values']
    elif not version:
        return False

def time_series_from_service(service_url, soap_or_rest, **kwargs):
    """
    keyword arguments are given by CAUHSI WOF standard :
    site_name_or_code = location
    variable
    startDate
    endDate
    authToken

    returns:
    a string containing a WaterML file with location metadata and data
    """
    if soap_or_rest == 'soap':
        var = ':' + kwargs['variable_code']
        s_d = kwargs.get('startDate', '')
        e_d = kwargs.get('endDate', '')
        a_t = kwargs.get('authToken', '')

        try:
            client = Client(service_url)
        except TransportError:
            raise Http404('Url not found')
        except ValueError:
            raise Http404('Invalid url')  # ought to be a 400, but no page implemented for that
        try:
            location = ':' + kwargs['site_name_or_code'] # maybe the user provided a site code
            response = client.service.GetValues(location, var, s_d, e_d, a_t)
        except MethodNotFound:
            raise Http404("Method 'GetValues' not found")
        except WebFault:
                    #maybe the user provided a site name
            try:
                all_sites = sites_from_soap(service_url)
                location = ':' + all_sites[kwargs['site_name_or_code']]
                response = client.service.GetValues(location, var, s_d, e_d, a_t)
            except KeyError:
                Http404('Invalid site name')
            except WebFault:
                raise Http404('One or more of your parameters may be incorrect. \
Location and Variable are not optional, and case sensitive')
            except:
                raise Http404("Sorry, but we've encountered an unexpected error")
        except:
            raise Http404("Sorry, but we've encountered an unexpected error. This is most likely \
due to incorrect formatting in the web service format.")

    elif soap_or_rest == 'rest':
        r = requests.get(service_url)
        if r.status_code == 200:
            response = r.text.encode('utf-8')
    else:
        raise Http404()

    root = etree.XML(response)
    wml_version = get_version(root)
    if wml_version == '1':
        return parse_1_0_and_1_1(root)
    elif wml_version == '2.0':
        return parse_2_0(root)
    else:
        raise Http404()

def create_vis(path, varcode, site_code, data, xlab, variable_name, units):
    loc = AutoDateLocator()
    fmt = AutoDateFormatter(loc)
    fmt.scaled[365.0] = '%y'
    fmt.scaled[30.] = '%b %y'
    fmt.scaled[1.0] = '%b %d %y'

    x = []
    y = []
    x1 =[]
    y1 =[]
    for d in data:
        x1.append(d['x'])
        y1.append(d['y'])
    vals_dict = dict(zip(x1, y1))
    sorted_vals = sorted(vals_dict.items(), key=operator.itemgetter(0))
    for d in sorted_vals:
        t = (d[0])
        t = datetime.fromtimestamp(t)
        x.append(t)
        y.append(d[1])
    fig, ax = plt.subplots()
    ax.plot_date(x, y, '-')
    # ax.set_aspect(10)
    ax.set_xlabel(xlab)
    if 'NoneType' in str(type(units)):
        units = 'unknown'
    ax.set_ylabel(variable_name + "(" + units + ")")
    ax.xaxis.set_major_locator(loc)
    ax.xaxis.set_major_formatter(fmt)
    #ax.xaxis.set_minor_locator(days)
    ax.autoscale_view()

    ax.grid(True)
    vis_name = 'visualization-'+site_code+'-'+varcode+'.png'
    vis_path = path+vis_name
    savefig(vis_path, bbox_inches='tight')
    vis_file = open(vis_path, 'r')
    return vis_file

#this function also creates the metadata terms
def make_files(shortkey, reference_type, url, data_site_code, variable_code, title):

    ts, csv_link, csv_size, xml_link, xml_size = {}, '', '', '', ''
    if reference_type == 'rest':

        ts = time_series_from_service(url, reference_type)

    else:
        ts = time_series_from_service(url,
                                      reference_type,
                                      site_name_or_code=data_site_code,
                                      variable_code=variable_code)

    #update/create metadata elements
    res = hydroshare.get_resource_by_shortkey(shortkey)
    s = res.metadata.sites.all()[0]
    hydroshare.resource.update_metadata_element(
        shortkey,
        'Site',
        s.id,
        latitude=ts['latitude'],
        longitude=ts['longitude'])
    v = res.metadata.variables.all()[0]
<<<<<<< HEAD
    hydroshare.resource.update_metadata_element(
        shortkey,
        'Variable',
        v.id,
        sample_medium=ts.get('sample_medium', 'unknown')
        )
=======
    # hydroshare.resource.update_metadata_element(
    #     shortkey,
    #     'Variable',
    #     v.id,
    #     name=ts['variable_name'],
    #     code=variable_code,
    #     )
>>>>>>> 5d7c17b2
    hydroshare.resource.create_metadata_element(
        shortkey,
        'QualityControlLevel',
        value=ts['QClevel'],
        )
    hydroshare.resource.create_metadata_element(
        shortkey,
        'Method',
        value=ts['method'],
        )


    vals = ts['values']
    for_graph = ts['for_graph']
    units = ts['units']
    variable_name = ts['variable_name']
    vis_file = create_vis("", variable_code, data_site_code, for_graph, 'Date', variable_name, units)
    version = ts['wml_version']
    d = datetime.today()
    date = '{0}_{1}_{2}'.format(d.month, d.day, d.year)
    file_base = '{0}-{1}'.format(title.replace(" ", ""), date)
    csv_name = '{0}.{1}'.format(file_base, 'csv')
    if version == '1':
        xml_end = 'wml_1'
        xml_name = '{0}-{1}.wml'.format(file_base, xml_end)
    elif version == '2.0':
        xml_end = 'wml_2_0'
        xml_name = '{0}-{1}.wml'.format(file_base, xml_end)
    for_csv = []
    od_vals = collections.OrderedDict(sorted(vals.items()))
    for k, v in od_vals.items():
        t = (k, v)
        for_csv.append(t)
    with open(csv_name, 'wb') as csv_file:
        w = csv.writer(csv_file)
        w.writerow([title])
        var = '{0}({1})'.format(ts['variable_name'], ts['units'])
        w.writerow(['time', var])
        for r in for_csv:
            w.writerow(r)
    with open(xml_name, 'wb') as xml_file:
        xml_file.write(ts['time_series'])
    csv_file = open(csv_name, 'r')
    files = []
    if version == '1' or version == '1.0':
        wml1_file = open(xml_name, 'r')
        wml2_file = transform_file(reference_type, url, data_site_code, variable_code, title)
        files = [csv_file, wml1_file, wml2_file, vis_file]
        return files
    if version == '2' or version == '2.0':
        wml2_file = open(xml_name, 'r')
        files = [csv_file, wml2_file, vis_file]
        return files


def generate_files(shortkey):
    res = hydroshare.get_resource_by_shortkey(shortkey)
    files = make_files(res.short_id, res.reference_type, res.url, res.metadata.sites.all()[0].code, res.metadata.variables.all()[0].code, res.title)
    for f in files:
        hydroshare.add_resource_files(res.short_id, f)
        os.remove(f.name)
    create_bag(res)


def transform_file(reference_type, url, data_site_code, variable_code, title):
    if reference_type == 'soap':
        client = Client(url)
        response = client.service.GetValues(':'+data_site_code, ':'+variable_code, '', '', '')
    elif reference_type == 'rest':
        r = requests.get(url)
        response = str(r.text)
    waterml_1 = etree.XML(response)
    wml_string = etree.tostring(waterml_1)
    s = StringIO(wml_string)
    dom = etree.parse(s)
    module_dir = os.path.dirname(__file__)
    xsl_location = os.path.join(module_dir, "static/ref_ts/xslt/WaterML1_1_timeSeries_to_WaterML2.xsl")
    xslt = etree.parse(xsl_location)
    transform = etree.XSLT(xslt)
    newdom = transform(dom)
    d = datetime.today()
    date = '{0}_{1}_{2}'.format(d.month, d.day, d.year)
    xml_name = '{0}-{1}-{2}'.format(title.replace(" ", ""), date, 'wml_2_0.wml')
    with open(xml_name, 'wb') as f:
        f.write(newdom)
    xml_file = open(xml_name, 'r')
    return xml_file

<|MERGE_RESOLUTION|>--- conflicted
+++ resolved
@@ -237,11 +237,7 @@
             keys = []
             vals = []
             for_graph = []
-<<<<<<< HEAD
             QClevel, units, site_name, variable_name, latitude, longitude, method, site_code, variable_code, sample_medium = None, None, None, None, None, None, None, None, None, None
-=======
-            QClevel, units, site_name, variable_name, latitude, longitude, method, site_code, variable_code = None, None, None, None, None, None, None, None, None
->>>>>>> 5d7c17b2
             name_is_set, site_code_set = False, False
             variable_name = root[1].text
             for element in root.iter():
@@ -272,7 +268,6 @@
                             variable_name = element.attrib[a]
                         if 'href' in a:
                             variable_code = element.attrib[a]
-<<<<<<< HEAD
                             variable_code = variable_code.replace('#', '')
                 if variable_name == 'Unmapped':
                     try:
@@ -280,22 +275,16 @@
                             variable_name = element.text
                     except:
                         variable_name = 'Unmapped'
-=======
-                            #variable_code = variable_code.replace('#', '')
->>>>>>> 5d7c17b2
                 if 'ObservationProcess' in element.tag:
                     for e in element.iter():
                         if 'processType' in e.tag:
                             for a in e.attrib:
                                 if 'title' in a:
                                     method = e.attrib[a]
-<<<<<<< HEAD
                 if 'sampledMedium' in element.tag:
                     for a in element.attrib.iteritems():
                         if 'title' in a[0]:
                             sample_medium = a[1]
-=======
->>>>>>> 5d7c17b2
             values = dict(zip(keys, vals))
             if variable_name=='Unmapped':
                 for element in root.iter():
@@ -323,22 +312,12 @@
                     'wml_version': '2.0',
                     'latitude': latitude,
                     'longitude': longitude,
-<<<<<<< HEAD
                     'QClevel': QClevel,
                     'method': method,
                     'sample_medium': sample_medium}
-        else:
-            return "Parsing error: The waterml document doesn't appear to be a WaterML 2.0 time series"
-    except:
-        return "Parsing error: The Data in the Url, or in the request, was not correctly formatted."
-=======
-                    'QClevel': 'unknown',
-                    'method': method}
-    #     else:
     #         return "Parsing error: The waterml document doesn't appear to be a WaterML 2.0 time series"
     # except:
     #     return "Parsing error: The Data in the Url, or in the request, was not correctly formatted."
->>>>>>> 5d7c17b2
 
 def map_waterml(xml_doc):
     root = etree.XML(xml_doc)
@@ -480,22 +459,12 @@
         latitude=ts['latitude'],
         longitude=ts['longitude'])
     v = res.metadata.variables.all()[0]
-<<<<<<< HEAD
     hydroshare.resource.update_metadata_element(
         shortkey,
         'Variable',
         v.id,
         sample_medium=ts.get('sample_medium', 'unknown')
         )
-=======
-    # hydroshare.resource.update_metadata_element(
-    #     shortkey,
-    #     'Variable',
-    #     v.id,
-    #     name=ts['variable_name'],
-    #     code=variable_code,
-    #     )
->>>>>>> 5d7c17b2
     hydroshare.resource.create_metadata_element(
         shortkey,
         'QualityControlLevel',
@@ -506,6 +475,7 @@
         'Method',
         value=ts['method'],
         )
+
 
 
     vals = ts['values']
