--- conflicted
+++ resolved
@@ -16,8 +16,6 @@
 import datetime
 from django.utils.timezone import now
 import os
-
-
 
 class ReferencedSitesForm(forms.Form):
     wsdl_url = forms.URLField()
@@ -263,7 +261,6 @@
                 vis_link = f.resource_file.url
 
         status_code = 200
-<<<<<<< HEAD
 
         #changing date to match Django formatting
         time = bag.timestamp.date().strftime('%b. %d, %Y, %I:%M %P')
@@ -286,66 +283,4 @@
                 'bag_url': bag.bag.url,
                 'bag_time': time
         }
-        return json_or_jsonp(request, data)  # successfully generated new files
-=======
-        data = {'for_graph': ts.get('for_graph'),
-            'units': ts.get('units'),
-            'site_name': ts.get('site_name'),
-            'variable_name': ts.get('variable_name'),
-            'status_code': status_code,
-            'csv_name': csv_name,
-            'xml_name': xml_name,
-            'csv_link': csv_link,
-            'csv_size': csv_size,
-            'xml_link': xml_link,
-            'xml_size': xml_size}
-        return json_or_jsonp(request, data)  # successfully generated new files
-    except Exception:  # most likely because the server is unreachable
-        files = ResourceFile.objects.filter(object_id=res.pk)
-        xml_file = None
-        for f in files:
-            if str(f.resource_file).endswith('.csv'):
-                csv_link = f.resource_file.url
-                csv_size = f.resource_file.size
-            if str(f.resource_file).endswith('.xml'):
-                xml_link = f.resource_file.url
-                xml_size = f.resource_file.size
-                xml_file = f.resource_file
-        if xml_file is None:
-            status_code = 404
-            data = {'for_graph': ts.get('for_graph'),
-                    'units': ts.get('units'),
-                    'site_name': ts.get('site_name'),
-                    'variable_name': ts.get('variable_name'),
-                    'status_code': status_code,
-                    'csv_link': csv_link,
-                    'csv_size': csv_size,
-                    'xml_link': xml_link,
-                    'xml_size': xml_size}
-            return json_or_jsonp(request, data)  # did not generate new files, did not find old ones
-        xml_doc = open(str(xml_file), 'r').read()
-        root = etree.XML(xml_doc)
-        os.remove(str(xml_file))
-        version = ts_utils.get_version(root)
-        if version == '1':
-            ts = ts_utils.parse_1_0_and_1_1(root)
-            status_code = 200
-        elif version =='2.0':
-            ts = ts_utils.parse_2_0(root)
-            status_code = 200
-        else:
-            status_code = 503
-        data = {'for_graph': ts.get('for_graph'),
-                    'units': ts.get('units'),
-                    'site_name': ts.get('site_name'),
-                    'variable_name': ts.get('variable_name'),
-                    'status_code': status_code,
-                    'csv_link': csv_link,
-                    'csv_size': csv_size,
-                    'xml_link': xml_link,
-                    'xml_size': xml_size}
-        return json_or_jsonp(request, data) # did not generate new files, return old ones
->>>>>>> 41835c88
-
-
-
+        return json_or_jsonp(request, data)  # successfully generated new files