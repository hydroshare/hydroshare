--- conflicted
+++ resolved
@@ -6,7 +6,7 @@
 from ga_resources.utils import json_or_jsonp
 from hs_core import hydroshare, page_processors
 from . import ts_utils
-from .models import RefTimeSeries
+from .models import RefTimeSeriesResource
 import requests
 from lxml import etree
 import ast
@@ -61,7 +61,7 @@
     variable = forms.CharField(min_length=0, required=False)
 
 ts = None
-preview_name = "prview.png"
+preview_name = "preview.png"
 def time_series_from_service(request):
     f = GetTSValuesForm(request.GET)
     if f.is_valid():
@@ -82,7 +82,6 @@
         noDataValue = ts.get('noDataValue', None)
         ts['url'] = url
         ts['ref_type'] = ref_type
-<<<<<<< HEAD
         try:
             tempdir = tempfile.mkdtemp()
             vis_fn_fh_dict = ts_utils.create_vis(tempdir, site, for_graph, 'Date', variable_name, units, noDataValue,predefined_name=preview_name)
@@ -110,12 +109,6 @@
         return response
     except Exception as e:
         return response
-=======
-        vis_file = ts_utils.create_vis("hydroshare/static/img/", site, for_graph, 'Date', variable_name, units, noDataValue)
-        vis_file_name = os.path.basename(vis_file.name)
-        return json_or_jsonp(request, {'vis_file_name': vis_file_name})
-
->>>>>>> 6d9afdbb
 
 class VerifyRestUrlForm(forms.Form):
     url = forms.URLField()
@@ -151,10 +144,11 @@
         metadata = frm.cleaned_data.get('metadata')
         metadata = ast.literal_eval(metadata)
         res = hydroshare.create_resource(
-            resource_type='RefTimeSeries',
+            resource_type='RefTimeSeriesResource',
             owner=request.user,
             title=frm.cleaned_data.get('title'),
-            metadata=metadata
+            metadata=metadata,
+            content= frm.cleaned_data.get('title')
         )
 
         hydroshare.resource.create_metadata_element(
@@ -192,24 +186,13 @@
             code=ts['variable_code'],
             sample_medium=ts.get('sample_medium', 'unknown')
         )
-<<<<<<< HEAD
         #release global var
         global ts
         if ts is not None:
             ts = None
-=======
-
-        ts_utils.generate_files(res.short_id,ts)
-
-        for file_name in os.listdir("hydroshare/static/img"):
-            if 'vis-' in file_name and ".png" in file_name:
-                # open(file_name, 'w')
-                os.remove("hydroshare/static/img/"+file_name)
-
->>>>>>> 6d9afdbb
         return HttpResponseRedirect(res.get_absolute_url())
 
-@processor_for(RefTimeSeries)
+@processor_for(RefTimeSeriesResource)
 def add_dublin_core(request, page):
     content_model = page.get_content_model()
     edit_resource = page_processors.check_resource_mode(request)
