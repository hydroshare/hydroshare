from mezzanine.pages.models import Page, RichText
from hs_core.models import BaseResource, ResourceManager, resource_processor, CoreMetaData, AbstractMetaDataElement
from mezzanine.pages.page_processors import processor_for
from django.db import models
from django.core.exceptions import ObjectDoesNotExist, ValidationError
from django.contrib.contenttypes.models import ContentType
from django.contrib.contenttypes import generic


<<<<<<< HEAD
class RefTimeSeriesResource(BaseResource):
    objects = ResourceManager("RefTimeSeriesResource")
=======
class RefTimeSeries(BaseResource):
    objects = ResourceManager("RefTimeSeries")
>>>>>>> 4d1903b9

    class Meta:
        verbose_name = "HIS Referenced Time Series"
        proxy = True

    @property
    def metadata(self):
        md = RefTSMetadata()
        return self._get_metadata(md)

    @classmethod
    def get_supported_upload_file_types(cls):
        # no file types are supported
        return ()

    @classmethod
    def can_have_multiple_files(cls):
        # resource can't have any files
        return False


processor_for(RefTimeSeriesResource)(resource_processor)

class ReferenceURL(AbstractMetaDataElement):
    term = 'Reference URL'
    value = models.CharField(max_length=500)
    type = models.CharField(max_length=4)

    @classmethod
    def create(cls, **kwargs):
        if 'value' in kwargs:
            if 'content_object' in kwargs:
                metadata_obj = kwargs['content_object']
                metadata_type = ContentType.objects.get_for_model(metadata_obj)
                referenceURL = ReferenceURL.objects.filter(value__iexact=kwargs['value'], object_id=metadata_obj.id, content_type=metadata_type).first()
                if referenceURL:
                    raise ValidationError('Reference URL:%s already exists' % kwargs['value'])
                referenceURL = ReferenceURL.objects.create(value=kwargs['value'], type=kwargs['type'], content_object=metadata_obj)
                return referenceURL
            else:
                raise ValidationError('Metadata instance for which Reference URL element to be created is missing.')
        else:
            raise ValidationError("Value of Reference URL is missing.")


    @classmethod
    def update(cls, element_id, **kwargs):
        referenceURL = ReferenceURL.objects.get(id=element_id)
        if referenceURL:
            if 'value' in kwargs:
                referenceURL.value = kwargs['value']
                referenceURL.save()
            else:
                raise ValidationError('Value of Reference URL is missing')
        else:
            raise ObjectDoesNotExist("No Reference URL element was found for the provided id:%s" % kwargs['id'])

    @classmethod
    def remove(cls, element_id):
        referenceURL = ReferenceURL.objects.get(id=element_id)
        if referenceURL:
            referenceURL.delete()
        else:
            raise ObjectDoesNotExist("No method element was found for id:%d." % element_id)

class Method(AbstractMetaDataElement):
    term = 'Method'
    value = models.CharField(max_length=200)

    @classmethod
    def create(cls, **kwargs):
        if 'value' in kwargs:
            if 'content_object' in kwargs:
                metadata_obj = kwargs['content_object']
                metadata_type = ContentType.objects.get_for_model(metadata_obj)
                method = Method.objects.filter(value__iexact=kwargs['value'], object_id=metadata_obj.id, content_type=metadata_type).first()
                if method:
                    raise ValidationError('Method:%s already exists' % kwargs['value'])
                method = Method.objects.create(value=kwargs['value'], content_object=metadata_obj)
                return method
            else:
                raise ValidationError('Metadata instance for which method element to be created is missing.')
        else:
            raise ValidationError("Value of method is missing.")


    @classmethod
    def update(cls, element_id, **kwargs):
        method = Method.objects.get(id=element_id)
        if method:
            if 'value' in kwargs:
                method.value = kwargs['value']
                method.save()
            else:
                raise ValidationError('Value of method is missing')
        else:
            raise ObjectDoesNotExist("No method element was found for the provided id:%s" % kwargs['id'])

    @classmethod
    def remove(cls, element_id):
        method = Method.objects.get(id=element_id)
        if method:
            method.delete()
        else:
            raise ObjectDoesNotExist("No method element was found for id:%d." % element_id)


class QualityControlLevel(AbstractMetaDataElement):
    term = 'QualityControlLevel'
    value = models.CharField(max_length=200)

    @classmethod
    def create(cls, **kwargs):
        if 'value' in kwargs:
            if 'content_object' in kwargs:
                metadata_obj = kwargs['content_object']
                metadata_type = ContentType.objects.get_for_model(metadata_obj)
                quality_level = QualityControlLevel.objects.filter(value__iexact=kwargs['value'], object_id=metadata_obj.id, content_type=metadata_type).first()
                if quality_level:
                    raise ValidationError('QualityControlLevel :%s already exists' % kwargs['value'])
                quality_level = QualityControlLevel.objects.create(value=kwargs['value'], content_object=metadata_obj)
                return quality_level
            else:
                raise ValidationError('Metadata instance for which QualityControlLevel element to be created is missing.')
        else:
            raise ValidationError("Value of QualityControlLevel is missing.")


    @classmethod
    def update(cls, element_id, **kwargs):
        quality_level = QualityControlLevel.objects.get(id=element_id)
        if quality_level:
            if 'value' in kwargs:
                if quality_level.value != kwargs['value']:
                    # check this new value not already exists
                    if QualityControlLevel.objects.filter(value__iexact=kwargs['value'], object_id=quality_level.object_id,
                                                          content_type__pk=quality_level.content_type.id).count()> 0:
                        raise ValidationError('QualityControlLevel value:%s already exists.' % kwargs['value'])
                    quality_level.value = kwargs['value']
                    quality_level.save()
            else:
                raise ValidationError('No Value provided in kwargs')
        else:
            raise ObjectDoesNotExist("No QualityControlLevel element was found for the provided id:%s" % kwargs['id'])

    @classmethod
    def remove(cls, element_id):
        quality_level = QualityControlLevel.objects.get(id=element_id)
        if quality_level:
            # make sure we are not deleting all coverages of a resource
            if QualityControlLevel.objects.filter(object_id=quality_level.object_id, content_type__pk=quality_level.content_type.id).count()== 1:
                raise ValidationError("The only QualityControlLevel of the resource can't be deleted.")
            quality_level.delete()
        else:
            raise ObjectDoesNotExist("No QualityControlLevel element was found for id:%d." % element_id)


class Variable(AbstractMetaDataElement):
    term = 'Variable'
    name = models.CharField(max_length=100)
    code = models.CharField(max_length=50)
    data_type = models.CharField(max_length=50, null=True)
    sample_medium = models.CharField(max_length=50, null=True)

    @classmethod
    def create(cls, **kwargs):
        if 'name' in kwargs:
            if 'content_object' in kwargs:
                metadata_obj = kwargs['content_object']
                metadata_type = ContentType.objects.get_for_model(metadata_obj)
                variable = Variable.objects.filter(name__iexact=kwargs['name'], object_id=metadata_obj.id, content_type=metadata_type).first()
                if variable:
                    raise ValidationError('Variable for resource already exists')
                else:
                    variable = Variable.objects.create(name=kwargs['name'], code=kwargs['code'], data_type=kwargs.get('data_type'), sample_medium=kwargs.get('sample_medium'), content_object=metadata_obj)
                    return variable
            else:
                raise ValidationError('metadata object is missing from inputs')
        else:
            raise ValidationError('name is missing from inputs')

    @classmethod
    def update(cls, element_id, **kwargs):
        variable = Variable.objects.get(id=element_id)
        if variable:
            if 'name' in kwargs:
                variable.name = kwargs['name']
            if 'code' in kwargs:
                variable.code = kwargs['code']
            if 'data_type' in kwargs:
                variable.data_type = kwargs['data_type']
            if 'sample_medium' in kwargs:
                variable.sample_medium = kwargs['sample_medium']
            variable.save()
        else:
            raise ObjectDoesNotExist("No variable element was found for the provided id:%s" % kwargs['id'])

    @classmethod
    def remove(cls, element_id):
        variable = Variable.objects.get(id=element_id)
        if variable:
            # make sure we are not deleting all coverages of a resource
            if Variable.objects.filter(object_id=variable.object_id, content_type__pk=variable.content_type.id).count()== 1:
                raise ValidationError("The only Variable of the resource can't be deleted.")
            variable.delete()
        else:
            raise ObjectDoesNotExist("No Variable element was found for id:%d." % element_id)


class Site(AbstractMetaDataElement):
    term = 'Site'
    name = models.CharField(max_length=100)
    code = models.CharField(max_length=50)
    latitude = models.DecimalField(max_digits=9, decimal_places=6, null=True)
    longitude = models.DecimalField(max_digits=9, decimal_places=6, null=True)

    @classmethod
    def create(cls, **kwargs):
        if 'name' in kwargs:
            if 'content_object' in kwargs:
                metadata_obj = kwargs['content_object']
                metadata_type = ContentType.objects.get_for_model(metadata_obj)
                site = Site.objects.filter(name__iexact=kwargs['name'], object_id=metadata_obj.id, content_type=metadata_type).first()
                if site:
                    raise ValidationError('Site for resource already exists')
                else:
                    if 'code' in kwargs:
                        site = Site.objects.create(name=kwargs['name'], code=kwargs['code'], latitude=kwargs.get('latitude'), longitude=kwargs.get('longitude'), content_object=metadata_obj)
                        return site
                    else:
                        raise ValidationError('code is missing from inputs')
            else:
                raise ValidationError('metadata object is missing from inputs')
        else:
            raise ValidationError('name is missing from inputs')

    @classmethod
    def update(cls, element_id, **kwargs):
        site = Site.objects.get(id=element_id)
        if site:
            if 'name' in kwargs:
                site.name = kwargs['name']
            if 'code' in kwargs:
                site.code = kwargs['code']
            if 'latitude' in kwargs:
                site.latitude = kwargs['latitude']
            if 'longitude' in kwargs:
                site.longitude = kwargs['longitude']
            site.save()
        else:
            raise ObjectDoesNotExist("No site element was found for the provided id:%s" % kwargs['id'])

    @classmethod
    def remove(cls, element_id):
        site = Site.objects.get(id=element_id)
        if site:
            # make sure we are not deleting all coverages of a resource
            if Site.objects.filter(object_id=site.object_id, content_type__pk=site.content_type.id).count()== 1:
                raise ValidationError("The only Variable of the resource can't be deleted.")
            site.delete()
        else:
            raise ObjectDoesNotExist("No Site element was found for id:%d." % element_id)


# class Source(AbstractMetaDataElement):
#     term = 'Source'
#     derived_from = models.CharField(max_length=300)
#     organization = models.CharField(max_length=200, null=True)
#     source_description = models.CharField(max_length=400, null=True)
#
#     def __unicode__(self):
#         return self.derived_from
#
#     @classmethod
#     def create(cls, **kwargs):
#         if 'derived_from' in kwargs:
#             # check the source doesn't already exists - source needs to be unique per resource
#             if 'metadata_obj' in kwargs:
#                 metadata_obj = kwargs['metadata_obj']
#                 metadata_type = ContentType.objects.get_for_model(metadata_obj, relate_name='+')
#                 src = Source.objects.filter(derived_from= kwargs['derived_from'], object_id=metadata_obj.id, content_type=metadata_type,related_name='+').first()
#                 if src:
#                     raise ValidationError('Source:%s already exists for this resource.' % kwargs['derived_from'])
#                 src = Source.objects.create(derived_from=kwargs['derived_from'], organization=kwargs.get('organization'),source_description=kwargs.get('source_description'), content_object=metadata_obj)
#                 return src
#             else:
#                 raise ValidationError('Metadata instance for which source element to be created is missing.')
#         else:
#             raise ValidationError("Source data is missing.")
#
#     @classmethod
#     def update(cls, element_id, **kwargs):
#         src = Source.objects.get(id=element_id)
#         if src:
#             if 'derived_from' in kwargs:
#                 src.derived_from = kwargs['derived_from']
#             if 'organization' in kwargs:
#                 src.organization = kwargs['organization']
#             if 'source_description' in kwargs:
#                 src.source_description = kwargs['source_description']
#             src.save()
#         else:
#             raise ObjectDoesNotExist("No source element was found for the provided id:%s" % element_id)
#
#     @classmethod
#     def remove(cls, element_id):
#         src = Source.objects.get(id=element_id)
#         if src:
#             src.delete()
#         else:
#             raise ObjectDoesNotExist("No source element was found for id:%d." % element_id)


class RefTSMetadata(CoreMetaData):
    methods = generic.GenericRelation(Method)
    quality_levels = generic.GenericRelation(QualityControlLevel)
    variables = generic.GenericRelation(Variable)
    sites = generic.GenericRelation(Site)
    referenceURLs = generic.GenericRelation(ReferenceURL)

    @classmethod
    def get_supported_element_names(cls):
        # get the names of all core metadata elements
        elements = super(RefTSMetadata, cls).get_supported_element_names()
        # add the name of any additional element to the list
        elements.append('Method')
        elements.append('QualityControlLevel')
        elements.append('Variable')
        elements.append('Site')
        elements.append('ReferenceURL')
        return elements

    def get_xml(self):
        from lxml import etree
        # get the xml string representation of the core metadata elements
        xml_string = super(RefTSMetadata, self).get_xml(pretty_print=True)
        # create an etree xml object
        RDF_ROOT = etree.fromstring(xml_string)

        # get root 'Description' element that contains all other elements
        container = RDF_ROOT.find('rdf:Description', namespaces=self.NAMESPACES)

        # inject resource specific metadata elements to container element
        for refURL in self.referenceURLs.all():
            hsterms_refURL = etree.SubElement(container, '{%s}ReferenceURL' % self.NAMESPACES['hsterms'])
            hsterms_refURL_rdf_Description = etree.SubElement(hsterms_refURL, '{%s}Description' % self.NAMESPACES['rdf'])

            hsterms_name = etree.SubElement(hsterms_refURL_rdf_Description, '{%s}value' % self.NAMESPACES['hsterms'])
            hsterms_name.text = refURL.value
            hsterms_name = etree.SubElement(hsterms_refURL_rdf_Description, '{%s}type' % self.NAMESPACES['hsterms'])
            hsterms_name.text = refURL.type

        for method in self.methods.all():
            hsterms_method = etree.SubElement(container, '{%s}method' % self.NAMESPACES['hsterms'])
            hsterms_method_rdf_Description = etree.SubElement(hsterms_method, '{%s}Description' % self.NAMESPACES['rdf'])

            hsterms_name = etree.SubElement(hsterms_method_rdf_Description, '{%s}value' % self.NAMESPACES['hsterms'])
            hsterms_name.text = method.value

        for q_l in self.quality_levels.all():
            hsterms_q_l = etree.SubElement(container, '{%s}qualitycontrollevel' % self.NAMESPACES['hsterms'])
            hsterms_q_l_rdf_Description = etree.SubElement(hsterms_q_l, '{%s}Description' % self.NAMESPACES['rdf'])

            hsterms_name = etree.SubElement(hsterms_q_l_rdf_Description, '{%s}value' % self.NAMESPACES['hsterms'])
            hsterms_name.text = q_l.value

        for variable in self.variables.all():
            hsterms_variable = etree.SubElement(container, '{%s}variable' % self.NAMESPACES['hsterms'])
            hsterms_variable_rdf_Description = etree.SubElement(hsterms_variable, '{%s}Description' % self.NAMESPACES['rdf'])

            hsterms_name = etree.SubElement(hsterms_variable_rdf_Description, '{%s}name' % self.NAMESPACES['hsterms'])
            hsterms_name.text = variable.name
            hsterms_code = etree.SubElement(hsterms_variable_rdf_Description, '{%s}code' % self.NAMESPACES['hsterms'])
            hsterms_code.text = variable.code
            hsterms_data_type = etree.SubElement(hsterms_variable_rdf_Description, '{%s}dataType' % self.NAMESPACES['hsterms'])
            hsterms_data_type.text = variable.data_type
            hsterms_sample_medium = etree.SubElement(hsterms_variable_rdf_Description, '{%s}sampleMedium' % self.NAMESPACES['hsterms'])
            hsterms_sample_medium.text = variable.sample_medium

        for site in self.sites.all():
            hsterms_site = etree.SubElement(container, '{%s}site' % self.NAMESPACES['hsterms'])
            hsterms_site_rdf_Description = etree.SubElement(hsterms_site, '{%s}Description' % self.NAMESPACES['rdf'])

            hsterms_name = etree.SubElement(hsterms_site_rdf_Description, '{%s}name' % self.NAMESPACES['hsterms'])
            hsterms_name.text = site.name
            hsterms_code = etree.SubElement(hsterms_site_rdf_Description, '{%s}code' % self.NAMESPACES['hsterms'])
            hsterms_code.text = site.code
            hsterms_latitude = etree.SubElement(hsterms_site_rdf_Description, '{%s}latitude' % self.NAMESPACES['hsterms'])
            hsterms_latitude.text = unicode(site.latitude) or ''
            hsterms_longitude = etree.SubElement(hsterms_site_rdf_Description, '{%s}longitude' % self.NAMESPACES['hsterms'])
            hsterms_longitude.text = unicode(site.longitude) or ''

        # for src in self.sources.all():
        #     hsterms_src = etree.SubElement(container, '{%s}src' % self.NAMESPACES['hsterms'])
        #     hsterms_src_rdf_Description = etree.SubElement(hsterms_src, '{%s}Description' % self.NAMESPACES['rdf'])
        #
        #     hsterms_name = etree.SubElement(hsterms_src_rdf_Description, '{%s}derivedFrom' % self.NAMESPACES['hsterms'])
        #     hsterms_name.text = src.derivedfrom
        #     hsterms_code = etree.SubElement(hsterms_src_rdf_Description, '{%s}organization' % self.NAMESPACES['hsterms'])
        #     hsterms_code.text = src.organization or ''
        #     hsterms_latitude = etree.SubElement(hsterms_src_rdf_Description, '{%s}sourceDescription' % self.NAMESPACES['hsterms'])
        #     hsterms_latitude.text = src.source_description or ''

        return etree.tostring(RDF_ROOT, pretty_print=True)

import receivers<|MERGE_RESOLUTION|>--- conflicted
+++ resolved
@@ -7,13 +7,9 @@
 from django.contrib.contenttypes import generic
 
 
-<<<<<<< HEAD
+
 class RefTimeSeriesResource(BaseResource):
     objects = ResourceManager("RefTimeSeriesResource")
-=======
-class RefTimeSeries(BaseResource):
-    objects = ResourceManager("RefTimeSeries")
->>>>>>> 4d1903b9
 
     class Meta:
         verbose_name = "HIS Referenced Time Series"
