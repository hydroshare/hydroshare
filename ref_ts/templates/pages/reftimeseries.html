--- conflicted
+++ resolved
@@ -1,6 +1,6 @@
 {% extends 'pages/page.html' %}
 
-{% load geoanalytics_tags pages_tags mezzanine_tags comment_tags keyword_tags hydroshare_tags crispy_forms_tags staticfiles %}
+{% load pages_tags mezzanine_tags comment_tags keyword_tags hydroshare_tags crispy_forms_tags staticfiles %}
 
 {% block main %}
 
@@ -8,7 +8,6 @@
 {% keywords_for page as kws %}
 {% set_page_permissions page %}
 
-<<<<<<< HEAD
 <link id="bsdp-css" href="{% static "ref_ts/datepicker/css/datepicker.css" %}" rel="stylesheet">
 <link id="vis-css" href="{% static "ref_ts/visualization/css/style.css" %}" rel="stylesheet">
 <div class="row">
@@ -16,42 +15,8 @@
             {% block extra_content %}
                 <img id="vis" src={{visfile.resource_file.url}}>
 
-=======
-<style>
-.axis path, .axis line
-        {
-            fill: none;
-            stroke: #777;
-            shape-rendering: crispEdges;
-        }
-
-        .axis text
-        {
-            font-family: 'Arial';
-            font-size: 13px;
-        }
-        .tick
-        {
-            stroke-dasharray: 1, 2;
-        }
-        .bar
-        {
-            fill: FireBrick;
-        }
-
-</style>
-<div id="graph-header-var"></div>
-<div id="graph-header-site"></div>
-<div id="graph-container" style = "width: 1000px, height= 450px">
-
-</div>
-
-<div class="row">
-        <div class="col-md-12">
-            {% block extra_content %}
->>>>>>> 41835c88
             {% endblock %}
-            <div id="loading"><h2>UPDATING DATA . . .</h2><br></div>
+
             <table class="table table-striped" id="downloads">
                 {% if resfiles %}
                 {% for f in resfiles %}
@@ -90,9 +55,6 @@
     <a class="btn btn-primary" href="/admin/pages/page/{{ page.pk }}" id="edit">Edit</a>
     {% endif %}
 
-    <a class="btn btn-primary" href="/admin/pages/page/{{ page.pk }}" id="snapshot" data-toggle="tooltip" data-placement="top"
-       title="This takes the most up to date data and creates a non referenced time series.">Take a Snapshot</a>
-
     {% if page.perms.delete %}
     <a class="btn btn-primary" href="/admin/pages/page/{{ page.pk }}" id="switch-to-static" data-toggle="tooltip" data-placement="top"
        title="This converts the most up to date data, and converts the resource to a non referenced time series">Switch to Static</a>
@@ -345,7 +307,7 @@
           </div>
           <div class="modal-body">
 
-                <strong>THIS IS A PERMANENT ACTION.</strong> This will delete the resource entirely. A copy of your 
+                <strong>THIS IS A PERMANENT ACTION.</strong> This will delete the resource entirely. A copy of your
                 resource data will not be retained by Hydroshare.  We recommend highly that you download the latest copy
                 of your resource before confirming this action.
               <hr/>
@@ -437,20 +399,11 @@
     </div>
 
 
-
-    <link rel="stylesheet" href="../../static/ref_ts/rickshaw/rickshaw.min.css">
-    <script src=" {% static "ref_ts/rickshaw/vendor/d3.min.js" %}"></script>
-    <script src=" {% static "ref_ts/rickshaw/vendor/d3.layout.min.js" %}"></script>
-    <script src=" {% static "ref_ts/rickshaw/rickshaw.min.js" %}"></script>
     <script src=" {% static "ref_ts/d3/d3.min.js" %}"></script>
-<<<<<<< HEAD
     <script src=" {% static "ref_ts/datepicker/js/bootstrap-datepicker.js" %}"></script>
     <script src=" {% static "ref_ts/visualization/js/visualization.js" %}"></script>
-=======
->>>>>>> 41835c88
     <script type="text/javascript">
     $(function() {
-
         function compare(a,b) {
             if (a.x < b.x)
                 return -1;
@@ -458,7 +411,6 @@
                 return 1;
             return 0;
         }
-
         function humanFileSize(bytes) {
             var thresh = 1024;
             if(bytes < thresh) return bytes + ' B';
@@ -470,30 +422,21 @@
             } while(bytes >= thresh);
             return bytes.toFixed(1)+' '+units[u];
         }
-
         function endsWith(str, suffix) {
             return str.indexOf(suffix, str.length - suffix.length) !== -1;
         }
-
-<<<<<<< HEAD
-
-
         function updateFiles() {
              $.ajax({
                  type:"GET",
                  url:'/hsapi/_internal/{{ short_id }}/update-files/',
                  success:function (data, xhr, status) {
                      $('#downloads').html("<tr><td>"+ data.csv_name +"</td><td><a class='btn btn-primary btn-block' href=" + data.csv_link + "'>Download(Updated)</td></tr><tr><td>"+ data.wml1_name +"</td><td><a class='btn btn-primary btn-block' href=" + data.wml1_link + "'>Download(Updated)</td></tr><tr><td>"+ data.wml2_name +"</td><td><a class='btn btn-primary btn-block' href=" + data.wml2_link + "'>Download(Updated)</td></tr><td></td><td><div class='btn-group'><a type='button' class='btn btn-primary' href='{{ bag.bag.url }}'>Export all</a><button type='button' class='btn btn-primary dropdown-toggle' data-toggle='dropdown'><span class='caret'></span><span class='sr-only'>Toggle Dropdown</span></button><ul class='dropdown-menu' role='menu'><li><a href='" + data.bag_url + "' style='color:black;'>" + data.bag_time + " (latest)</a></li>{% for b in first_4_bags %}<li><a href='{{ b.bag.url }}' style='color:black;'>{{ b.timestamp|date }}, {{ b.timestamp|time }} ({{ b.bag.size|filesizeformat }})</a></li>{% endfor %}</ul></div></td></tr>");
-
             },
                  error:function(data){
                      console.log('error', data);
                  }
-
-
         });
         }
-
     function update_links(csv_name, csv_link, csv_size, wml1_name, wml1_link, wml1_size, wml2_name, wml2_link, wml2_size){
             $('#csv-name').html(csv_name);
             $('#csv-link').html('Download (' + humanFileSize(csv_size) +')');
@@ -512,213 +455,11 @@
             }
                  $('#downloads').show();
         }
-
         updateFiles();
         $('#graph-area').hide();
         $('#loading').hide();
         $('#switch-to-static').tooltip({animation: true, delay: { show: 500, hide: 100 }});
-
-=======
-        function graphVals(graph_data, units) {
-
-            for (i=0; i<graph_data.length; i++){
-                graph_data[i].x = graph_data[i].x*1000;
-            }
-            var minDate = new Date(graph_data[0].x);
-            var maxDate = new Date(graph_data[graph_data.length - 1].x);
-
-            var WIDTH = 1140,
-                HEIGHT = 300,
-                HEIGHT2 = 50,
-                MARGINS = {
-                  top: 20,
-                  right: 40,
-                  bottom: 20,
-                  left: 20
-                },
-                xRange = d3.time.scale().range([MARGINS.left, WIDTH]).domain([minDate, maxDate ]),
-                xRange2 = d3.time.scale().range([MARGINS.left, WIDTH]).domain([minDate, maxDate ]),
-                yRange = d3.scale.linear().range([HEIGHT - MARGINS.top, MARGINS.bottom]).domain([d3.min(graph_data, function(d) {
-                  return d.y;
-                }), d3.max(graph_data, function(d) {
-                  return d.y;
-                })]),
-                yRange2 = d3.scale.linear().range([HEIGHT2 - MARGINS.top, MARGINS.bottom]).domain([d3.min(graph_data, function(d) {
-                  return d.y;
-                }), d3.max(graph_data, function(d) {
-                  return d.y;
-                })]),
-                xAxis = d3.svg.axis()
-                  .scale(xRange)
-                  .tickSize(5)
-                  .tickFormat(d3.time.format('%y'))
-                  .tickSubdivide(true),
-                yAxis = d3.svg.axis()
-                  .scale(yRange)
-                  .tickSize(5)
-                  .orient('left')
-                  .tickSubdivide(true),
-                yAxis2 = d3.svg.axis()
-                  .scale(yRange2)
-                  .tickSize(5)
-                  .orient('left')
-                  .tickSubdivide(true);
-
-            var svg = d3.select("#graph-container").append("svg")
-                .attr("width", $("#graph-container").width())
-                .attr("height", 350 + MARGINS.top + MARGINS.bottom);
-
-            var brush = d3.svg.brush()
-                .x(xRange2)
-                .on("brush", brushed);
-
-            var focus = svg.append("g")
-                .attr("class", "focus")
-                .attr("width", $("#graph-container").width())
-                .attr("height", '300');
-             
-            focus.append('g')
-              .attr('class', 'x axis')
-              .attr('transform', 'translate(0,' + (HEIGHT - MARGINS.bottom) + ')')
-              .call(xAxis);
-             
-            focus.append('g')
-              .attr('class', 'y axis')
-              .attr('transform', 'translate(' + (MARGINS.left) + ',0)')
-              .call(yAxis);
-
-
-
-            var lineFunc = d3.svg.line()
-              .x(function(d) {
-                return xRange(d.x);
-              })
-              .y(function(d) {
-                return yRange(d.y);
-              })
-              .interpolate('linear');
-
-            var lineFunc1 = d3.svg.line()
-              .x(function(d) {
-                return xRange(d.x);
-              })
-              .y(function(d) {
-                return yRange2(d.y);
-              })
-              .interpolate('linear');
-
-            focus.append('path')
-              .attr('d', lineFunc(graph_data))
-              .attr('stroke', 'rgb(31,119,180)')
-              .attr('class','area')
-              .attr('stroke-width', 1.5)
-              .attr('fill', 'none');
-
-            var context = svg.append("g")
-                .attr("class", "context")
-                .attr("transform", "translate(0,300)");
-
-
-            context.append('g')
-              .attr('class', 'x axis')
-              .attr('transform', 'translate(0,' + (HEIGHT2 - MARGINS.bottom) + ')')
-              .call(xAxis);
-
-
-            context.append('path')
-              .attr('d', lineFunc1(graph_data))
-              .attr('stroke', 'rgb(31,119,180)')
-              .attr('stroke-width', 1.5)
-               .attr('class','area')
-              .attr('fill', 'none');
-
-            context.append("g")
-              .attr("class", "x brush")
-              .call(brush)
-            .selectAll("rect")
-              .attr("y", -6)
-              .attr("height", HEIGHT2);
-        function brushed() {
-          xRange.domain(brush.empty() ? xRange2.domain() : brush.extent());
-          focus.select(".area").attr("d", lineFunc(graph_data));
-          focus.select(".x.axis").call(xAxis);
-}
-
-        }
-
-
-        function transformFile() {
-            $.ajax({
-                type:"GET",
-                url:'/hsapi/_internal/{{ short_id }}/transform-file/',
-                success: function(data, stuff){
-                    var xml_text = "<td>" + data['xml_name'] + "</td>" + "<td><a class='btn btn-primary btn-block' href=" + data['xml_link'] + ">Download (" + humanFileSize(data['xml_size']) + ")</a></td>";
-                    $('#xml2').html(xml_text);
-                },
-                error: function(data, stuff){console.log(data, stuff)}
-            });
-        }
-
-        function generateFiles() {
-            $('#downloads').hide();
-            $.ajax({
-                type:"GET",
-                url:'/hsapi/_internal/{{ short_id }}/generate-files/',
-                success: function(data, xhr, status){
-                    var units = data['units'],
-                            d = data['for_graph'],
-                  status_code = data['status_code'],
-                     csv_name = data.csv_name || "",
-                     csv_link = data.csv_link || "",
-                     csv_size = data.csv_size || "",
-                     xml_name = data.xml_name || "",
-                     xml_link = data.xml_link || "",
-                     xml_size = data.xml_size || "";
-                    if (status_code==200 || status_code==503){
-                        $('#csv-name').html(csv_name);
-                        $('#csv-link').html('Download (' + humanFileSize(csv_size) +')');
-                        document.getElementById('csv-link').href = csv_link;
-                        $('#xml-name').html(xml_name);
-                        $('#xml-link').html('Download (' + humanFileSize(xml_size) +')');
-                        document.getElementById('xml-link').href = xml_link;
-                        $('#downloads').show();
-                        if (units==undefined){units='Data'}
-                        d.sort(compare);
-                        graphVals(d, units);
-                        if (data['variable_name']){
-                            var var_text = '<h2>' + data['variable_name'] + '</h2>';
-                            $('#graph-header-var').html(var_text);}
-                        if (data['site_name']){
-                            var site_text = '<h3>&nbsp;&nbsp;&nbsp; at ' + data['site_name'] + '</h3>';
-                            $('#graph-header-site').html(site_text);}
-                    } else if(status_code==404) {
-                        $('#loading').html('<h2>Unable to reach service and no data exists for this resource.</h2><br>');
-                    }
-                    if (status_code==200){$('#loading').hide();
-                    } else if (status_code==503) {$('#loading').html('<h3>Unable to reach service. This is the latest data</h3><br>');}
-                    if (endsWith(xml_name, 'wml_1.xml')){
-                        transformFile();
-                    }
-
-                },
-                error: function(data, stuff){
-                    console.log(data);
-                    console.log(stuff);
-                }
-            });
-        }
-
-        $(document).ready(function(){
-            generateFiles();
-        });
-
-        $('#snapshot').tooltip({animation: true, delay: { show: 500, hide: 100 }});
-
-        $('#switch-to-static').tooltip({animation: true, delay: { show: 500, hide: 100 }});
->>>>>>> 41835c88
-
     });
     </script>
 {% endwith %}
-{% endblock %}
-
+{% endblock %}