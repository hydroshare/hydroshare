--- conflicted
+++ resolved
@@ -4008,13 +4008,8 @@
             response = self.client.get(f'/resource/{self.composite_resource.short_id}', follow=True)
             self.assertTrue(response.status_code == 200)
 
-<<<<<<< HEAD
         # accessing the readme file should only be 3 db query
         with self.assertNumQueries(3):
-            _ = self.composite_resource.readme_file
-=======
-        # accessing the readme file should only be 1 db query
-        with self.assertNumQueries(1):
             _ = self.composite_resource.readme_file
 
     def _get_expected_query_count(self, number_of_resources):
@@ -4031,5 +4026,4 @@
 
         expected_query_count = base_query_count + pre_template_query_count
         expected_query_count += per_resource_query_count * number_of_resources
-        return expected_query_count
->>>>>>> 01a985c2
+        return expected_query_count