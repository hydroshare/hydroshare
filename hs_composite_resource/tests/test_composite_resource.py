--- conflicted
+++ resolved
@@ -12,11 +12,8 @@
 from hs_core.testing import MockIRODSTestCaseMixin
 from hs_core import hydroshare
 from hs_core.models import BaseResource, ResourceFile
-<<<<<<< HEAD
-from hs_core.hydroshare.utils import resource_file_add_process, get_resource_by_shortkey, add_file_to_resource
-=======
-from hs_core.hydroshare.utils import resource_file_add_process, get_resource_by_shortkey, ResourceVersioningException
->>>>>>> 4fabed91
+from hs_core.hydroshare.utils import resource_file_add_process, get_resource_by_shortkey, ResourceVersioningException, \
+    add_file_to_resource
 from hs_core.views.utils import create_folder, move_or_rename_file_or_folder, remove_folder, \
     unzip_file, add_reference_url_to_resource, edit_reference_url_in_resource
 from hs_composite_resource.models import CompositeResource
@@ -1197,7 +1194,7 @@
         new_folder_path = os.path.join("data", "contents", new_folder)
         create_folder(self.composite_resource.short_id, new_folder_path)
         src_path = os.path.join('data', 'contents', self.generic_file_name)
-        tgt_path = os.path.join(new_folder_path, self.generic_file_name)
+        tgt_path = new_folder_path
         # now move the file to this new folder
         move_or_rename_file_or_folder(self.user, self.composite_resource.short_id,
                                       src_path, tgt_path)
@@ -1266,7 +1263,7 @@
         # of GeoRasterLogicalFile object
         tif_res_file = self.composite_resource.files.first()
         src_full_path = tif_res_file.storage_path
-        tgt_full_path = os.path.join(self.composite_resource.file_path, new_folder, tif_res_file.file_name)
+        tgt_full_path = os.path.join(self.composite_resource.file_path, new_folder)
         # this is the function we are testing
         self.assertEqual(self.composite_resource.supports_rename_path(
             src_full_path, tgt_full_path), False)
