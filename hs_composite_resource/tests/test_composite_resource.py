# coding=utf-8
import datetime
import os
import shutil
from zipfile import ZipFile

from dateutil import tz
from django.contrib.auth.models import Group
from django.core.exceptions import ValidationError
from django.core.files.uploadedfile import UploadedFile
from django.test import TransactionTestCase
from django.urls import reverse
from rest_framework import status

from hs_composite_resource.models import CompositeResource
from hs_core import hydroshare
from hs_core.hydroshare.utils import (ResourceVersioningException,
                                      add_file_to_resource,
                                      get_file_from_irods,
                                      get_resource_by_shortkey,
                                      resource_file_add_process)
from hs_core.models import BaseResource, ResourceFile
from hs_core.tasks import FileOverrideException
from hs_core.testing import MockIRODSTestCaseMixin
from hs_core.views.utils import (add_reference_url_to_resource, create_folder,
                                 delete_resource_file,
                                 edit_reference_url_in_resource,
                                 move_or_rename_file_or_folder, remove_folder,
                                 unzip_file, zip_by_aggregation_file)
from hs_file_types.models import (FileSetLogicalFile, GenericFileMetaData,
                                  GenericLogicalFile, GeoFeatureLogicalFile,
                                  GeoRasterLogicalFile,
                                  ModelInstanceLogicalFile,
                                  ModelProgramLogicalFile, NetCDFLogicalFile,
                                  RefTimeseriesLogicalFile,
                                  TimeSeriesLogicalFile)
from hs_file_types.enums import AggregationMetaFilePath
from hs_file_types.tests.utils import CompositeResourceTestMixin


class CompositeResourceTest(
    MockIRODSTestCaseMixin, TransactionTestCase, CompositeResourceTestMixin
):
    def setUp(self):
        super(CompositeResourceTest, self).setUp()
        self.group, _ = Group.objects.get_or_create(name="Hydroshare Author")
        self.user = hydroshare.create_account(
            "user1@nowhere.com",
            username="user1",
            password='mypassword1',
            first_name="Creator_FirstName",
            last_name="Creator_LastName",
            superuser=False,
            groups=[self.group],
        )

        self.res_title = "Testing Composite Resource"
        self.invalid_url = "http://i.am.invalid"
        self.valid_url = "https://www.google.com"
        self.raster_file_name = "small_logan.tif"
        self.raster_file = "hs_composite_resource/tests/data/{}".format(
            self.raster_file_name
        )

        self.generic_file_name = "generic_file.txt"
        self.generic_file = "hs_composite_resource/tests/data/{}".format(
            self.generic_file_name
        )

        self.netcdf_file_name = "netcdf_valid.nc"
        self.netcdf_file = "hs_composite_resource/tests/data/{}".format(
            self.netcdf_file_name
        )

        self.netcdf_file_name_no_coverage = "nc_no_spatial_ref.nc"
        self.netcdf_file_no_coverage = "hs_composite_resource/tests/data/{}".format(
            self.netcdf_file_name_no_coverage
        )

        self.sqlite_file_name = "ODM2.sqlite"
        self.sqlite_file = "hs_composite_resource/tests/data/{}".format(
            self.sqlite_file_name
        )

        self.watershed_dbf_file_name = "watersheds.dbf"
        self.watershed_dbf_file = "hs_composite_resource/tests/data/{}".format(
            self.watershed_dbf_file_name
        )
        self.watershed_shp_file_name = "watersheds.shp"
        self.watershed_shp_file = "hs_composite_resource/tests/data/{}".format(
            self.watershed_shp_file_name
        )
        self.watershed_shx_file_name = "watersheds.shx"
        self.watershed_shx_file = "hs_composite_resource/tests/data/{}".format(
            self.watershed_shx_file_name
        )

        self.json_file_name = "multi_sites_formatted_version1.0.refts.json"
        self.json_file = "hs_composite_resource/tests/data/{}".format(
            self.json_file_name
        )

        self.zip_file_name = "test.zip"
        self.zip_file = "hs_composite_resource/tests/data/{}".format(self.zip_file_name)

        self.zipped_aggregation_file_name = "multi_sites_formatted_version1.0.refts.zip"
        self.zipped_aggregation_file = "hs_composite_resource/tests/data/{}".format(
            self.zipped_aggregation_file_name
        )

    def tearDown(self):
        super(CompositeResourceTest, self).tearDown()
        if self.composite_resource:
            self.composite_resource.delete()

    def test_create_composite_resource(self):
        # test that we can create a composite resource

        # there should not be any resource at this point
        self.assertEqual(BaseResource.objects.count(), 0)
        self.create_composite_resource()

        # there should be one resource at this point
        self.assertEqual(BaseResource.objects.count(), 1)
        self.assertEqual(self.composite_resource.resource_type, "CompositeResource")

    def test_create_composite_resource_with_file_upload(self):
        # test that when we create composite resource with an uploaded file, then the uploaded file
        # is automatically not set to genericlogicalfile type

        self.assertEqual(BaseResource.objects.count(), 0)

        self.create_composite_resource(
            self.raster_file
        )  # There should not be a GenericLogicalFile at this point
        self.assertEqual(GenericLogicalFile.objects.count(), 0)

        # there should be one resource at this point
        self.assertEqual(BaseResource.objects.count(), 1)
        self.assertEqual(self.composite_resource.resource_type, "CompositeResource")
        self.assertEqual(self.composite_resource.files.all().count(), 1)
        res_file = self.composite_resource.files.first()

        # check that the resource file is not associated with any logical file
        self.assertEqual(res_file.has_logical_file, False)

        # there should be no GenericLogicalFile object at this point
        self.assertEqual(GenericLogicalFile.objects.count(), 0)
        # there should be no GenericFileMetaData object at this point
        self.assertEqual(GenericFileMetaData.objects.count(), 0)
        self.composite_resource.delete()

        # there should be no GenericLogicalFile object at this point
        self.assertEqual(GenericLogicalFile.objects.count(), 0)
        # there should be no GenericFileMetaData object at this point
        self.assertEqual(GenericFileMetaData.objects.count(), 0)
        # setting resource to None to avoid deleting resource again in tearDown() since we have
        # deleted the resource already
        self.composite_resource = None

    def test_add_and_edit_referenced_url(self):
        # test that referenced url can be added to composite resource as a genericlogical file
        # type single file aggregation, and can also be edited

        # there should not be any resource at this point
        self.assertEqual(BaseResource.objects.count(), 0)

        # test invalid url fails to be added to an empty composite resource
        self.create_composite_resource()
        url_file_base_name = "test_url_invalid"
        ret_status, msg, _ = add_reference_url_to_resource(
            self.user,
            self.composite_resource.short_id,
            self.invalid_url,
            url_file_base_name,
            "data/contents",
        )
        self.assertEqual(
            ret_status,
            status.HTTP_400_BAD_REQUEST,
            msg="Invalid referenced URL should not be added to resource if "
            "validate_url_flag is True",
        )

        # test invalid url CAN be added to the resource if validate_url_flag is turned off
        ret_status, msg, _ = add_reference_url_to_resource(
            self.user,
            self.composite_resource.short_id,
            self.invalid_url,
            url_file_base_name,
            "data/contents",
            validate_url_flag=False,
        )
        self.assertEqual(
            ret_status,
            status.HTTP_200_OK,
            msg="Invalid referenced URL should be added to resource if "
            "validate_url_flag is False",
        )
        self.assertEqual(self.composite_resource.files.count(), 1)
        # there should be one GenericLogicalFile object at this point
        self.assertEqual(GenericLogicalFile.objects.count(), 1)

        res_file = self.composite_resource.files.first()
        # url singlefile aggregation should have extra_data url field created
        url_logical_file = res_file.logical_file
        self.assertEqual(url_logical_file.extra_data["url"], self.invalid_url)

        # delete the invalid_url resource file
        hydroshare.delete_resource_file(
            self.composite_resource.short_id, res_file.id, self.user
        )
        self.assertEqual(self.composite_resource.files.count(), 0)
        # there should be no GenericLogicalFile object at this point
        self.assertEqual(GenericLogicalFile.objects.count(), 0)

        # test valid url can be added to an empty composite resource
        url_file_base_name = "test_url_valid"
        ret_status, msg, _ = add_reference_url_to_resource(
            self.user,
            self.composite_resource.short_id,
            self.valid_url,
            url_file_base_name,
            "data/contents",
        )
        self.assertEqual(
            ret_status, status.HTTP_200_OK, msg="Valid URL should be added to resource"
        )
        self.assertEqual(self.composite_resource.files.count(), 1)
        # there should be one GenericLogicalFile object at this point
        self.assertEqual(GenericLogicalFile.objects.count(), 1)

        # test valid url can be added to a subfolder of a composite resource
        new_folder_path = os.path.join("data", "contents", "my-new-folder")
        create_folder(self.composite_resource.short_id, new_folder_path)
        ret_status, msg, _ = add_reference_url_to_resource(
            self.user,
            self.composite_resource.short_id,
            self.valid_url,
            url_file_base_name,
            new_folder_path,
        )
        self.assertEqual(ret_status, status.HTTP_200_OK)
        self.assertEqual(self.composite_resource.files.count(), 2)
        # there should be two GenericLogicalFile objects at this point
        self.assertEqual(GenericLogicalFile.objects.count(), 2)
        for res_file in self.composite_resource.files.all():
            # url singlefile aggregation should have extra_data url field created
            url_logical_file = res_file.logical_file
            self.assertEqual(url_logical_file.extra_data["url"], self.valid_url)

        # remove new_folder_path
        remove_folder(self.user, self.composite_resource.short_id, new_folder_path)
        self.assertEqual(self.composite_resource.files.count(), 1)
        # test edit reference url
        new_ref_url = self.invalid_url
        url_filename = url_file_base_name + ".url"
        ret_status, msg = edit_reference_url_in_resource(
            self.user,
            self.composite_resource,
            new_ref_url,
            "data/contents",
            url_filename,
        )
        self.assertEqual(
            ret_status,
            status.HTTP_400_BAD_REQUEST,
            msg="Referenced URL should not "
            "be updated with invalid URL "
            "when validate_url_flag is "
            "True",
        )

        # test resource referenced URL CAN be updated with an invalid url if validate_url_flag is
        # set to False
        ret_status, msg = edit_reference_url_in_resource(
            self.user,
            self.composite_resource,
            new_ref_url,
            "data/contents",
            url_filename,
            validate_url_flag=False,
        )
        self.assertEqual(
            ret_status,
            status.HTTP_200_OK,
            msg="Referenced URL should be updated with invalid URL when "
            "validate_url_flag is False",
        )
        res_file = self.composite_resource.files.all().first()
        url_logical_file = res_file.logical_file
        self.assertEqual(url_logical_file.extra_data["url"], new_ref_url)

        # test resource referenced URL can be updated with a valid URL
        new_ref_url = "https://www.yahoo.com"
        ret_status, msg = edit_reference_url_in_resource(
            self.user,
            self.composite_resource,
            new_ref_url,
            "data/contents",
            url_filename,
        )
        self.assertEqual(ret_status, status.HTTP_200_OK)
        self.assertEqual(self.composite_resource.files.count(), 1)
        self.assertEqual(GenericLogicalFile.objects.count(), 1)
        res_file = self.composite_resource.files.all().first()
        url_logical_file = res_file.logical_file
        self.assertEqual(url_logical_file.extra_data["url"], new_ref_url)

    def test_add_file_to_composite_resource(self):
        # test that when we add file to an existing composite resource, the added file
        # is not automatically set to genericlogicalfile type

        self.create_composite_resource(self.raster_file)

        # there should not be any GenericLogicalFile object at this point
        self.assertEqual(GenericLogicalFile.objects.count(), 0)

        # there should be one resource at this point
        self.assertEqual(BaseResource.objects.count(), 1)
        self.assertEqual(self.composite_resource.resource_type, "CompositeResource")
        self.assertEqual(self.composite_resource.files.all().count(), 1)
        res_file = self.composite_resource.files.first()

        # check that the resource file is not associated with any logical file
        self.assertEqual(res_file.has_logical_file, False)
        # there should be 0 GenericLogicalFile object at this point
        self.assertEqual(GenericLogicalFile.objects.count(), 0)

    def test_resource_file_system_metadata(self):
        """Test when files are added/uploaded to a resource, system level metadata is retrieved from iRODS and saved in
        the DB for each file.
        """
        self.create_composite_resource(self.generic_file)

        # there should be one resource at this point
        self.assertEqual(BaseResource.objects.count(), 1)
        self.assertEqual(self.composite_resource.resource_type, "CompositeResource")
        self.assertEqual(self.composite_resource.files.all().count(), 1)
        res_file = self.composite_resource.files.first()
        # check file level system metadata
        self.assertGreater(res_file._size, 0)
        self.assertGreater(len(res_file._checksum), 0)
        self.assertNotEqual(res_file._modified_time, None)

    def test_aggregation_folder_delete(self):
        # here we are testing that when a folder is deleted containing
        # files for a logical file type, other files in the composite resource are still associated
        # with their respective logical file types

        self.create_composite_resource()
        new_folder = "raster_folder"
        ResourceFile.create_folder(self.composite_resource, new_folder)
        # add the the raster file to the resource at the above folder
        self.add_file_to_resource(
            file_to_add=self.raster_file, upload_folder=new_folder
        )

        tif_res_file = [
            f for f in self.composite_resource.files.all() if f.extension == ".tif"
        ][0]

        # add a generic file type
        self.add_file_to_resource(file_to_add=self.generic_file)

        # there should be no GenericLogicalFile objects
        self.assertEqual(GenericLogicalFile.objects.count(), 0)
        # there should not be any GeoRasterLogicalFile object
        self.assertEqual(GeoRasterLogicalFile.objects.count(), 0)
        GeoRasterLogicalFile.set_file_type(
            self.composite_resource, self.user, tif_res_file.id
        )
        # there should be no GenericLogicalFile objects
        self.assertEqual(GenericLogicalFile.objects.count(), 0)
        # there should be 1 GeoRasterLogicalFile object
        self.assertEqual(GeoRasterLogicalFile.objects.count(), 1)
        txt_res_file = [
            f for f in self.composite_resource.files.all() if f.extension == ".txt"
        ][0]

        # set generic logical file
        GenericLogicalFile.set_file_type(
            self.composite_resource, self.user, txt_res_file.id
        )
        txt_res_file = [
            f for f in self.composite_resource.files.all() if f.extension == ".txt"
        ][0]
        self.assertEqual(txt_res_file.logical_file_type_name, "GenericLogicalFile")

        # now delete the folder new_folder that contains files associated with raster file type
        folder_path = "data/contents/{}".format(new_folder)
        remove_folder(self.user, self.composite_resource.short_id, folder_path)
        txt_res_file.refresh_from_db()
        self.assertEqual(txt_res_file.logical_file_type_name, "GenericLogicalFile")
        # there should not be any GeoRasterLogicalFile object
        self.assertEqual(GeoRasterLogicalFile.objects.count(), 0)
        # there should be 1 GenericLogicalFile objects
        self.assertEqual(GenericLogicalFile.objects.count(), 1)

    def test_delete_folder_1(self):
        """Here we are testing when a folder is deleted at the root level, no aggregations/files at the
        same location (root level) get deleted."""

        self.create_composite_resource()
        # create a folder that has the same name as the file that we will be uploading later for creating a single file
        # aggregation
        new_folder = self.generic_file_name.split(".")[0]
        ResourceFile.create_folder(self.composite_resource, new_folder)
        # add a generic file type
        txt_res_file = self.add_file_to_resource(file_to_add=self.generic_file)
        # there should be no GenericLogicalFile objects
        self.assertEqual(GenericLogicalFile.objects.count(), 0)

        # set generic logical file
        GenericLogicalFile.set_file_type(
            self.composite_resource, self.user, txt_res_file.id
        )
        txt_res_file.refresh_from_db()
        self.assertEqual(txt_res_file.logical_file_type_name, "GenericLogicalFile")

        # now delete the folder new_folder
        folder_path = "data/contents/{}".format(new_folder)
        remove_folder(self.user, self.composite_resource.short_id, folder_path)
        txt_res_file.refresh_from_db()
        self.assertEqual(txt_res_file.logical_file_type_name, "GenericLogicalFile")
        # there should be 1 GenericLogicalFile objects
        self.assertEqual(GenericLogicalFile.objects.count(), 1)

    def test_delete_folder_2(self):
        """Here we are testing when a sub-folder is deleted, no aggregations/files at the
        same location (as the folder being deleted) get deleted."""

        self.create_composite_resource()
        # create a folder that has the same name as the file that we will be uploading later for creating a single file
        # aggregation
        child_folder = self.generic_file_name.split(".")[0]
        parent_folder = "my-folder"
        new_folder = f"{parent_folder}/{child_folder}"
        ResourceFile.create_folder(self.composite_resource, new_folder)
        # add a generic file type to parent folder
        txt_res_file = self.add_file_to_resource(
            file_to_add=self.generic_file, upload_folder=parent_folder
        )
        # there should be no GenericLogicalFile objects
        self.assertEqual(GenericLogicalFile.objects.count(), 0)

        # set generic logical file
        GenericLogicalFile.set_file_type(
            self.composite_resource, self.user, txt_res_file.id
        )
        txt_res_file.refresh_from_db()
        self.assertEqual(txt_res_file.logical_file_type_name, "GenericLogicalFile")

        # now delete the folder child_folder
        folder_path = "data/contents/{}".format(new_folder)
        remove_folder(self.user, self.composite_resource.short_id, folder_path)
        txt_res_file.refresh_from_db()
        self.assertEqual(txt_res_file.logical_file_type_name, "GenericLogicalFile")
        # there should be 1 GenericLogicalFile objects
        self.assertEqual(GenericLogicalFile.objects.count(), 1)

    def test_core_metadata_CRUD(self):
        """test that all core metadata elements work for this resource type"""

        self.create_composite_resource()
        # test current metadata status of the composite resource

        # there should be title element
        self.assertEqual(
            self.composite_resource.metadata.title.value, "Testing Composite Resource"
        )
        # there shouldn't be abstract element
        self.assertEqual(self.composite_resource.metadata.description, None)
        # there shouldn't be any format element
        self.assertEqual(self.composite_resource.metadata.formats.count(), 0)
        # there should be date element - 2 elements
        self.assertEqual(self.composite_resource.metadata.dates.count(), 2)
        # there should be 1 creator element
        self.assertEqual(self.composite_resource.metadata.creators.count(), 1)
        # there should not be any contributor element
        self.assertEqual(self.composite_resource.metadata.contributors.count(), 0)
        # there should not be any coverage element
        self.assertEqual(self.composite_resource.metadata.coverages.count(), 0)
        # there should not be any funding agency element
        self.assertEqual(self.composite_resource.metadata.funding_agencies.count(), 0)
        # there should be 1 identifier element
        self.assertEqual(self.composite_resource.metadata.identifiers.count(), 1)
        # there should be 1 language element
        self.assertNotEqual(self.composite_resource.metadata.language, None)
        # there should not be any publisher element
        self.assertEqual(self.composite_resource.metadata.publisher, None)
        # there should not be any format element
        self.assertEqual(self.composite_resource.metadata.formats.count(), 0)
        # there should not be any relation element
        self.assertEqual(self.composite_resource.metadata.relations.count(), 0)
        # there should not be any geospatialrelation element
        self.assertEqual(self.composite_resource.metadata.geospatialrelations.count(), 0)
        # there should be 1 rights element
        self.assertNotEqual(self.composite_resource.metadata.rights, None)
        # there should not be any subject elements
        self.assertEqual(self.composite_resource.metadata.subjects.count(), 0)
        # there should be 1 type element
        self.assertNotEqual(self.composite_resource.metadata.type, None)
        # there should not be any key/value metadata
        self.assertEqual(self.composite_resource.extra_metadata, {})

        # test create metadata

        # create abstract
        metadata = self.composite_resource.metadata
        metadata.create_element("description", abstract="new abstract for the resource")
        # there should be abstract element
        self.assertNotEqual(self.composite_resource.metadata.description, None)
        # add a file to the resource to auto create format element
        self.raster_file_obj = open(self.raster_file, "rb")
        resource_file_add_process(
            resource=self.composite_resource,
            files=(self.raster_file_obj,),
            user=self.user,
            auto_aggregate=False,
        )
        self.assertEqual(self.composite_resource.files.all().count(), 1)
        # now there should be 1 format element
        self.assertEqual(self.composite_resource.metadata.formats.count(), 1)
        # add another creator
        metadata.create_element("creator", name="John Smith")
        # there should be 2 creators now
        self.assertEqual(self.composite_resource.metadata.creators.count(), 2)
        # add a contributor
        metadata.create_element("contributor", name="Lisa Smith")
        # there should be 1 contributor now
        self.assertEqual(self.composite_resource.metadata.contributors.count(), 1)
        # add a period type coverage
        value_dict = {
            "name": "Name for period coverage",
            "start": "1/1/2000",
            "end": "12/12/2012",
        }
        metadata.create_element("coverage", type="period", value=value_dict)
        # add a point type coverage
        value_dict = {"east": "56.45678", "north": "12.6789", "units": "decimal deg"}
        metadata.create_element("coverage", type="point", value=value_dict)
        # there should be 2 coverage elements now
        self.assertEqual(self.composite_resource.metadata.coverages.count(), 2)
        cov_pt = (
            self.composite_resource.metadata.coverages.all()
            .filter(type="point")
            .first()
        )
        self.assertNotEqual(cov_pt, None)
        cov_period = (
            self.composite_resource.metadata.coverages.all()
            .filter(type="period")
            .first()
        )
        self.assertNotEqual(cov_period, None)

        # add a funding agency element with only the required name value type
        metadata.create_element("fundingagency", agency_name="NSF")
        # there should be 1 funding agency element now
        self.assertEqual(self.composite_resource.metadata.funding_agencies.count(), 1)
        # add another identifier
        metadata.create_element(
            "identifier", name="someIdentifier", url="http://some.org/001"
        )
        # there should be 2 identifier elements
        self.assertEqual(self.composite_resource.metadata.identifiers.count(), 2)
        # add publisher element
        publisher_CUAHSI = (
            "Consortium of Universities for the Advancement of "
            "Hydrologic Science, Inc. (CUAHSI)"
        )
        url_CUAHSI = "https://www.cuahsi.org"

        # user can't set CUASHI as the publisher - when the resource has no content file
        # first delete the content file
        res_file = self.composite_resource.files.first()
        hydroshare.delete_resource_file(
            self.composite_resource.short_id, res_file.id, self.user
        )
        # publisher element can be added when the resource is published
        self.composite_resource.raccess.published = True
        self.composite_resource.raccess.save()
        with self.assertRaises(Exception):
            metadata.create_element("publisher", name=publisher_CUAHSI, url=url_CUAHSI)

        metadata.create_element("publisher", name="USGS", url="http://usgs.gov")
        # there should a publisher element now
        self.assertNotEqual(self.composite_resource.metadata.publisher, None)
        # add a relation element of uri type
        metadata.create_element(
            "relation", type="isPartOf", value="http://hydroshare.org/resource/001"
        )
        # there should be 1 relation element
        self.assertEqual(self.composite_resource.metadata.relations.count(), 1)

        # add a geospatial relation element
        metadata.create_element('geospatialrelation', type='relation',
                                value='https://geoconnex.us/ref/dams/1083460')
        # there should be 1 geospatial relation element
        self.assertEqual(self.composite_resource.metadata.geospatialrelations.count(), 1)

        # add 2 subject elements
        metadata.create_element("subject", value="sub-1")
        metadata.create_element("subject", value="sub-2")
        # there should be 2 subject elements
        self.assertEqual(self.composite_resource.metadata.subjects.count(), 2)
        # add key/value metadata
        self.composite_resource.extra_metadata = {
            "key-1": "value-1",
            "key-2": "value-2",
        }
        self.composite_resource.save()
        self.assertEqual(
            self.composite_resource.extra_metadata,
            {"key-1": "value-1", "key-2": "value-2"},
        )

        # test update metadata - first unplublish resource to allow metadata update
        self.composite_resource.raccess.published = False
        self.composite_resource.raccess.save()

        # test update title
        metadata.update_element(
            "title", self.composite_resource.metadata.title.id, value="New Title"
        )
        self.assertEqual(self.composite_resource.metadata.title.value, "New Title")
        # test update abstract
        metadata.update_element(
            "description",
            self.composite_resource.metadata.description.id,
            abstract="Updated composite resource",
        )
        self.assertEqual(
            self.composite_resource.metadata.description.abstract,
            "Updated composite resource",
        )
        # test updating funding agency
        agency_element = (
            self.composite_resource.metadata.funding_agencies.all()
            .filter(agency_name="NSF")
            .first()
        )
        metadata.update_element(
            "fundingagency",
            agency_element.id,
            award_title="Cyber Infrastructure",
            award_number="NSF-101-20-6789",
            agency_url="http://www.nsf.gov",
        )
        agency_element = (
            self.composite_resource.metadata.funding_agencies.all()
            .filter(agency_name="NSF")
            .first()
        )
        self.assertEqual(agency_element.agency_name, "NSF")
        self.assertEqual(agency_element.award_title, "Cyber Infrastructure")
        self.assertEqual(agency_element.award_number, "NSF-101-20-6789")
        self.assertEqual(agency_element.agency_url, "http://www.nsf.gov")
        some_idf = (
            self.composite_resource.metadata.identifiers.all()
            .filter(name="someIdentifier")
            .first()
        )
        metadata.update_element("identifier", some_idf.id, name="someOtherIdentifier")
        some_idf = (
            self.composite_resource.metadata.identifiers.all()
            .filter(name="someOtherIdentifier")
            .first()
        )
        self.assertNotEqual(some_idf, None)
        # update language
        self.assertEqual(self.composite_resource.metadata.language.code, "eng")
        metadata.update_element(
            "language", self.composite_resource.metadata.language.id, code="fre"
        )
        self.assertEqual(self.composite_resource.metadata.language.code, "fre")

        # test update relation type
        rel_to_update = (
            self.composite_resource.metadata.relations.all()
            .filter(type="isPartOf")
            .first()
        )
        metadata.update_element(
            "relation", rel_to_update.id, type="isVersionOf", value="dummy value 2"
        )
        rel_to_update = (
            self.composite_resource.metadata.relations.all()
            .filter(type="isVersionOf")
            .first()
        )
        self.assertEqual(rel_to_update.value, "dummy value 2")

        # change the point coverage to type box
        # even if we deleted the content file, the resource should still have the 2 coverage
        # elements
        self.assertEqual(self.composite_resource.metadata.coverages.count(), 2)
        # delete the resource level point type coverage
        self.composite_resource.metadata.coverages.all().filter(
            type="point"
        ).first().delete()
        # add a point type coverage
        value_dict = {"east": "56.45678", "north": "12.6789", "units": "decimal deg"}
        metadata.create_element("coverage", type="point", value=value_dict)
        value_dict = {
            "northlimit": "56.45678",
            "eastlimit": "120.6789",
            "southlimit": "16.45678",
            "westlimit": "16.6789",
            "units": "decimal deg",
        }
        cov_pt = (
            self.composite_resource.metadata.coverages.all()
            .filter(type="point")
            .first()
        )
        metadata.update_element("coverage", cov_pt.id, type="box", value=value_dict)
        cov_pt = (
            self.composite_resource.metadata.coverages.all()
            .filter(type="point")
            .first()
        )
        self.assertEqual(cov_pt, None)
        cov_box = (
            self.composite_resource.metadata.coverages.all().filter(type="box").first()
        )
        self.assertNotEqual(cov_box, None)

        # update creator
        creator = (
            self.composite_resource.metadata.creators.all()
            .filter(name="John Smith")
            .first()
        )
        self.assertEqual(creator.email, None)
        metadata.update_element("creator", creator.id, email="JSmith@gmail.com")
        creator = (
            self.composite_resource.metadata.creators.all()
            .filter(name="John Smith")
            .first()
        )
        self.assertEqual(creator.email, "JSmith@gmail.com")
        # update contributor
        contributor = self.composite_resource.metadata.contributors.first()
        self.assertEqual(contributor.email, None)
        metadata.update_element("contributor", contributor.id, email="LSmith@gmail.com")
        contributor = self.composite_resource.metadata.contributors.first()
        self.assertEqual(contributor.email, "LSmith@gmail.com")

        # test that updating publisher element raises exception when the resource is published
        self.composite_resource.raccess.published = True
        self.composite_resource.raccess.save()
        with self.assertRaises(Exception):
            metadata.update_element(
                "publisher",
                self.composite_resource.metadata.publisher.id,
                name="USU",
                url="http://usu.edu",
            )

        # test that updating/creating creator element raises exception when the resource is published
        with self.assertRaises(Exception):
            metadata.update_element("creator", creator.id, email="JSmith@hotmail.com")
        with self.assertRaises(Exception):
            metadata.create_element("creator", name="Allen Smith")
        # test that updating title element raises exception when the resource is published
        with self.assertRaises(Exception):
            metadata.update_element(
                "title",
                self.composite_resource.metadata.title.id,
                value="Updated Title",
            )

    def test_spatial_coverage_update_long_extent(self):
        """
        Here we are testing updating spatial coverage with longitude that crosses dateline
        """
        self.create_composite_resource()
        metadata = self.composite_resource.metadata
        # add a point type coverage
        value_dict = {"east": "56.45678", "north": "12.6789", "units": "decimal deg"}
        metadata.create_element("coverage", type="point", value=value_dict)
        cov_pt = (
            self.composite_resource.metadata.coverages.all()
            .filter(type="point")
            .first()
        )
        self.assertEqual(cov_pt.value["east"], 56.45678)
        value_dict = {"east": "-181.45678", "north": "12.6789", "units": "decimal deg"}
        metadata.update_element("coverage", cov_pt.id, type="point", value=value_dict)
        cov_pt = (
            self.composite_resource.metadata.coverages.all()
            .filter(type="point")
            .first()
        )
        expected_east_value = -181.45678 + 360
        self.assertEqual(cov_pt.value["east"], expected_east_value)
        value_dict = {"east": "200.1122", "north": "12.6789", "units": "decimal deg"}
        metadata.update_element("coverage", cov_pt.id, type="point", value=value_dict)
        cov_pt = (
            self.composite_resource.metadata.coverages.all()
            .filter(type="point")
            .first()
        )
        expected_east_value = 200.1122 - 360
        self.assertEqual(cov_pt.value["east"], expected_east_value)

        # using invalid east value (>360)
        with self.assertRaises(ValidationError):
            value_dict = {"east": "361.0", "north": "12.6789", "units": "decimal deg"}
            metadata.update_element(
                "coverage", cov_pt.id, type="point", value=value_dict
            )

        # using invalid east value (< -360)
        with self.assertRaises(ValidationError):
            value_dict = {"east": "-361.0", "north": "12.6789", "units": "decimal deg"}
            metadata.update_element(
                "coverage", cov_pt.id, type="point", value=value_dict
            )

        value_dict = {
            "northlimit": "56.45678",
            "eastlimit": "120.6789",
            "southlimit": "16.45678",
            "westlimit": "16.6789",
            "units": "decimal deg",
        }

        metadata.update_element("coverage", cov_pt.id, type="box", value=value_dict)
        cov_box = (
            self.composite_resource.metadata.coverages.all().filter(type="box").first()
        )
        expected_east_value = 120.6789
        self.assertEqual(cov_box.value["eastlimit"], expected_east_value)
        expected_west_value = 16.6789
        self.assertEqual(cov_box.value["westlimit"], expected_west_value)

        value_dict = {
            "northlimit": "56.45678",
            "eastlimit": "-181.6789",
            "southlimit": "16.45678",
            "westlimit": "181.6789",
            "units": "decimal deg",
        }

        metadata.update_element("coverage", cov_box.id, type="box", value=value_dict)
        cov_box = (
            self.composite_resource.metadata.coverages.all().filter(type="box").first()
        )
        expected_east_value = -181.6789 + 360
        self.assertEqual(cov_box.value["eastlimit"], expected_east_value)
        expected_west_value = 181.6789 - 360
        self.assertEqual(cov_box.value["westlimit"], expected_west_value)

        # using invalid eastlimt value (< -360)
        with self.assertRaises(ValidationError):
            value_dict = {
                "northlimit": "56.45678",
                "eastlimit": "-361.6789",
                "southlimit": "16.45678",
                "westlimit": "181.6789",
                "units": "decimal deg",
            }
            metadata.update_element(
                "coverage", cov_box.id, type="box", value=value_dict
            )

        # using invalid eastlimit value (> 360)
        with self.assertRaises(ValidationError):
            value_dict = {
                "northlimit": "56.45678",
                "eastlimit": "361.6789",
                "southlimit": "16.45678",
                "westlimit": "181.6789",
                "units": "decimal deg",
            }
            metadata.update_element(
                "coverage", cov_box.id, type="box", value=value_dict
            )

        # using invalid westlimit value (> 360)
        with self.assertRaises(ValidationError):
            value_dict = {
                "northlimit": "56.45678",
                "eastlimit": "-180.6789",
                "southlimit": "16.45678",
                "westlimit": "361.6789",
                "units": "decimal deg",
            }
            metadata.update_element(
                "coverage", cov_box.id, type="box", value=value_dict
            )

        # using invalid westlimit value (< -360)
        with self.assertRaises(ValidationError):
            value_dict = {
                "northlimit": "56.45678",
                "eastlimit": "181.6789",
                "southlimit": "16.45678",
                "westlimit": "-361.6789",
                "units": "decimal deg",
            }
            metadata.update_element(
                "coverage", cov_box.id, type="box", value=value_dict
            )

    def test_spatial_coverage_create_long_extent(self):
        """
        Here we are testing creating spatial coverage with longitude that crosses dateline
        """
        self.create_composite_resource()
        metadata = self.composite_resource.metadata
        # add a point type coverage
        value_dict = {"east": "56.45678", "north": "12.6789", "units": "decimal deg"}
        metadata.create_element("coverage", type="point", value=value_dict)
        cov_pt = (
            self.composite_resource.metadata.coverages.all()
            .filter(type="point")
            .first()
        )
        self.assertEqual(cov_pt.value["east"], 56.45678)
        cov_pt.delete()
        self.assertFalse(
            self.composite_resource.metadata.coverages.all()
            .filter(type="point")
            .exists()
        )
        value_dict = {"east": "-181.45678", "north": "12.6789", "units": "decimal deg"}
        metadata.create_element("coverage", type="point", value=value_dict)
        cov_pt = (
            self.composite_resource.metadata.coverages.all()
            .filter(type="point")
            .first()
        )
        expected_east_value = -181.45678 + 360
        self.assertEqual(cov_pt.value["east"], expected_east_value)
        cov_pt.delete()
        self.assertFalse(
            self.composite_resource.metadata.coverages.all()
            .filter(type="point")
            .exists()
        )

        value_dict = {"east": "200.1122", "north": "12.6789", "units": "decimal deg"}
        metadata.create_element("coverage", type="point", value=value_dict)
        cov_pt = (
            self.composite_resource.metadata.coverages.all()
            .filter(type="point")
            .first()
        )
        expected_east_value = 200.1122 - 360
        self.assertEqual(cov_pt.value["east"], expected_east_value)
        cov_pt.delete()
        self.assertFalse(
            self.composite_resource.metadata.coverages.all()
            .filter(type="point")
            .exists()
        )
        # using invalid east value (>360)
        with self.assertRaises(ValidationError):
            value_dict = {"east": "361.0", "north": "12.6789", "units": "decimal deg"}
            metadata.create_element("coverage", type="point", value=value_dict)

        # using invalid east value (< -360)
        with self.assertRaises(ValidationError):
            value_dict = {"east": "-361.0", "north": "12.6789", "units": "decimal deg"}
            metadata.create_element("coverage", type="point", value=value_dict)

        value_dict = {
            "northlimit": "56.45678",
            "eastlimit": "120.6789",
            "southlimit": "16.45678",
            "westlimit": "16.6789",
            "units": "decimal deg",
        }

        metadata.create_element("coverage", type="box", value=value_dict)
        cov_box = (
            self.composite_resource.metadata.coverages.all().filter(type="box").first()
        )
        expected_east_value = 120.6789
        self.assertEqual(cov_box.value["eastlimit"], expected_east_value)
        expected_west_value = 16.6789
        self.assertEqual(cov_box.value["westlimit"], expected_west_value)
        cov_box.delete()
        self.assertFalse(
            self.composite_resource.metadata.coverages.all().filter(type="box").exists()
        )
        value_dict = {
            "northlimit": "56.45678",
            "eastlimit": "-181.6789",
            "southlimit": "16.45678",
            "westlimit": "181.6789",
            "units": "decimal deg",
        }

        metadata.create_element("coverage", type="box", value=value_dict)
        cov_box = (
            self.composite_resource.metadata.coverages.all().filter(type="box").first()
        )
        expected_east_value = -181.6789 + 360
        self.assertEqual(cov_box.value["eastlimit"], expected_east_value)
        expected_west_value = 181.6789 - 360
        self.assertEqual(cov_box.value["westlimit"], expected_west_value)
        cov_box.delete()
        self.assertFalse(
            self.composite_resource.metadata.coverages.all().filter(type="box").exists()
        )
        # using invalid eastlimt value (< -360)
        with self.assertRaises(ValidationError):
            value_dict = {
                "northlimit": "56.45678",
                "eastlimit": "-361.6789",
                "southlimit": "16.45678",
                "westlimit": "181.6789",
                "units": "decimal deg",
            }
            metadata.create_element("coverage", type="box", value=value_dict)

        # using invalid eastlimit value (> 360)
        with self.assertRaises(ValidationError):
            value_dict = {
                "northlimit": "56.45678",
                "eastlimit": "361.6789",
                "southlimit": "16.45678",
                "westlimit": "181.6789",
                "units": "decimal deg",
            }
            metadata.create_element("coverage", type="box", value=value_dict)

        # using invalid westlimit value (> 360)
        with self.assertRaises(ValidationError):
            value_dict = {
                "northlimit": "56.45678",
                "eastlimit": "-180.6789",
                "southlimit": "16.45678",
                "westlimit": "361.6789",
                "units": "decimal deg",
            }
            metadata.create_element("coverage", type="box", value=value_dict)

        # using invalid westlimit value (< -360)
        with self.assertRaises(ValidationError):
            value_dict = {
                "northlimit": "56.45678",
                "eastlimit": "181.6789",
                "southlimit": "16.45678",
                "westlimit": "-361.6789",
                "units": "decimal deg",
            }
            metadata.create_element("coverage", type="box", value=value_dict)

    def test_spatial_coverage_update_lat_extent(self):
        """
        Here we are testing updating spatial coverage with latitude
        """
        self.create_composite_resource()
        metadata = self.composite_resource.metadata
        # add a point type coverage
        value_dict = {"east": "56.45678", "north": "12.6789", "units": "decimal deg"}
        metadata.create_element("coverage", type="point", value=value_dict)
        cov_pt = (
            self.composite_resource.metadata.coverages.all()
            .filter(type="point")
            .first()
        )
        self.assertEqual(cov_pt.value["east"], 56.45678)
        value_dict = {"east": "-181.45678", "north": "12.6789", "units": "decimal deg"}
        metadata.update_element("coverage", cov_pt.id, type="point", value=value_dict)
        cov_pt = (
            self.composite_resource.metadata.coverages.all()
            .filter(type="point")
            .first()
        )
        expected_north_value = 12.6789
        self.assertEqual(cov_pt.value["north"], expected_north_value)
        value_dict = {"east": "200.1122", "north": "89.6789", "units": "decimal deg"}
        metadata.update_element("coverage", cov_pt.id, type="point", value=value_dict)
        cov_pt = (
            self.composite_resource.metadata.coverages.all()
            .filter(type="point")
            .first()
        )
        expected_north_value = 89.6789
        self.assertEqual(cov_pt.value["north"], expected_north_value)
        value_dict = {"east": "200.1122", "north": "-89.6789", "units": "decimal deg"}
        metadata.update_element("coverage", cov_pt.id, type="point", value=value_dict)
        cov_pt = (
            self.composite_resource.metadata.coverages.all()
            .filter(type="point")
            .first()
        )
        expected_north_value = -89.6789
        self.assertEqual(cov_pt.value["north"], expected_north_value)

        # using invalid north value (>90)
        with self.assertRaises(ValidationError):
            value_dict = {"east": "61.0", "north": "90.6789", "units": "decimal deg"}
            metadata.update_element(
                "coverage", cov_pt.id, type="point", value=value_dict
            )

        # using invalid noth value (< -90)
        with self.assertRaises(ValidationError):
            value_dict = {"east": "-61.0", "north": "-90.6789", "units": "decimal deg"}
            metadata.update_element(
                "coverage", cov_pt.id, type="point", value=value_dict
            )

        value_dict = {
            "northlimit": "89.45678",
            "eastlimit": "120.6789",
            "southlimit": "-89.45678",
            "westlimit": "16.6789",
            "units": "decimal deg",
        }

        metadata.update_element("coverage", cov_pt.id, type="box", value=value_dict)
        cov_box = (
            self.composite_resource.metadata.coverages.all().filter(type="box").first()
        )
        expected_north_value = 89.45678
        self.assertEqual(cov_box.value["northlimit"], expected_north_value)
        expected_south_value = -89.45678
        self.assertEqual(cov_box.value["southlimit"], expected_south_value)

        value_dict = {
            "northlimit": "-89.45678",
            "eastlimit": "-181.6789",
            "southlimit": "89.45678",
            "westlimit": "181.6789",
            "units": "decimal deg",
        }

        metadata.update_element("coverage", cov_box.id, type="box", value=value_dict)
        cov_box = (
            self.composite_resource.metadata.coverages.all().filter(type="box").first()
        )
        expected_north_value = -89.45678
        self.assertEqual(cov_box.value["northlimit"], expected_north_value)
        expected_south_value = 89.45678
        self.assertEqual(cov_box.value["southlimit"], expected_south_value)

        # using invalid northlimit value (< -90)
        with self.assertRaises(ValidationError):
            value_dict = {
                "northlimit": "-90.45678",
                "eastlimit": "-61.6789",
                "southlimit": "16.45678",
                "westlimit": "181.6789",
                "units": "decimal deg",
            }
            metadata.update_element(
                "coverage", cov_box.id, type="box", value=value_dict
            )

        # using invalid northlimit value (> 90)
        with self.assertRaises(ValidationError):
            value_dict = {
                "northlimit": "90.45678",
                "eastlimit": "61.6789",
                "southlimit": "16.45678",
                "westlimit": "181.6789",
                "units": "decimal deg",
            }
            metadata.update_element(
                "coverage", cov_box.id, type="box", value=value_dict
            )

        # using invalid southlimit value (> 90)
        with self.assertRaises(ValidationError):
            value_dict = {
                "northlimit": "56.45678",
                "eastlimit": "-180.6789",
                "southlimit": "90.45678",
                "westlimit": "61.6789",
                "units": "decimal deg",
            }
            metadata.update_element(
                "coverage", cov_box.id, type="box", value=value_dict
            )

        # using invalid southlimit value (< -90)
        with self.assertRaises(ValidationError):
            value_dict = {
                "northlimit": "56.45678",
                "eastlimit": "181.6789",
                "southlimit": "-90.45678",
                "westlimit": "-61.6789",
                "units": "decimal deg",
            }
            metadata.update_element(
                "coverage", cov_box.id, type="box", value=value_dict
            )

    def test_spatial_coverage_create_lat_extent(self):
        """
        Here we are testing creating spatial coverage with latitude
        """
        self.create_composite_resource()
        metadata = self.composite_resource.metadata
        # add a point type coverage
        value_dict = {"east": "56.45678", "north": "12.6789", "units": "decimal deg"}
        metadata.create_element("coverage", type="point", value=value_dict)
        cov_pt = (
            self.composite_resource.metadata.coverages.all()
            .filter(type="point")
            .first()
        )
        self.assertEqual(cov_pt.value["east"], 56.45678)
        cov_pt.delete()
        self.assertFalse(
            self.composite_resource.metadata.coverages.all()
            .filter(type="point")
            .exists()
        )
        value_dict = {"east": "-181.45678", "north": "89.6789", "units": "decimal deg"}
        metadata.create_element("coverage", type="point", value=value_dict)
        cov_pt = (
            self.composite_resource.metadata.coverages.all()
            .filter(type="point")
            .first()
        )
        expected_north_value = 89.6789
        self.assertEqual(cov_pt.value["north"], expected_north_value)
        cov_pt.delete()
        self.assertFalse(
            self.composite_resource.metadata.coverages.all()
            .filter(type="point")
            .exists()
        )

        value_dict = {"east": "200.1122", "north": "-89.6789", "units": "decimal deg"}
        metadata.create_element("coverage", type="point", value=value_dict)
        cov_pt = (
            self.composite_resource.metadata.coverages.all()
            .filter(type="point")
            .first()
        )
        expected_north_value = -89.6789
        self.assertEqual(cov_pt.value["north"], expected_north_value)
        cov_pt.delete()
        self.assertFalse(
            self.composite_resource.metadata.coverages.all()
            .filter(type="point")
            .exists()
        )

        # using invalid north value (>90)
        with self.assertRaises(ValidationError):
            value_dict = {"east": "61.0", "north": "90.6789", "units": "decimal deg"}
            metadata.create_element("coverage", type="point", value=value_dict)

        # using invalid north value (< -90)
        with self.assertRaises(ValidationError):
            value_dict = {"east": "-61.0", "north": "-90.6789", "units": "decimal deg"}
            metadata.create_element("coverage", type="point", value=value_dict)

        value_dict = {
            "northlimit": "89.45678",
            "eastlimit": "120.6789",
            "southlimit": "-89.45678",
            "westlimit": "16.6789",
            "units": "decimal deg",
        }

        metadata.create_element("coverage", type="box", value=value_dict)
        cov_box = (
            self.composite_resource.metadata.coverages.all().filter(type="box").first()
        )
        expected_north_value = 89.45678
        self.assertEqual(cov_box.value["northlimit"], expected_north_value)
        expected_south_value = -89.45678
        self.assertEqual(cov_box.value["southlimit"], expected_south_value)
        cov_box.delete()
        self.assertFalse(
            self.composite_resource.metadata.coverages.all().filter(type="box").exists()
        )

        # using invalid northlimt value (< -90)
        with self.assertRaises(ValidationError):
            value_dict = {
                "northlimit": "-90.45678",
                "eastlimit": "-61.6789",
                "southlimit": "16.45678",
                "westlimit": "181.6789",
                "units": "decimal deg",
            }
            metadata.create_element("coverage", type="box", value=value_dict)

        # using invalid northlimit value (> 90)
        with self.assertRaises(ValidationError):
            value_dict = {
                "northlimit": "90.45678",
                "eastlimit": "61.6789",
                "southlimit": "16.45678",
                "westlimit": "181.6789",
                "units": "decimal deg",
            }
            metadata.create_element("coverage", type="box", value=value_dict)

        # using invalid southlimit value (> 90)
        with self.assertRaises(ValidationError):
            value_dict = {
                "northlimit": "56.45678",
                "eastlimit": "-180.6789",
                "southlimit": "90.45678",
                "westlimit": "61.6789",
                "units": "decimal deg",
            }
            metadata.create_element("coverage", type="box", value=value_dict)

        # using invalid southlimit value (< -90)
        with self.assertRaises(ValidationError):
            value_dict = {
                "northlimit": "56.45678",
                "eastlimit": "181.6789",
                "southlimit": "-90.45678",
                "westlimit": "-61.6789",
                "units": "decimal deg",
            }
            metadata.create_element("coverage", type="box", value=value_dict)

    def test_delete_coverage(self):
        """Here we are testing deleting of temporal and coverage metadata for composite resource"""

        self.create_composite_resource()
        # test deleting spatial coverage
        self.assertEqual(self.composite_resource.metadata.spatial_coverage, None)
        value_dict = {"east": "56.45678", "north": "12.6789", "units": "Decimal degree"}
        self.composite_resource.metadata.create_element(
            "coverage", type="point", value=value_dict
        )
        self.assertNotEqual(self.composite_resource.metadata.spatial_coverage, None)
        self.composite_resource.delete_coverage(coverage_type="spatial")
        self.assertEqual(self.composite_resource.metadata.spatial_coverage, None)

        # test deleting temporal coverage
        self.assertEqual(self.composite_resource.metadata.temporal_coverage, None)
        value_dict = {
            "name": "Name for period coverage",
            "start": "1/1/2000",
            "end": "12/12/2012",
        }
        self.composite_resource.metadata.create_element(
            "coverage", type="period", value=value_dict
        )
        self.assertNotEqual(self.composite_resource.metadata.temporal_coverage, None)
        self.composite_resource.delete_coverage(coverage_type="temporal")
        self.assertEqual(self.composite_resource.metadata.temporal_coverage, None)

    def test_metadata_xml(self):
        """Test that the call to resource.get_metadata_xml() doesn't raise exception
        for composite resource type get_metadata_xml()
        """

        # 1. create core metadata elements
        # 2. create genericlogicalfile type metadata
        # 3. create georasterlogicalfile type metadata

        self.create_composite_resource()
        # add a file to the resource to auto create format element
        self.add_file_to_resource(file_to_add=self.generic_file)

        # add a raster file to the resource to auto create format element
        self.add_file_to_resource(file_to_add=self.raster_file)

        self.assertEqual(self.composite_resource.files.all().count(), 2)
        # add some core metadata
        # create abstract
        metadata = self.composite_resource.metadata
        metadata.create_element("description", abstract="new abstract for the resource")
        # add a contributor
        metadata.create_element("contributor", name="Lisa Smith")
        # add a funding agency element with only the required name value type
        metadata.create_element("fundingagency", agency_name="NSF")
        # add a relation element of uri type
        metadata.create_element('relation', type='isPartOf',
                                value='http://hydroshare.org/resource/001')
        # add a geospatial relation element
        metadata.create_element('geospatialrelation', type='relation',
                                value='https://geoconnex.us/ref/dams/1083460')

        # add 2 subject elements
        metadata.create_element("subject", value="sub-1")
        metadata.create_element("subject", value="sub-2")
        # add key/value metadata
        self.composite_resource.extra_metadata = {
            "key-1": "value-1",
            "key-2": "value-2",
        }
        self.composite_resource.save()
        # add a publisher element
        self.composite_resource.raccess.published = True
        self.composite_resource.raccess.save()
        publisher_CUAHSI = (
            "Consortium of Universities for the Advancement of "
            "Hydrologic Science, Inc. (CUAHSI)"
        )
        url_CUAHSI = "https://www.cuahsi.org"
        metadata.create_element("publisher", name=publisher_CUAHSI, url=url_CUAHSI)

        # test no exception raised when generating the metadata xml for this resource type
        try:
            self.composite_resource.get_metadata_xml()
        except Exception as ex:
            self.fail(
                "Failed to generate metadata in xml format. Error:{}".format(str(ex))
            )

    def test_resource_coverage_auto_update(self):
        # this is to test that the spatial coverage and temporal coverage
        # for composite resource get updated by the system based on the
        # coverage metadata that all logical file objects of the resource have at anytime

        # 1. test that resource coverages get updated on LFO level metadata creation if the
        # resource level coverage data is missing
        # 2. test that resource coverages get updated on LFO level metadata update only if the
        # update resource level coverage metadata function is called
        # 3. test that resource coverages get updated on content file delete only if the
        # update resource level coverage metadata function is called

        # create a composite resource with no content file
        self.create_composite_resource()
        typed_resource = get_resource_by_shortkey(self.composite_resource.short_id)
        # at this point the there should not be any resource level coverage metadata
        self.assertEqual(self.composite_resource.metadata.coverages.count(), 0)
        # now add the raster tif file to the resource
        self.add_file_to_resource(file_to_add=self.raster_file)
        self.assertEqual(self.composite_resource.files.count(), 1)
        res_file = self.composite_resource.files.all().first()
        GeoRasterLogicalFile.set_file_type(
            self.composite_resource, self.user, res_file.id
        )
        self.assertEqual(self.composite_resource.files.count(), 2)
        # raster logical file should have a coverage element of type box
        res_file = [
            f
            for f in self.composite_resource.files.all()
            if f.logical_file_type_name == "GeoRasterLogicalFile"
        ][0]

        raster_logical_file = res_file.logical_file
        self.assertEqual(raster_logical_file.metadata.coverages.count(), 1)
        self.assertEqual(
            raster_logical_file.metadata.coverages.all().filter(type="box").count(), 1
        )
        # now the resource should have a coverage metadata element of type box
        self.assertEqual(self.composite_resource.metadata.coverages.count(), 1)
        self.assertEqual(
            self.composite_resource.metadata.coverages.all().filter(type="box").count(),
            1,
        )

        # the spatial coverage at the file type level should be exactly the same as the
        # resource level - due to auto update feature in composite resource. Note: auto update
        # occurs only if the coverage is missing at the resource level
        res_coverage = (
            self.composite_resource.metadata.coverages.all().filter(type="box").first()
        )
        raster_lfo_coverage = (
            raster_logical_file.metadata.coverages.all().filter(type="box").first()
        )
        self.assertEqual(
            res_coverage.value["projection"], raster_lfo_coverage.value["projection"]
        )
        self.assertEqual(
            res_coverage.value["units"], raster_lfo_coverage.value["units"]
        )
        self.assertEqual(
            res_coverage.value["northlimit"], raster_lfo_coverage.value["northlimit"]
        )
        self.assertEqual(
            res_coverage.value["southlimit"], raster_lfo_coverage.value["southlimit"]
        )
        self.assertEqual(
            res_coverage.value["eastlimit"], raster_lfo_coverage.value["eastlimit"]
        )
        self.assertEqual(
            res_coverage.value["westlimit"], raster_lfo_coverage.value["westlimit"]
        )

        # At this point there is not temporal coverage either at the file type level or resource
        # level
        self.assertEqual(
            self.composite_resource.metadata.coverages.all()
            .filter(type="period")
            .count(),
            0,
        )
        self.assertEqual(
            raster_logical_file.metadata.coverages.all().filter(type="period").count(),
            0,
        )

        # adding temporal coverage to the logical file should add the temporal coverage to the
        # resource - auto update action as the resource is missing temporal coverage data
        value_dict = {"start": "1/1/2010", "end": "12/12/2015"}
        raster_logical_file.metadata.create_element(
            "coverage", type="period", value=value_dict
        )
        self.assertEqual(
            self.composite_resource.metadata.coverages.all()
            .filter(type="period")
            .count(),
            1,
        )
        self.assertEqual(
            raster_logical_file.metadata.coverages.all().filter(type="period").count(),
            1,
        )
        res_coverage = (
            self.composite_resource.metadata.coverages.all()
            .filter(type="period")
            .first()
        )
        raster_lfo_coverage = (
            raster_logical_file.metadata.coverages.all().filter(type="period").first()
        )
        self.assertEqual(
            res_coverage.value["start"], raster_lfo_coverage.value["start"]
        )
        self.assertEqual(res_coverage.value["end"], raster_lfo_coverage.value["end"])
        self.assertEqual(res_coverage.value["start"], "1/1/2010")
        self.assertEqual(res_coverage.value["end"], "12/12/2015")

        # test updating the temporal coverage for file type should not update the temporal coverage
        # for the resource automatically since the resource already has temporal data
        value_dict = {"start": "12/1/2010", "end": "12/1/2015"}
        raster_logical_file.metadata.update_element(
            "coverage", raster_lfo_coverage.id, type="period", value=value_dict
        )
        res_coverage = (
            self.composite_resource.metadata.coverages.all()
            .filter(type="period")
            .first()
        )
        raster_lfo_coverage = (
            raster_logical_file.metadata.coverages.all().filter(type="period").first()
        )
        self.assertNotEqual(
            res_coverage.value["start"], raster_lfo_coverage.value["start"]
        )
        self.assertNotEqual(res_coverage.value["end"], raster_lfo_coverage.value["end"])

        # test aggregation/logical file temporal coverage has changed
        self.assertEqual(raster_lfo_coverage.value["start"], "12/1/2010")
        self.assertEqual(raster_lfo_coverage.value["end"], "12/1/2015")

        # test resource temporal coverage has not changed
        self.assertEqual(res_coverage.value["start"], "1/1/2010")
        self.assertEqual(res_coverage.value["end"], "12/12/2015")

        # test updating the resource coverage by user action - which should update the resource
        # coverage as a superset of all coverages of all the contained aggregations/logical files
        typed_resource.update_temporal_coverage()
        res_coverage = (
            self.composite_resource.metadata.coverages.all()
            .filter(type="period")
            .first()
        )
        raster_lfo_coverage = (
            raster_logical_file.metadata.coverages.all().filter(type="period").first()
        )
        self.assertEqual(
            res_coverage.value["start"], raster_lfo_coverage.value["start"]
        )
        self.assertEqual(res_coverage.value["end"], raster_lfo_coverage.value["end"])

        # test aggregation/logical file temporal coverage has changed
        self.assertEqual(raster_lfo_coverage.value["start"], "12/1/2010")
        self.assertEqual(raster_lfo_coverage.value["end"], "12/1/2015")

        # test that the resource coverage is superset of file type (aggregation) coverages
        # add a file to the resource
        self.add_file_to_resource(file_to_add=self.generic_file)
        self.assertEqual(self.composite_resource.files.count(), 3)
        res_file = [
            f for f in self.composite_resource.files.all() if f.extension == ".txt"
        ][0]

        # crate a generic logical file type
        GenericLogicalFile.set_file_type(
            self.composite_resource, self.user, res_file.id
        )

        res_file = [
            f
            for f in self.composite_resource.files.all()
            if f.logical_file_type_name == "GenericLogicalFile"
        ][0]

        generic_logical_file = res_file.logical_file
        # there should not be any coverage for the generic LFO at this point
        self.assertEqual(generic_logical_file.metadata.coverages.count(), 0)
        # create temporal coverage for generic LFO
        value_dict = {"start": "1/1/2009", "end": "1/1/2015"}
        generic_logical_file.metadata.create_element(
            "coverage", type="period", value=value_dict
        )
        self.assertEqual(generic_logical_file.metadata.coverages.count(), 1)
        res_coverage = (
            self.composite_resource.metadata.coverages.all()
            .filter(type="period")
            .first()
        )
        self.assertNotEqual(res_coverage, None)

        # test updating the resource coverage by user action - which should update the resource
        # coverage as a superset of all coverages of all the contained aggregations/logical files
        typed_resource.update_temporal_coverage()
        typed_resource.update_spatial_coverage()
        # resource temporal coverage is now super set of the 2 temporal coverages
        # in 2 LFOs
        res_coverage = (
            self.composite_resource.metadata.coverages.all()
            .filter(type="period")
            .first()
        )
        self.assertEqual(res_coverage.value["start"], "1/1/2009")
        self.assertEqual(res_coverage.value["end"], "12/1/2015")
        # test resource superset spatial coverage
        res_coverage = (
            self.composite_resource.metadata.coverages.all().filter(type="box").first()
        )
        self.assertEqual(res_coverage.value["projection"], "WGS 84 EPSG:4326")
        self.assertEqual(res_coverage.value["units"], "Decimal degrees")
        self.assertEqual(res_coverage.value["northlimit"], 42.05002695977342)
        self.assertEqual(res_coverage.value["eastlimit"], -111.57773718106199)
        self.assertEqual(res_coverage.value["southlimit"], 41.98722286030317)
        self.assertEqual(res_coverage.value["westlimit"], -111.6975629308406)
        value_dict = {
            "east": "-110.88845678",
            "north": "43.6789",
            "units": "Decimal deg",
        }
        generic_logical_file.metadata.create_element(
            "coverage", type="point", value=value_dict
        )

        # update resource spatial coverage from aggregations spatial coverages
        typed_resource.update_spatial_coverage()
        res_coverage = (
            self.composite_resource.metadata.coverages.all().filter(type="box").first()
        )
        self.assertEqual(res_coverage.value["projection"], "WGS 84 EPSG:4326")
        self.assertEqual(res_coverage.value["units"], "Decimal degrees")
        self.assertEqual(res_coverage.value["northlimit"], 43.6789)
        self.assertEqual(res_coverage.value["eastlimit"], -110.88845678)
        self.assertEqual(res_coverage.value["southlimit"], 41.98722286030317)
        self.assertEqual(res_coverage.value["westlimit"], -111.6975629308406)
        # update the LFO coverage to box type
        value_dict = {
            "eastlimit": "-110.88845678",
            "northlimit": "43.6789",
            "westlimit": "-112.78967",
            "southlimit": "40.12345",
            "units": "Decimal deg",
        }
        lfo_spatial_coverage = generic_logical_file.metadata.spatial_coverage
        generic_logical_file.metadata.update_element(
            "coverage", lfo_spatial_coverage.id, type="box", value=value_dict
        )

        # update resource spatial coverage from aggregations spatial coverages
        typed_resource.update_spatial_coverage()

        res_coverage = (
            self.composite_resource.metadata.coverages.all().filter(type="box").first()
        )
        self.assertEqual(res_coverage.value["projection"], "WGS 84 EPSG:4326")
        self.assertEqual(res_coverage.value["units"], "Decimal degrees")
        self.assertEqual(res_coverage.value["northlimit"], 43.6789)
        self.assertEqual(res_coverage.value["eastlimit"], -110.88845678)
        self.assertEqual(res_coverage.value["southlimit"], 40.12345)
        self.assertEqual(res_coverage.value["westlimit"], -112.78967)

        # deleting the generic file (aggregation) should NOT reset the coverage of the resource to
        # that of the raster LFO (aggregation)
        res_file = [
            f
            for f in self.composite_resource.files.all()
            if f.logical_file_type_name == "GenericLogicalFile"
        ][0]
        hydroshare.delete_resource_file(
            self.composite_resource.short_id, res_file.id, self.user
        )
        res_coverage = (
            self.composite_resource.metadata.coverages.all().filter(type="box").first()
        )
        raster_lfo_coverage = (
            raster_logical_file.metadata.coverages.all().filter(type="box").first()
        )
        self.assertEqual(
            res_coverage.value["projection"], raster_lfo_coverage.value["projection"]
        )
        self.assertEqual(
            res_coverage.value["units"], raster_lfo_coverage.value["units"]
        )
        self.assertNotEqual(
            res_coverage.value["northlimit"], raster_lfo_coverage.value["northlimit"]
        )
        self.assertNotEqual(
            res_coverage.value["southlimit"], raster_lfo_coverage.value["southlimit"]
        )
        self.assertNotEqual(
            res_coverage.value["eastlimit"], raster_lfo_coverage.value["eastlimit"]
        )
        self.assertNotEqual(
            res_coverage.value["westlimit"], raster_lfo_coverage.value["westlimit"]
        )
        res_coverage = (
            self.composite_resource.metadata.coverages.all()
            .filter(type="period")
            .first()
        )
        raster_lfo_coverage = (
            raster_logical_file.metadata.coverages.all().filter(type="period").first()
        )
        self.assertNotEqual(
            res_coverage.value["start"], raster_lfo_coverage.value["start"]
        )
        self.assertEqual(res_coverage.value["end"], raster_lfo_coverage.value["end"])
        self.assertNotEqual(res_coverage.value["start"], "12/1/2010")
        self.assertEqual(res_coverage.value["end"], "12/1/2015")

        # deleting the remaining content file from resource should leave the resource
        # coverage element unchanged
        res_file = [
            f
            for f in self.composite_resource.files.all()
            if f.logical_file_type_name == "GeoRasterLogicalFile"
        ][0]
        hydroshare.delete_resource_file(
            self.composite_resource.short_id, res_file.id, self.user
        )
        self.assertEqual(self.composite_resource.files.count(), 0)
        self.assertEqual(self.composite_resource.metadata.coverages.count(), 2)

    def test_get_aggregations(self):
        """Here wre are testing the function 'get_logical_files()'
        Test for single file aggregation and multi-file aggregation (logical file)
        """

        self.create_composite_resource()

        # at this point resource can't be public or discoverable as some core metadata missing
        self.assertEqual(self.composite_resource.can_be_public_or_discoverable, False)
        # add a file to the resource
        self.add_file_to_resource(file_to_add=self.generic_file)
        self.assertEqual(self.composite_resource.files.count(), 1)
        self.assertEqual(
            len(self.composite_resource.get_logical_files("GenericLogicalFile")), 0
        )
        self.assertEqual(GenericLogicalFile.objects.count(), 0)

        # now create a generic aggregation - single-file aggregation
        gen_res_file = self.composite_resource.files.first()
        # crate a generic logical file type
        GenericLogicalFile.set_file_type(
            self.composite_resource, self.user, gen_res_file.id
        )
        self.assertEqual(
            len(self.composite_resource.get_logical_files("GenericLogicalFile")), 1
        )
        self.assertEqual(GenericLogicalFile.objects.count(), 1)

        self.assertEqual(
            len(self.composite_resource.get_logical_files("GeoRasterLogicalFile")), 0
        )
        self.assertEqual(GeoRasterLogicalFile.objects.count(), 0)

        # add a tif file
        self.add_file_to_resource(file_to_add=self.raster_file)
        self.assertEqual(self.composite_resource.files.count(), 2)
        # make the tif as part of the GeoRasterLogicalFile - multi-file aggregation
        tif_res_file = [
            f for f in self.composite_resource.files.all() if f.extension == ".tif"
        ][0]
        GeoRasterLogicalFile.set_file_type(
            self.composite_resource, self.user, tif_res_file.id
        )

        self.assertEqual(
            len(self.composite_resource.get_logical_files("GeoRasterLogicalFile")), 1
        )
        self.assertEqual(GeoRasterLogicalFile.objects.count(), 1)

        self.assertEqual(
            len(self.composite_resource.get_logical_files("GenericLogicalFile")), 1
        )
        self.assertEqual(GenericLogicalFile.objects.count(), 1)

    def test_can_be_public_or_discoverable_with_no_aggregation(self):
        """Here we are testing the function 'can_be_public_or_discoverable()'
        This function should return False unless we have the required metadata at the resource level
        when the resource contains no aggregation (logical file)
        """

        self.create_composite_resource()

        # at this point resource can't be public or discoverable as some core metadata missing
        self.assertEqual(self.composite_resource.can_be_public_or_discoverable, False)
        # add a file to the resource
        self.add_file_to_resource(file_to_add=self.generic_file)
        self.assertEqual(self.composite_resource.files.count(), 1)

        # at this point still resource can't be public or discoverable - as some core metadata
        # is missing
        self.assertEqual(self.composite_resource.can_be_public_or_discoverable, False)

        # there should be 3 required core metadata elements missing at this point
        missing_elements = (
            self.composite_resource.metadata.get_required_missing_elements()
        )
        self.assertEqual(len(missing_elements), 2)
        self.assertIn("Abstract (at least 150 characters)", missing_elements)
        self.assertIn("Keywords (at least 3)", missing_elements)

        # add the above missing elements
        # create abstract
        metadata = self.composite_resource.metadata
        # add Abstract (element name is description)
        metadata.create_element("description", abstract="new abstract for the resource")
        # add keywords (element name is subject)
        metadata.create_element("subject", value="sub-1")
        # at this point resource can be public or discoverable
        self.assertEqual(self.composite_resource.can_be_public_or_discoverable, True)

    def test_cannot_be_published_with_refenced_url_single_file_aggregation(self):
        """
        test a composite resource that includes referenced url single file aggregation cannot be
        published
        """
        self.create_composite_resource()
        url_file_base_name = "test_url"
        ret_status, msg, _ = add_reference_url_to_resource(
            self.user,
            self.composite_resource.short_id,
            self.valid_url,
            url_file_base_name,
            "data/contents",
        )
        self.assertEqual(ret_status, status.HTTP_200_OK)
        # at this point resource can't be public or discoverable as some core metadata missing
        self.assertFalse(self.composite_resource.can_be_public_or_discoverable)
        missing_elements = (
            self.composite_resource.metadata.get_required_missing_elements()
        )
        self.assertEqual(len(missing_elements), 2)
        self.assertIn("Abstract (at least 150 characters)", missing_elements)
        self.assertIn("Keywords (at least 3)", missing_elements)
        # add the above missing elements
        # create abstract
        metadata = self.composite_resource.metadata
        # add Abstract (element name is description)
        metadata.create_element("description", abstract="new abstract for the resource")
        # add keywords (element name is subject)
        metadata.create_element("subject", value="sub-1")
        # at this point resource can be public or discoverable, but cannot be published
        self.assertTrue(self.composite_resource.can_be_public_or_discoverable)
        self.assertFalse(self.composite_resource.can_be_submitted_for_metadata_review)

    def test_can_be_public_or_discoverable_with_single_file_aggregation(self):
        """Here we are testing the function 'can_be_public_or_discoverable()'
        This function should return False unless we have the required metadata at the resource level
        when the resource contains a single file aggregation (e.g., generic aggregation).
        """

        self.create_composite_resource()

        # at this point resource can't be public or discoverable as some core metadata missing
        self.assertEqual(self.composite_resource.can_be_public_or_discoverable, False)
        # add a file to the resource
        self.add_file_to_resource(file_to_add=self.generic_file)
        self.assertEqual(self.composite_resource.files.count(), 1)

        gen_res_file = self.composite_resource.files.first()
        # crate a generic logical file type
        GenericLogicalFile.set_file_type(
            self.composite_resource, self.user, gen_res_file.id
        )
        gen_aggr = GenericLogicalFile.objects.first()
        # check that there are no missing required metadata for the generic single file aggregation
        self.assertEqual(len(gen_aggr.metadata.get_required_missing_elements()), 0)

        # at this point still resource can't be public or discoverable - as some core metadata
        # is missing
        self.assertEqual(self.composite_resource.can_be_public_or_discoverable, False)

        # there should be 3 required core metadata elements missing at this point
        missing_elements = (
            self.composite_resource.metadata.get_required_missing_elements()
        )
        self.assertEqual(len(missing_elements), 2)
        self.assertIn("Abstract (at least 150 characters)", missing_elements)
        self.assertIn("Keywords (at least 3)", missing_elements)

        # add the above missing elements
        # create abstract
        metadata = self.composite_resource.metadata
        # add Abstract (element name is description)
        metadata.create_element("description", abstract="new abstract for the resource")
        # add keywords (element name is subject)
        metadata.create_element("subject", value="sub-1")
        # at this point resource can be public or discoverable
        self.assertEqual(self.composite_resource.can_be_public_or_discoverable, True)

    def test_can_be_public_or_discoverable_with_multi_file_aggregation(self):
        """Here we are testing the function 'can_be_public_or_discoverable()'
        This function should return False unless we have the required metadata at the resource level
        when the resource contains a multi-file aggregation (e.g., raster aggregation)
        """

        self.create_composite_resource()

        # at this point resource can't be public or discoverable as some core metadata missing
        self.assertEqual(self.composite_resource.can_be_public_or_discoverable, False)
        # add a tif file
        self.add_file_to_resource(file_to_add=self.raster_file)
        self.assertEqual(self.composite_resource.files.count(), 1)
        # make the tif as part of the GeoRasterLogicalFile
        tif_res_file = self.composite_resource.files.first()
        GeoRasterLogicalFile.set_file_type(
            self.composite_resource, self.user, tif_res_file.id
        )
        raster_aggr = GeoRasterLogicalFile.objects.first()
        # check that there are no missing required metadata for the raster aggregation
        self.assertEqual(len(raster_aggr.metadata.get_required_missing_elements()), 0)

        # at this point still resource can't be public or discoverable - as some core metadata
        # is missing
        self.assertEqual(self.composite_resource.can_be_public_or_discoverable, False)

        # there should be 3 required core metadata elements missing at this point
        missing_elements = (
            self.composite_resource.metadata.get_required_missing_elements()
        )
        self.assertEqual(len(missing_elements), 2)
        self.assertIn("Abstract (at least 150 characters)", missing_elements)
        self.assertIn("Keywords (at least 3)", missing_elements)

        # add the above missing elements
        # create abstract
        metadata = self.composite_resource.metadata
        # add Abstract (element name is description)
        metadata.create_element("description", abstract="new abstract for the resource")
        # add keywords (element name is subject)
        metadata.create_element("subject", value="sub-1")
        # at this point resource can be public or discoverable
        self.assertEqual(self.composite_resource.can_be_public_or_discoverable, True)

    def test_can_be_public_or_discoverable_with_netcdf_aggregation_no_spatial_coverage(
        self,
    ):
        """Here we are testing the function 'can_be_public_or_discoverable()'
        This function should return False unless we have the required metadata at the resource level
        when the resource contains a netcdf aggregation that doesn't have spatial coverage
        """

        self.create_composite_resource()

        # at this point resource can't be public or discoverable as some core metadata missing
        self.assertEqual(self.composite_resource.can_be_public_or_discoverable, False)
        # add the netcdf file that doesn't have spatial reference
        self.add_file_to_resource(file_to_add=self.netcdf_file_no_coverage)
        self.assertEqual(self.composite_resource.files.count(), 1)
        # create NetCDF aggregation using the netcdf file
        nc_res_file = self.composite_resource.files.first()
        NetCDFLogicalFile.set_file_type(
            self.composite_resource, self.user, nc_res_file.id
        )
        nc_aggr = NetCDFLogicalFile.objects.first()

        # check the nc aggregation doesn't have spatial coverage
        self.assertEqual(nc_aggr.metadata.originalCoverage, None)
        self.assertEqual(nc_aggr.metadata.coverages.exists(), False)
        # check that there are no missing required metadata for the nc aggregation
        self.assertEqual(len(nc_aggr.metadata.get_required_missing_elements()), 0)

        # at this point still resource can't be public or discoverable - as some core metadata
        # is missing
        self.assertEqual(self.composite_resource.can_be_public_or_discoverable, False)

        # there should be 2 required core metadata elements missing at this point
        missing_elements = (
            self.composite_resource.metadata.get_required_missing_elements()
        )
        self.assertEqual(len(missing_elements), 2)
        self.assertIn("Abstract (at least 150 characters)", missing_elements)
        self.assertIn("Keywords (at least 3)", missing_elements)

        # add the above missing elements
        # create abstract
        metadata = self.composite_resource.metadata
        # add Abstract (element name is description)
        metadata.create_element("description", abstract="new abstract for the resource")
        # add keywords (element name is subject)
        metadata.create_element("subject", value="sub-1")
        # at this point resource can be public or discoverable
        self.assertEqual(self.composite_resource.can_be_public_or_discoverable, True)

    def test_can_be_submitted_for_metadata_review_with_model_aggregation(self):
        """Here we are testing the function 'can_be_submitted_for_metadata_review()'
        We are testing the following scenarios:
        - when the resource contains a model instance aggregation and not linked to any model program aggregation
          In this case resource can be published
        - when the resource contains one model instance aggregation and is linked to a model program aggregation
        within the same resource
          In this case resource can be published
        """

        self.create_composite_resource()
        resource = self.composite_resource
        # create a model instance aggregation
        upload_folder = ""
        file_to_upload = UploadedFile(
            file=open(self.generic_file, "rb"), name=os.path.basename(self.generic_file)
        )

        res_file = add_file_to_resource(
            resource, file_to_upload, folder=upload_folder, check_target_folder=True
        )

        # set file to model instance aggregation type
        ModelInstanceLogicalFile.set_file_type(resource, self.user, res_file.id)
        self.assertEqual(ModelInstanceLogicalFile.objects.count(), 1)
        self.assertFalse(resource.can_be_submitted_for_metadata_review)
        # create abstract
        metadata = self.composite_resource.metadata
        # add Abstract (element name is description)
        metadata.create_element("description", abstract="new abstract for the resource")
        # add keywords (element name is subject)
        metadata.create_element("subject", value="sub-1")
        self.assertTrue(resource.can_be_submitted_for_metadata_review)

        # create a model program aggregation within the same resource and link it to model instance
        file_to_upload = UploadedFile(
            file=open(self.zip_file, "rb"), name=os.path.basename(self.zip_file)
        )

        res_file = add_file_to_resource(
            resource, file_to_upload, folder=upload_folder, check_target_folder=True
        )

        # set file to model program aggregation type
        ModelProgramLogicalFile.set_file_type(resource, self.user, res_file.id)
        self.assertEqual(ModelProgramLogicalFile.objects.count(), 1)
        # link model instance to model program
        mi_aggr = ModelInstanceLogicalFile.objects.first()
        mi_aggr.metadata.executed_by = ModelProgramLogicalFile.objects.first()
        mi_aggr.metadata.save()
        # since the 2 linked model aggregations are in the same resource it should be possible
        # to publish this resource
        self.assertTrue(resource.can_be_submitted_for_metadata_review)

    def test_supports_folder_creation_non_aggregation_folder(self):
        """Here we are testing the function supports_folder_creation()
        Test that this function returns True when we check for creating a folder inside a folder
        that contains a resource file that is not part of any aggregation
        """

        self.create_composite_resource()
        # add a file to the resource
        self.add_file_to_resource(file_to_add=self.generic_file)
        self.assertEqual(self.composite_resource.files.count(), 1)
        gen_res_file = self.composite_resource.files.first()
        self.assertEqual(gen_res_file.file_folder, "")
        # we should be able to create this new folder
        new_folder_full_path = os.path.join(
            self.composite_resource.file_path, "my-new-folder"
        )
        self.assertEqual(
            self.composite_resource.supports_folder_creation(new_folder_full_path), True
        )
        # create the folder
        new_folder_path = os.path.join("data", "contents", "my-new-folder")
        create_folder(self.composite_resource.short_id, new_folder_path)
        old_file_path = self.composite_resource.files.get().short_path
        # now move the file to this new folder
        move_or_rename_file_or_folder(
            self.user,
            self.composite_resource.short_id,
            os.path.join("data", "contents", old_file_path),
            os.path.join(new_folder_path, self.generic_file_name),
        )

        gen_res_file = self.composite_resource.files.first()
        self.assertEqual(gen_res_file.file_folder, "my-new-folder")
        # test that we should be able to create a folder inside the folder that contains
        # a resource file that is part of a Generic Logical file
        new_folder_full_path = os.path.join(new_folder_full_path, "another-folder")
        self.assertTrue(
            self.composite_resource.supports_folder_creation(new_folder_full_path)
        )

    def test_supports_folder_creation_single_file_aggregation_folder(self):
        """Here we are testing the function supports_folder_creation()
        Test that this function returns True when we check for creating a folder inside a folder
        that contains a single-file aggregation (e.g., generic aggregation)
        """
        self.create_composite_resource()
        # add a file to the resource which will be part of  a GenericLogicalFile object
        self.add_file_to_resource(file_to_add=self.generic_file)

        self.assertEqual(self.composite_resource.files.count(), 1)
        gen_res_file = self.composite_resource.files.first()
        # crate a generic logical file type
        GenericLogicalFile.set_file_type(
            self.composite_resource, self.user, gen_res_file.id
        )
        # we should be able to create this new folder
        new_folder = "my-new-folder"
        new_folder_full_path = os.path.join(
            self.composite_resource.file_path, new_folder
        )
        self.assertEqual(
            self.composite_resource.supports_folder_creation(new_folder_full_path), True
        )
        # create the folder
        new_folder_path = os.path.join("data", "contents", new_folder)
        create_folder(self.composite_resource.short_id, new_folder_path)
        old_file_path = self.composite_resource.files.get().short_path
        # now move the file to this new folder
        move_or_rename_file_or_folder(
            self.user,
            self.composite_resource.short_id,
            os.path.join("data", "contents", old_file_path),
            os.path.join(new_folder_path, self.generic_file_name),
        )

        # test that we should be able to create a folder inside the folder that contains
        # a resource file that is part of a Generic Logical file
        new_folder_full_path = os.path.join(new_folder_full_path, "another-folder")
        self.assertTrue(
            self.composite_resource.supports_folder_creation(new_folder_full_path)
        )

    def test_supports_rename_single_file_aggregation_file(self):
        """here we are testing the function supports_move_or_rename_file_or_folder() of the
        composite resource class
        Test that it should be possible to rename a file that is part of a single-file aggregation
        (e.g., generic aggregation)
        """

        self.create_composite_resource()
        # add a file to the resource
        self.add_file_to_resource(file_to_add=self.generic_file)

        self.assertEqual(self.composite_resource.files.count(), 1)
        # test that we can rename the resource file that's part of the GenericLogical File
        gen_res_file = self.composite_resource.files.first()
        # crate a generic logical file type
        GenericLogicalFile.set_file_type(
            self.composite_resource, self.user, gen_res_file.id
        )
        self.assertEqual(self.generic_file_name, gen_res_file.file_name)
        # rename file
        file_rename = "renamed_file.txt"
        self.assertNotEqual(gen_res_file.file_name, file_rename)
        src_full_path = os.path.join(
            self.composite_resource.file_path, self.generic_file_name
        )
        tgt_full_path = os.path.join(self.composite_resource.file_path, file_rename)
        # this is the function we are testing
        self.assertEqual(
            self.composite_resource.supports_rename_path(src_full_path, tgt_full_path),
            True,
        )

    def test_supports_rename_multi_file_aggregation_file(self):
        """here we are testing the function supports_move_or_rename_file_or_folder() of the
        composite resource class
        Test that it shouldn't be possible to rename a file that is part of a multi-file
        aggregation (e.g., raster aggregation)
        """

        self.create_composite_resource()

        # add a raster tif file to the resource which will be part of
        # a GoeRasterLogicalFile object
        self.add_file_to_resource(file_to_add=self.raster_file)
        self.assertEqual(self.composite_resource.files.count(), 1)
        # make the tif as part of the GeoRasterLogicalFile
        tif_res_file = self.composite_resource.files.first()
        GeoRasterLogicalFile.set_file_type(
            self.composite_resource, self.user, tif_res_file.id
        )
        tif_res_file = self.composite_resource.files.first()
        # test renaming of any files that are part of GeoRasterLogicalFile is not allowed
        new_file_rename = "small_logan_1.tif"
        self.assertNotEqual(tif_res_file.file_name, new_file_rename)
        src_full_path = os.path.join(
            self.composite_resource.file_path, self.raster_file_name
        )
        tgt_full_path = os.path.join(self.composite_resource.file_path, new_file_rename)

        # this is the function we are testing
        self.assertEqual(
            self.composite_resource.supports_rename_path(src_full_path, tgt_full_path),
            False,
        )

    def test_supports_move_single_file_aggregation_file(self):
        """here we are testing the function supports_move_or_rename_file_or_folder() of the
        composite resource class
        Test that it should be possible to move a single file aggregation
        (e.g., generic aggregation) to a folder that doesn't represent an aggregation
        """

        self.create_composite_resource()
        # add a file to the resource
        self.add_file_to_resource(file_to_add=self.generic_file)

        self.assertEqual(self.composite_resource.files.count(), 1)
        # test that we can rename the resource file that's part of the GenericLogical File
        gen_res_file = self.composite_resource.files.first()
        # crate a generic logical file type - single file aggregation
        GenericLogicalFile.set_file_type(
            self.composite_resource, self.user, gen_res_file.id
        )
        src_full_path = os.path.join(
            self.composite_resource.file_path, self.generic_file_name
        )

        # create a new folder so that we can test if the generic file can be moved there or not
        new_folder = "my-new-folder"
        new_folder_full_path = os.path.join(
            self.composite_resource.file_path, new_folder
        )
        new_folder_path = os.path.join("data", "contents", new_folder)
        self.assertTrue(
            self.composite_resource.supports_folder_creation(new_folder_full_path)
        )
        # create the folder
        create_folder(self.composite_resource.short_id, new_folder_path)
        # set the target path for the file to be moved to
        tgt_full_path = os.path.join(new_folder_full_path, self.generic_file_name)
        # this is the function we are testing
        self.assertEqual(
            self.composite_resource.supports_rename_path(src_full_path, tgt_full_path),
            True,
        )

    def test_supports_rename_single_file_aggregation_folder(self):
        """here we are testing the function supports_move_or_rename_file_or_folder() of the
        composite resource class
        Test that it should be possible to rename a folder that contains a single file aggregation
        (e.g., generic aggregation)
        """

        self.create_composite_resource()
        # add a file to the resource
        self.add_file_to_resource(file_to_add=self.generic_file)

        self.assertEqual(self.composite_resource.files.count(), 1)
        # test that we can rename the resource file that's part of the GenericLogical File
        gen_res_file = self.composite_resource.files.first()
        # crate a generic logical file type
        GenericLogicalFile.set_file_type(
            self.composite_resource, self.user, gen_res_file.id
        )
        gen_res_file_basename = hydroshare.utils.get_resource_file_name_and_extension(
            gen_res_file
        )[1]
        self.assertEqual(self.generic_file_name, gen_res_file_basename)

        # create a new folder and move the generic aggregation file there
        new_folder = "my-new-folder"
        new_folder_path = os.path.join("data", "contents", new_folder)
        create_folder(self.composite_resource.short_id, new_folder_path)
        src_path = os.path.join("data", "contents", self.generic_file_name)
        tgt_path = new_folder_path
        # now move the file to this new folder
        move_or_rename_file_or_folder(
            self.user, self.composite_resource.short_id, src_path, tgt_path
        )

        # test rename folder
        folder_rename = "{}-1".format(new_folder)
        src_full_path = os.path.join(self.composite_resource.file_path, new_folder)
        tgt_full_path = os.path.join(self.composite_resource.file_path, folder_rename)
        # this is the function we are testing
        self.assertEqual(
            self.composite_resource.supports_rename_path(src_full_path, tgt_full_path),
            True,
        )

    def test_supports_rename_multi_file_aggregation_folder(self):
        """here we are testing the function supports_move_or_rename_file_or_folder() of the
        composite resource class
        Test that it should be possible to rename a folder that contains a multi-file aggregation
        (e.g., raster aggregation)
        """

        self.create_composite_resource()
        raster_folder = "raster-folder"
        raster_folder_path = "data/contents/{}".format(raster_folder)
        # create the folder
        create_folder(self.composite_resource.short_id, raster_folder_path)
        # add a raster tif file to the resource which will be part of
        # a GoeRasterLogicalFile object
        self.add_file_to_resource(
            file_to_add=self.raster_file, upload_folder=raster_folder
        )
        self.assertEqual(self.composite_resource.files.count(), 1)
        # make the tif as part of the GeoRasterLogicalFile
        tif_res_file = self.composite_resource.files.first()
        GeoRasterLogicalFile.set_file_type(
            self.composite_resource, self.user, tif_res_file.id
        )
        res_file = self.composite_resource.files.first()
        self.assertEqual(res_file.file_folder, raster_folder)

        # test renaming a folder that contains resource files that are part of the
        # GeoRasterLogicalFile is allowed
        folder_rename = "{}_1".format(res_file.file_folder)
        src_full_path = os.path.join(
            self.composite_resource.file_path, res_file.file_folder
        )
        tgt_full_path = os.path.join(self.composite_resource.file_path, folder_rename)
        # this is the function we are testing
        self.assertEqual(
            self.composite_resource.supports_rename_path(src_full_path, tgt_full_path),
            True,
        )

    def test_supports_move_multi_file_aggregation_file(self):
        """here we are testing the function supports_move_or_rename_file_or_folder() of the
        composite resource class
        Test that it should not be possible to move a file that is part of a multi-file aggregation
        (e.g., raster aggregation)
        """

        self.create_composite_resource()

        # add a raster tif file to the resource which will be part of
        # a GoeRasterLogicalFile object
        self.add_file_to_resource(file_to_add=self.raster_file)
        self.assertEqual(self.composite_resource.files.count(), 1)
        # make the tif as part of the GeoRasterLogicalFile
        tif_res_file = self.composite_resource.files.first()
        GeoRasterLogicalFile.set_file_type(
            self.composite_resource, self.user, tif_res_file.id
        )

        # create a new folder where to move the multi-file aggregation file - the tif file
        new_folder = "my-new-folder"
        new_folder_path = os.path.join("data", "contents", new_folder)
        create_folder(self.composite_resource.short_id, new_folder_path)
        # test that we can't  move a file to a folder that contains resource files that are part
        # of GeoRasterLogicalFile object
        tif_res_file = self.composite_resource.files.first()
        src_full_path = tif_res_file.storage_path
        tgt_full_path = os.path.join(self.composite_resource.file_path, new_folder)
        # this is the function we are testing
        self.assertEqual(
            self.composite_resource.supports_rename_path(src_full_path, tgt_full_path),
            False,
        )

    def test_supports_move_multi_file_aggregation_folder(self):
        """here we are testing the function supports_move_or_rename_file_or_folder() of the
        composite resource class
        Test that it should be possible to move a folder that represents a multi-file aggregation
        (e.g., raster aggregation) to a folder that does not represent any multi-file aggregation
        """

        self.create_composite_resource()
        raster_folder = "raster-folder"
        raster_folder_path = "data/contents/{}".format(raster_folder)
        # create the folder
        create_folder(self.composite_resource.short_id, raster_folder_path)
        # add a raster tif file to the resource which will be part of
        # a GoeRasterLogicalFile object
        self.add_file_to_resource(
            file_to_add=self.raster_file, upload_folder=raster_folder
        )
        self.assertEqual(self.composite_resource.files.count(), 1)
        # make the tif as part of the GeoRasterLogicalFile
        tif_res_file = self.composite_resource.files.first()
        GeoRasterLogicalFile.set_file_type(
            self.composite_resource, self.user, tif_res_file.id
        )
        res_file = self.composite_resource.files.first()
        self.assertEqual(res_file.file_folder, raster_folder)

        # create a new folder
        new_folder = "some-other-folder"
        new_folder_path = os.path.join("data", "contents", new_folder)
        create_folder(self.composite_resource.short_id, new_folder_path)

        # test it should be possible to move the 'raster-folder' folder that
        # contains the raster aggregation to the 'some-other-folder' that we created above
        src_full_path = os.path.join(
            self.composite_resource.file_path, res_file.file_folder
        )
        tgt_full_path = os.path.join(self.composite_resource.file_path, new_folder)
        # this is the function we are testing
        self.assertEqual(
            self.composite_resource.supports_rename_path(src_full_path, tgt_full_path),
            True,
        )

    def test_supports_zip_non_aggregation_folder(self):
        """Here we are testing the function supports_zip()
        Test that zipping a folder that contains file(s) that is not part of any aggregation
        is allowed
        """

        self.create_composite_resource()

        # add a file to the resource
        self.add_file_to_resource(file_to_add=self.generic_file)
        self.assertEqual(self.composite_resource.files.count(), 1)
        new_folder = "my-new-folder"
        new_folder_path = "data/contents/{}".format(new_folder)

        # create a new folder
        create_folder(self.composite_resource.short_id, new_folder_path)
        # now move the file to this new folder
        src_path = os.path.join("data", "contents", self.generic_file_name)
        tgt_path = os.path.join(new_folder_path, self.generic_file_name)
        move_or_rename_file_or_folder(
            self.user, self.composite_resource.short_id, src_path, tgt_path
        )

        # test that we can zip the folder my_new_folder as this folder has no aggregation
        folder_to_zip = os.path.join(self.composite_resource.file_path, new_folder)
        self.assertEqual(self.composite_resource.supports_zip(folder_to_zip), True)

    def test_supports_zip_single_file_aggregation_folder(self):
        """Here we are testing the function supports_zip()
        Test that zipping a folder that contains a single file aggregation
        (e.g., generic aggregation) is not allowed
        """

        self.create_composite_resource()

        # add a file to the resource which will be part of  a GenericLogicalFile object later
        self.add_file_to_resource(file_to_add=self.generic_file)
        self.assertEqual(self.composite_resource.files.count(), 1)
        new_folder = "my-new-folder"
        new_folder_path = "data/contents/{}".format(new_folder)

        # create a folder
        create_folder(self.composite_resource.short_id, new_folder_path)
        # now move the file to this new folder
        src_path = os.path.join("data", "contents", self.generic_file_name)
        tgt_path = os.path.join(new_folder_path, self.generic_file_name)
        move_or_rename_file_or_folder(
            self.user, self.composite_resource.short_id, src_path, tgt_path
        )

        gen_res_file = self.composite_resource.files.first()
        GenericLogicalFile.set_file_type(
            self.composite_resource, self.user, gen_res_file.id
        )
        # test that we can zip the folder my_new_folder which contains an aggregation
        folder_to_zip = os.path.join(self.composite_resource.file_path, new_folder)
        self.assertEqual(self.composite_resource.supports_zip(folder_to_zip), True)

    def test_supports_zip_single_file_aggregation_parent_folder(self):
        """Here we are testing the function supports_zip()
        Test that zipping a parent folder of a folder that contains a single file aggregation
        (e.g., generic aggregation) is not allowed
        """

        self.create_composite_resource()

        # add a file to the resource which will be part of  a GenericLogicalFile object later
        self.add_file_to_resource(file_to_add=self.generic_file)
        self.assertEqual(self.composite_resource.files.count(), 1)
        new_folder = "generic-folder"
        new_folder_path = "data/contents/{}".format(new_folder)

        # create a folder
        create_folder(self.composite_resource.short_id, new_folder_path)
        # now move the file to this new folder
        src_path = os.path.join("data", "contents", self.generic_file_name)
        tgt_path = os.path.join(new_folder_path, self.generic_file_name)
        move_or_rename_file_or_folder(
            self.user, self.composite_resource.short_id, src_path, tgt_path
        )

        gen_res_file = self.composite_resource.files.first()
        GenericLogicalFile.set_file_type(
            self.composite_resource, self.user, gen_res_file.id
        )

        # create a folder
        parent_folder = "parent-folder"
        new_folder_path = "data/contents/{}".format(parent_folder)
        create_folder(self.composite_resource.short_id, new_folder_path)
        # now move the generic-folder to this new folder
        gen_res_file = self.composite_resource.files.first()
        src_path = os.path.join("data", "contents", gen_res_file.file_folder)
        tgt_path = os.path.join(new_folder_path, gen_res_file.file_folder)
        move_or_rename_file_or_folder(
            self.user, self.composite_resource.short_id, src_path, tgt_path
        )

        gen_res_file = self.composite_resource.files.first()
        self.assertEqual(
            gen_res_file.file_folder, "{0}/{1}".format(parent_folder, new_folder)
        )
        # test that we can zip the folder parent_folder which contains a
        # folder (generic-folder) that has an aggregation
        folder_to_zip = os.path.join(self.composite_resource.file_path, parent_folder)
        self.assertEqual(self.composite_resource.supports_zip(folder_to_zip), True)

    def test_supports_zip_multi_file_aggregation_folder(self):
        """Here we are testing the function supports_zip()
        Test that zipping a folder that contains a multi-file aggregation
        (e.g., raster aggregation) is not allowed
        """

        self.create_composite_resource()
        raster_folder = "raster-folder"
        raster_folder_path = "data/contents/{}".format(raster_folder)
        # create the folder
        create_folder(self.composite_resource.short_id, raster_folder_path)
        # add a tif file to the resource
        self.add_file_to_resource(
            file_to_add=self.raster_file, upload_folder=raster_folder
        )
        self.assertEqual(self.composite_resource.files.count(), 1)
        # make the tif as part of the GeoRasterLogicalFile
        tif_res_file = self.composite_resource.files.first()
        GeoRasterLogicalFile.set_file_type(
            self.composite_resource, self.user, tif_res_file.id
        )
        res_file = self.composite_resource.files.first()
        base_file_name, _ = os.path.splitext(self.raster_file_name)

        # resource file exists in a folder
        self.assertEqual(res_file.file_folder, raster_folder)

        # test that we can zip the folder that represents the aggregation
        folder_to_zip = os.path.join(
            self.composite_resource.file_path, res_file.file_folder
        )
        self.assertEqual(self.composite_resource.supports_zip(folder_to_zip), True)

    def test_supports_zip_multi_file_aggregation_parent_folder(self):
        """Here we are testing the function supports_zip()
        Test that zipping a parent folder of a folder that contains a multi file aggregation
        (e.g., raster aggregation) is not allowed
        """

        self.create_composite_resource()
        raster_folder = "raster-folder"
        raster_folder_path = "data/contents/{}".format(raster_folder)
        # create the folder
        create_folder(self.composite_resource.short_id, raster_folder_path)
        # add a file to the resource which will be part of  a raster aggregation later
        self.add_file_to_resource(
            file_to_add=self.raster_file, upload_folder=raster_folder
        )
        self.assertEqual(self.composite_resource.files.count(), 1)

        tif_res_file = self.composite_resource.files.first()
        self.assertEqual(tif_res_file.file_folder, raster_folder)
        # create the raster aggregation
        GeoRasterLogicalFile.set_file_type(
            self.composite_resource, self.user, tif_res_file.id
        )
        res_file = self.composite_resource.files.first()
        self.assertEqual(res_file.file_folder, raster_folder)

        # create a folder
        parent_folder = "parent-folder"
        new_folder_path = "data/contents/{}".format(parent_folder)
        create_folder(self.composite_resource.short_id, new_folder_path)
        # now move the aggregation folder to this new folder
        src_path = os.path.join("data", "contents", res_file.file_folder)
        tgt_path = os.path.join(new_folder_path, res_file.file_folder)
        move_or_rename_file_or_folder(
            self.user, self.composite_resource.short_id, src_path, tgt_path
        )

        tif_res_file = self.composite_resource.files.first()
        self.assertEqual(
            tif_res_file.file_folder,
            "{0}/{1}".format(parent_folder, res_file.file_folder),
        )
        # test that we can zip the folder parent_folder which contains a
        # a folder that represents an aggregation
        folder_to_zip = os.path.join(self.composite_resource.file_path, parent_folder)
        self.assertEqual(self.composite_resource.supports_zip(folder_to_zip), True)

    def test_supports_delete_original_folder_on_zip(self):
        """Here we are testing the function supports_delete_original_folder_on_zip() of the
        composite resource class"""

        self.create_composite_resource()

        # test that a folder containing a resource file that's part of the GenericLogicalFile
        # can be deleted after that folder gets zipped
        # add a file to the resource which will be part of  a GenericLogicalFile object
        self.add_file_to_resource(file_to_add=self.generic_file)
        self.assertEqual(self.composite_resource.files.count(), 1)
        new_folder = "my-new-folder"
        new_folder_path = "data/contents/{}".format(new_folder)
        # create the folder
        create_folder(self.composite_resource.short_id, new_folder_path)
        # now move the file to this new folder
        src_path = "data/contents/{}".format(self.generic_file_name)
        tgt_path = os.path.join(new_folder_path, self.generic_file_name)
        move_or_rename_file_or_folder(
            self.user, self.composite_resource.short_id, src_path, tgt_path
        )
        # folder_to_zip = self.composite_resource.short_id + '/data/contents/my-new-folder'
        folder_to_zip = os.path.join(self.composite_resource.file_path, new_folder)
        # test that we can zip the folder my_new_folder
        self.assertEqual(self.composite_resource.supports_zip(folder_to_zip), True)
        # this is the function we are testing - my-new-folder can be deleted
        self.assertEqual(
            self.composite_resource.supports_delete_folder_on_zip(folder_to_zip), True
        )

        # test that a folder containing a resource file that's part of the GeoRasterLogicalFile
        # can't be deleted after that folder gets zipped

        raster_folder = "raster-folder"
        raster_folder_path = "data/contents/{}".format(raster_folder)
        # create the folder
        create_folder(self.composite_resource.short_id, raster_folder_path)
        # add a file to the resource which will be part of  a GeoRasterLogicalFile object
        self.add_file_to_resource(
            file_to_add=self.raster_file, upload_folder=raster_folder
        )
        self.assertEqual(self.composite_resource.files.count(), 2)
        # make the tif as part of the GeoRasterLogicalFile
        tif_res_file = hydroshare.utils.get_resource_files_by_extension(
            self.composite_resource, ".tif"
        )[0]
        GeoRasterLogicalFile.set_file_type(
            self.composite_resource, self.user, tif_res_file.id
        )
        self.assertEqual(self.composite_resource.files.count(), 3)
        tif_res_file = hydroshare.utils.get_resource_files_by_extension(
            self.composite_resource, ".tif"
        )[0]

        # resource file exists in a folder
        self.assertEqual(tif_res_file.file_folder, raster_folder)
        folder_to_zip = os.path.join(
            self.composite_resource.file_path, tif_res_file.file_folder
        )
        # test that we can zip the folder my_new_folder which contains as raster aggregation
        self.assertEqual(self.composite_resource.supports_zip(folder_to_zip), True)
        # this is the function we are testing - aggregation folder can't be deleted
        self.assertEqual(
            self.composite_resource.supports_delete_folder_on_zip(folder_to_zip), False
        )

    def test_copy_resource_with_no_aggregation(self):
        """Here we are testing that we can create a copy of a composite resource that contains no
        aggregations"""

        self.create_composite_resource()
        self.assertEqual(CompositeResource.objects.count(), 1)
        # add a file to the resource
        self.add_file_to_resource(file_to_add=self.generic_file)
        self.assertEqual(self.composite_resource.files.count(), 1)
        # create a copy of the composite resource
        new_composite_resource = hydroshare.create_empty_resource(
            self.composite_resource.short_id, self.user, action="copy"
        )
        self.assertEqual(CompositeResource.objects.count(), 2)
        # copy resource files and metadata
        new_composite_resource = hydroshare.copy_resource(
            self.composite_resource, new_composite_resource
        )
        self.assertEqual(
            self.composite_resource.metadata.title.value,
            new_composite_resource.metadata.title.value,
        )
        self.assertEqual(
            self.composite_resource.files.count(), new_composite_resource.files.count()
        )
        self.assertEqual(new_composite_resource.files.count(), 1)

    def test_copy_resource_with_single_file_aggregation(self):
        """Here we are testing that we can create a copy of a composite resource that contains one
        single file aggregation"""

        self.create_composite_resource()
        self.assertEqual(CompositeResource.objects.count(), 1)
        # add a file to the resource
        self.add_file_to_resource(file_to_add=self.generic_file)
        gen_res_file = self.composite_resource.files.first()
        # set the generic file to single file aggregation
        GenericLogicalFile.set_file_type(
            self.composite_resource, self.user, gen_res_file.id
        )
        self.assertEqual(GenericLogicalFile.objects.count(), 1)
        # create a copy of the composite resource
        new_composite_resource = hydroshare.create_empty_resource(
            self.composite_resource.short_id, self.user, action="copy"
        )
        new_composite_resource = hydroshare.copy_resource(
            self.composite_resource, new_composite_resource
        )

        self.assertEqual(CompositeResource.objects.count(), 2)
        self.assertEqual(
            self.composite_resource.metadata.title.value,
            new_composite_resource.metadata.title.value,
        )
        self.assertEqual(
            self.composite_resource.files.count(), new_composite_resource.files.count()
        )
        self.assertEqual(new_composite_resource.files.count(), 1)
        self.assertEqual(GenericLogicalFile.objects.count(), 2)

    def test_copy_resource_with_file_set_aggregation_1(self):
        """Here we are testing that we can create a copy of a composite resource that contains one
        file set aggregation"""

        self.create_composite_resource()
        self.assertEqual(CompositeResource.objects.count(), 1)
        new_folder = "fileset_folder"
        ResourceFile.create_folder(self.composite_resource, new_folder)
        # add the the txt file to the resource at the above folder
        self.add_file_to_resource(
            file_to_add=self.generic_file, upload_folder=new_folder
        )
        # set folder to fileset logical file type (aggregation)
        FileSetLogicalFile.set_file_type(
            self.composite_resource, self.user, folder_path=new_folder
        )
        self.assertEqual(FileSetLogicalFile.objects.count(), 1)
        # create a copy of the composite resource
        new_composite_resource = hydroshare.create_empty_resource(
            self.composite_resource.short_id, self.user, action="copy"
        )
        new_composite_resource = hydroshare.copy_resource(
            self.composite_resource, new_composite_resource
        )
        self.assertEqual(CompositeResource.objects.count(), 2)
        self.assertEqual(
            self.composite_resource.metadata.title.value,
            new_composite_resource.metadata.title.value,
        )
        self.assertEqual(
            self.composite_resource.files.count(), new_composite_resource.files.count()
        )
        self.assertEqual(new_composite_resource.files.count(), 1)
        self.assertEqual(FileSetLogicalFile.objects.count(), 2)

    def test_copy_resource_with_file_set_aggregation_2(self):
        """Here we are testing that we can create a copy of a composite resource that contains one
        file set aggregation that contains another aggregation (NetCDF aggregation)"""

        self.create_composite_resource()
        self.assertEqual(CompositeResource.objects.count(), 1)
        new_folder = "fileset_folder"
        ResourceFile.create_folder(self.composite_resource, new_folder)
        # add the the txt file to the resource at the above folder
        self.add_file_to_resource(
            file_to_add=self.generic_file, upload_folder=new_folder
        )
        # set folder to fileset logical file type (aggregation)
        FileSetLogicalFile.set_file_type(
            self.composite_resource, self.user, folder_path=new_folder
        )
        self.assertEqual(FileSetLogicalFile.objects.count(), 1)
        self.assertEqual(NetCDFLogicalFile.objects.count(), 0)
        # add the the nc file to the resource at the above folder
        self.add_file_to_resource(
            file_to_add=self.netcdf_file, upload_folder=new_folder
        )
        nc_res_file = ResourceFile.get(
            self.composite_resource, file=self.netcdf_file_name, folder=new_folder
        )
        NetCDFLogicalFile.set_file_type(
            self.composite_resource, self.user, file_id=nc_res_file.id
        )
        self.assertEqual(NetCDFLogicalFile.objects.count(), 1)
        # create a copy of the composite resource
        new_composite_resource = hydroshare.create_empty_resource(
            self.composite_resource.short_id, self.user, action="copy"
        )
        new_composite_resource = hydroshare.copy_resource(
            self.composite_resource, new_composite_resource
        )
        self.assertEqual(CompositeResource.objects.count(), 2)
        self.assertEqual(
            self.composite_resource.metadata.title.value,
            new_composite_resource.metadata.title.value,
        )
        self.assertEqual(
            self.composite_resource.files.count(), new_composite_resource.files.count()
        )
        # there should be 3 files - 2 files that we uploaded and one text file generated for netcdf
        # aggregation
        self.assertEqual(new_composite_resource.files.count(), 3)
        self.assertEqual(FileSetLogicalFile.objects.count(), 2)
        self.assertEqual(NetCDFLogicalFile.objects.count(), 2)

    def test_copy_resource_with_file_set_aggregation_3(self):
        """Here we are testing that we can create a copy of a composite resource that contains one
        nested file set aggregation"""

        self.create_composite_resource()
        self.assertEqual(CompositeResource.objects.count(), 1)
        parent_fs_folder = "parent_fs_folder"
        ResourceFile.create_folder(self.composite_resource, parent_fs_folder)
        # add the the txt file to the resource at the above folder
        self.add_file_to_resource(
            file_to_add=self.generic_file, upload_folder=parent_fs_folder
        )
        # set folder to fileset logical file type (aggregation)
        FileSetLogicalFile.set_file_type(
            self.composite_resource, self.user, folder_path=parent_fs_folder
        )
        self.assertEqual(FileSetLogicalFile.objects.count(), 1)
        child_fs_folder = "{}/child_fs_folder".format(parent_fs_folder)
        ResourceFile.create_folder(self.composite_resource, child_fs_folder)
        # add the the txt file to the resource at the above child folder
        self.add_file_to_resource(
            file_to_add=self.generic_file, upload_folder=child_fs_folder
        )
        # set the child folder to fileset logical file type (aggregation)
        FileSetLogicalFile.set_file_type(
            self.composite_resource, self.user, folder_path=child_fs_folder
        )
        self.assertEqual(FileSetLogicalFile.objects.count(), 2)
        # create a copy of the composite resource
        new_composite_resource = hydroshare.create_empty_resource(
            self.composite_resource.short_id, self.user, action="copy"
        )
        new_composite_resource = hydroshare.copy_resource(
            self.composite_resource, new_composite_resource
        )
        self.assertEqual(CompositeResource.objects.count(), 2)
        self.assertEqual(
            self.composite_resource.metadata.title.value,
            new_composite_resource.metadata.title.value,
        )
        self.assertEqual(
            self.composite_resource.files.count(), new_composite_resource.files.count()
        )
        self.assertEqual(new_composite_resource.files.count(), 2)
        self.assertEqual(FileSetLogicalFile.objects.count(), 4)

    def test_copy_resource_with_file_set_aggregation_4(self):
        """Here we are testing that we can create a copy of a composite resource that contains one
        file set aggregation where the file set aggregation has no files"""

        self.create_composite_resource()
        self.assertEqual(CompositeResource.objects.count(), 1)
        new_folder = "fileset_folder"
        ResourceFile.create_folder(self.composite_resource, new_folder)
        # add the txt file to the resource at the above folder
        self.add_file_to_resource(
            file_to_add=self.generic_file, upload_folder=new_folder
        )
        # set folder to fileset logical file type (aggregation)
        FileSetLogicalFile.set_file_type(
            self.composite_resource, self.user, folder_path=new_folder
        )
        self.assertEqual(FileSetLogicalFile.objects.count(), 1)
        self.assertEqual(FileSetLogicalFile.objects.first().files.count(), 1)
        # delete the file that's part of the fileset aggregation
        res_file = FileSetLogicalFile.objects.first().files.first()
        delete_resource_file(self.composite_resource.short_id, res_file.id, self.user)
        self.assertEqual(FileSetLogicalFile.objects.first().files.count(), 0)
        # create a copy of the composite resource
        new_composite_resource = hydroshare.create_empty_resource(
            self.composite_resource.short_id, self.user, action="copy"
        )
        new_composite_resource = hydroshare.copy_resource(
            self.composite_resource, new_composite_resource
        )
        self.assertEqual(CompositeResource.objects.count(), 2)
        self.assertEqual(
            self.composite_resource.metadata.title.value,
            new_composite_resource.metadata.title.value,
        )
        self.assertEqual(
            self.composite_resource.files.count(), new_composite_resource.files.count()
        )
        self.assertEqual(new_composite_resource.files.count(), 0)
        self.assertEqual(FileSetLogicalFile.objects.count(), 2)
        for fs in FileSetLogicalFile.objects.all():
            self.assertEqual(fs.folder, new_folder)
            self.assertEqual(fs.files.count(), 0)

    def test_copy_resource_with_netcdf_aggregation(self):
        """Here were testing that we can create a copy of a composite resource that contains a
        netcdf aggregation"""

        self.create_composite_resource()
        self.assertEqual(CompositeResource.objects.count(), 1)
        # add a nc file to the resource
        self.add_file_to_resource(file_to_add=self.netcdf_file)
        nc_res_file = self.composite_resource.files.first()
        # set the nc file to netcdf aggregation
        NetCDFLogicalFile.set_file_type(
            self.composite_resource, self.user, nc_res_file.id
        )
        self.assertEqual(NetCDFLogicalFile.objects.count(), 1)
        # create a copy of the composite resource
        new_composite_resource = hydroshare.create_empty_resource(
            self.composite_resource.short_id, self.user, action="copy"
        )
        new_composite_resource = hydroshare.copy_resource(
            self.composite_resource, new_composite_resource
        )
        self.assertEqual(CompositeResource.objects.count(), 2)
        self.assertEqual(
            self.composite_resource.metadata.title.value,
            new_composite_resource.metadata.title.value,
        )
        self.assertEqual(
            self.composite_resource.files.count(), new_composite_resource.files.count()
        )
        self.assertEqual(new_composite_resource.files.count(), 2)
        self.assertEqual(NetCDFLogicalFile.objects.count(), 2)

    def test_copy_resource_with_timeseries_aggregation(self):
        """Here were testing that we can create a copy of a composite resource that contains a
        timeseries aggregation"""

        self.create_composite_resource()
        self.assertEqual(CompositeResource.objects.count(), 1)
        # add a sqlite file to the resource
        self.add_file_to_resource(file_to_add=self.sqlite_file)
        sql_res_file = self.composite_resource.files.first()
        # set the sqlite file to timeseries aggregation
        TimeSeriesLogicalFile.set_file_type(
            self.composite_resource, self.user, sql_res_file.id
        )
        self.assertEqual(TimeSeriesLogicalFile.objects.count(), 1)
        # create a copy of the composite resource
        new_composite_resource = hydroshare.create_empty_resource(
            self.composite_resource.short_id, self.user, action="copy"
        )
        new_composite_resource = hydroshare.copy_resource(
            self.composite_resource, new_composite_resource
        )
        self.assertEqual(CompositeResource.objects.count(), 2)
        self.assertEqual(
            self.composite_resource.metadata.title.value,
            new_composite_resource.metadata.title.value,
        )
        self.assertEqual(
            self.composite_resource.files.count(), new_composite_resource.files.count()
        )
        self.assertEqual(new_composite_resource.files.count(), 1)
        self.assertEqual(TimeSeriesLogicalFile.objects.count(), 2)

    def test_copy_resource_with_reftimeseries_aggregation(self):
        """Here were testing that we can create a copy of a composite resource that contains a
        ref timeseries aggregation"""

        self.create_composite_resource()
        self.assertEqual(CompositeResource.objects.count(), 1)
        # add a json file to the resource
        self.add_file_to_resource(file_to_add=self.json_file)
        json_res_file = self.composite_resource.files.first()
        # set the json file to ref timeseries aggregation
        RefTimeseriesLogicalFile.set_file_type(
            self.composite_resource, self.user, json_res_file.id
        )
        self.assertEqual(RefTimeseriesLogicalFile.objects.count(), 1)
        # create a copy of the composite resource
        new_composite_resource = hydroshare.create_empty_resource(
            self.composite_resource.short_id, self.user, action="copy"
        )
        new_composite_resource = hydroshare.copy_resource(
            self.composite_resource, new_composite_resource
        )
        self.assertEqual(CompositeResource.objects.count(), 2)
        self.assertEqual(
            self.composite_resource.metadata.title.value,
            new_composite_resource.metadata.title.value,
        )
        self.assertEqual(
            self.composite_resource.files.count(), new_composite_resource.files.count()
        )
        self.assertEqual(new_composite_resource.files.count(), 1)
        self.assertEqual(RefTimeseriesLogicalFile.objects.count(), 2)

    def test_copy_resource_with_raster_aggregation(self):
        """Here were testing that we can create a copy of a composite resource that contains a
        raster aggregation"""

        self.create_composite_resource()
        self.assertEqual(CompositeResource.objects.count(), 1)
        # add a tif file to the resource
        self.add_file_to_resource(file_to_add=self.raster_file)
        tif_res_file = self.composite_resource.files.first()
        # set the tif file to raster aggregation
        GeoRasterLogicalFile.set_file_type(
            self.composite_resource, self.user, tif_res_file.id
        )
        self.assertEqual(GeoRasterLogicalFile.objects.count(), 1)
        # create a copy of the composite resource
        new_composite_resource = hydroshare.create_empty_resource(
            self.composite_resource.short_id, self.user, action="copy"
        )
        new_composite_resource = hydroshare.copy_resource(
            self.composite_resource, new_composite_resource
        )
        self.assertEqual(CompositeResource.objects.count(), 2)
        self.assertEqual(
            self.composite_resource.metadata.title.value,
            new_composite_resource.metadata.title.value,
        )
        self.assertEqual(
            self.composite_resource.files.count(), new_composite_resource.files.count()
        )
        self.assertEqual(new_composite_resource.files.count(), 2)
        self.assertEqual(GeoRasterLogicalFile.objects.count(), 2)

    def test_copy_resource_with_feature_aggregation(self):
        """Here were testing that we can create a copy of a composite resource that contains a
        geo feature aggregation"""

        self.create_composite_resource()
        self.assertEqual(CompositeResource.objects.count(), 1)
        # add a shp file to the resource
        self.add_file_to_resource(file_to_add=self.watershed_shp_file)
        shp_res_file = self.composite_resource.files.first()
        # add a shx file to the resource
        self.add_file_to_resource(file_to_add=self.watershed_shx_file)
        # add a dbf file to the resource
        self.add_file_to_resource(file_to_add=self.watershed_dbf_file)

        # set the shp file to geofeature aggregation
        GeoFeatureLogicalFile.set_file_type(
            self.composite_resource, self.user, shp_res_file.id
        )
        self.assertEqual(GeoFeatureLogicalFile.objects.count(), 1)
        # create a copy of the composite resource
        new_composite_resource = hydroshare.create_empty_resource(
            self.composite_resource.short_id, self.user, action="copy"
        )
        new_composite_resource = hydroshare.copy_resource(
            self.composite_resource, new_composite_resource
        )
        self.assertEqual(CompositeResource.objects.count(), 2)
        self.assertEqual(
            self.composite_resource.metadata.title.value,
            new_composite_resource.metadata.title.value,
        )
        self.assertEqual(
            self.composite_resource.files.count(), new_composite_resource.files.count()
        )
        self.assertEqual(new_composite_resource.files.count(), 3)
        self.assertEqual(GeoFeatureLogicalFile.objects.count(), 2)

    def test_version_resource_with_no_aggregation(self):
        """Here we are testing that we can create a new version of a composite resource that contains no
        aggregations"""

        self.create_composite_resource()
        self.assertEqual(CompositeResource.objects.count(), 1)
        # add a file to the resource
        self.add_file_to_resource(file_to_add=self.generic_file)
        self.assertEqual(self.composite_resource.files.count(), 1)
        # create a new version of the composite resource
        new_composite_resource = hydroshare.create_empty_resource(
            self.composite_resource.short_id, self.user
        )
        self.assertEqual(CompositeResource.objects.count(), 2)
        new_composite_resource = hydroshare.create_new_version_resource(
            self.composite_resource, new_composite_resource, self.user
        )
        self.assertEqual(
            self.composite_resource.metadata.title.value,
            new_composite_resource.metadata.title.value,
        )
        self.assertEqual(
            self.composite_resource.files.count(), new_composite_resource.files.count()
        )
        self.assertEqual(new_composite_resource.files.count(), 1)

    def test_version_resource_with_single_file_aggregation(self):
        """Here we are testing that we can create a new version of a composite resource that contains one
        single file aggregation"""

        self.create_composite_resource()
        self.assertEqual(CompositeResource.objects.count(), 1)
        # add a file to the resource
        self.add_file_to_resource(file_to_add=self.generic_file)
        gen_res_file = self.composite_resource.files.first()
        # set the generic file to single file aggregation
        GenericLogicalFile.set_file_type(
            self.composite_resource, self.user, gen_res_file.id
        )
        self.assertEqual(GenericLogicalFile.objects.count(), 1)
        # create a new version of the composite resource
        new_composite_resource = hydroshare.create_empty_resource(
            self.composite_resource.short_id, self.user
        )
        new_composite_resource = hydroshare.create_new_version_resource(
            self.composite_resource, new_composite_resource, self.user
        )

        self.assertEqual(CompositeResource.objects.count(), 2)
        self.assertEqual(
            self.composite_resource.metadata.title.value,
            new_composite_resource.metadata.title.value,
        )
        self.assertEqual(
            self.composite_resource.files.count(), new_composite_resource.files.count()
        )
        self.assertEqual(new_composite_resource.files.count(), 1)
        self.assertEqual(GenericLogicalFile.objects.count(), 2)

    def test_version_resource_with_file_set_aggregation_1(self):
        """Here we are testing that we can create a new version of a composite resource that contains one
        file set aggregation"""

        self.create_composite_resource()
        self.assertEqual(CompositeResource.objects.count(), 1)
        new_folder = "fileset_folder"
        ResourceFile.create_folder(self.composite_resource, new_folder)
        # add the the txt file to the resource at the above folder
        self.add_file_to_resource(
            file_to_add=self.generic_file, upload_folder=new_folder
        )
        # set folder to fileset logical file type (aggregation)
        FileSetLogicalFile.set_file_type(
            self.composite_resource, self.user, folder_path=new_folder
        )
        self.assertEqual(FileSetLogicalFile.objects.count(), 1)
        # create a new version of the composite resource
        new_composite_resource = hydroshare.create_empty_resource(
            self.composite_resource.short_id, self.user
        )
        new_composite_resource = hydroshare.create_new_version_resource(
            self.composite_resource, new_composite_resource, self.user
        )
        self.assertEqual(CompositeResource.objects.count(), 2)
        self.assertEqual(
            self.composite_resource.metadata.title.value,
            new_composite_resource.metadata.title.value,
        )
        self.assertEqual(
            self.composite_resource.files.count(), new_composite_resource.files.count()
        )
        self.assertEqual(new_composite_resource.files.count(), 1)
        self.assertEqual(FileSetLogicalFile.objects.count(), 2)

    def test_version_resource_with_file_set_aggregation_2(self):
        """Here we are testing that we can create a new version of a composite resource that contains one
        file set aggregation that contains another aggregation (NetCDF aggregation)"""

        self.create_composite_resource()
        self.assertEqual(CompositeResource.objects.count(), 1)
        new_folder = "fileset_folder"
        ResourceFile.create_folder(self.composite_resource, new_folder)
        # add the the txt file to the resource at the above folder
        self.add_file_to_resource(
            file_to_add=self.generic_file, upload_folder=new_folder
        )
        # set folder to fileset logical file type (aggregation)
        FileSetLogicalFile.set_file_type(
            self.composite_resource, self.user, folder_path=new_folder
        )
        self.assertEqual(FileSetLogicalFile.objects.count(), 1)
        self.assertEqual(NetCDFLogicalFile.objects.count(), 0)
        # add the the nc file to the resource at the above folder
        self.add_file_to_resource(
            file_to_add=self.netcdf_file, upload_folder=new_folder
        )
        nc_res_file = ResourceFile.get(
            self.composite_resource, file=self.netcdf_file_name, folder=new_folder
        )
        NetCDFLogicalFile.set_file_type(
            self.composite_resource, self.user, file_id=nc_res_file.id
        )
        self.assertEqual(NetCDFLogicalFile.objects.count(), 1)
        # create a new version of the composite resource
        new_composite_resource = hydroshare.create_empty_resource(
            self.composite_resource.short_id, self.user
        )
        new_composite_resource = hydroshare.create_new_version_resource(
            self.composite_resource, new_composite_resource, self.user
        )
        self.assertEqual(CompositeResource.objects.count(), 2)
        self.assertEqual(
            self.composite_resource.metadata.title.value,
            new_composite_resource.metadata.title.value,
        )
        self.assertEqual(
            self.composite_resource.files.count(), new_composite_resource.files.count()
        )
        # there should be 3 files - 2 files that we uploaded and one text file generated for netcdf
        # aggregation
        self.assertEqual(new_composite_resource.files.count(), 3)
        self.assertEqual(FileSetLogicalFile.objects.count(), 2)
        self.assertEqual(NetCDFLogicalFile.objects.count(), 2)

    def test_version_resource_with_file_set_aggregation_3(self):
        """Here we are testing that we can create a new version of a composite resource that contains one
        nested file set aggregation"""

        self.create_composite_resource()
        self.assertEqual(CompositeResource.objects.count(), 1)
        parent_fs_folder = "parent_fs_folder"
        ResourceFile.create_folder(self.composite_resource, parent_fs_folder)
        # add the the txt file to the resource at the above folder
        self.add_file_to_resource(
            file_to_add=self.generic_file, upload_folder=parent_fs_folder
        )
        # set folder to fileset logical file type (aggregation)
        FileSetLogicalFile.set_file_type(
            self.composite_resource, self.user, folder_path=parent_fs_folder
        )
        self.assertEqual(FileSetLogicalFile.objects.count(), 1)
        child_fs_folder = "{}/child_fs_folder".format(parent_fs_folder)
        ResourceFile.create_folder(self.composite_resource, child_fs_folder)
        # add the the txt file to the resource at the above child folder
        self.add_file_to_resource(
            file_to_add=self.generic_file, upload_folder=child_fs_folder
        )
        # set the child folder to fileset logical file type (aggregation)
        FileSetLogicalFile.set_file_type(
            self.composite_resource, self.user, folder_path=child_fs_folder
        )
        self.assertEqual(FileSetLogicalFile.objects.count(), 2)
        # create a new version of the composite resource
        new_composite_resource = hydroshare.create_empty_resource(
            self.composite_resource.short_id, self.user
        )
        new_composite_resource = hydroshare.create_new_version_resource(
            self.composite_resource, new_composite_resource, self.user
        )
        self.assertEqual(CompositeResource.objects.count(), 2)
        self.assertEqual(
            self.composite_resource.metadata.title.value,
            new_composite_resource.metadata.title.value,
        )
        self.assertEqual(
            self.composite_resource.files.count(), new_composite_resource.files.count()
        )
        self.assertEqual(new_composite_resource.files.count(), 2)
        self.assertEqual(FileSetLogicalFile.objects.count(), 4)

    def test_version_resource_with_netcdf_aggregation(self):
        """Here were testing that we can create a new version of a composite resource that contains a
        netcdf aggregation"""

        self.create_composite_resource()
        self.assertEqual(CompositeResource.objects.count(), 1)
        # add a nc file to the resource
        self.add_file_to_resource(file_to_add=self.netcdf_file)
        nc_res_file = self.composite_resource.files.first()
        # set the nc file to netcdf aggregation
        NetCDFLogicalFile.set_file_type(
            self.composite_resource, self.user, nc_res_file.id
        )
        self.assertEqual(NetCDFLogicalFile.objects.count(), 1)
        # create a new version of the composite resource
        new_composite_resource = hydroshare.create_empty_resource(
            self.composite_resource.short_id, self.user
        )
        new_composite_resource = hydroshare.create_new_version_resource(
            self.composite_resource, new_composite_resource, self.user
        )
        self.assertEqual(CompositeResource.objects.count(), 2)
        self.assertEqual(
            self.composite_resource.metadata.title.value,
            new_composite_resource.metadata.title.value,
        )
        self.assertEqual(
            self.composite_resource.files.count(), new_composite_resource.files.count()
        )
        self.assertEqual(new_composite_resource.files.count(), 2)
        self.assertEqual(NetCDFLogicalFile.objects.count(), 2)

    def test_version_resource_with_timeseries_aggregation(self):
        """Here were testing that we can create a new version of a composite resource that contains a
        timeseries aggregation"""

        self.create_composite_resource()
        self.assertEqual(CompositeResource.objects.count(), 1)
        # add a sqlite file to the resource
        self.add_file_to_resource(file_to_add=self.sqlite_file)
        sql_res_file = self.composite_resource.files.first()
        # set the sqlite file to timeseries aggregation
        TimeSeriesLogicalFile.set_file_type(
            self.composite_resource, self.user, sql_res_file.id
        )
        self.assertEqual(TimeSeriesLogicalFile.objects.count(), 1)
        # create a new version of the composite resource
        new_composite_resource = hydroshare.create_empty_resource(
            self.composite_resource.short_id, self.user
        )
        new_composite_resource = hydroshare.create_new_version_resource(
            self.composite_resource, new_composite_resource, self.user
        )
        self.assertEqual(CompositeResource.objects.count(), 2)
        self.assertEqual(
            self.composite_resource.metadata.title.value,
            new_composite_resource.metadata.title.value,
        )
        self.assertEqual(
            self.composite_resource.files.count(), new_composite_resource.files.count()
        )
        self.assertEqual(new_composite_resource.files.count(), 1)
        self.assertEqual(TimeSeriesLogicalFile.objects.count(), 2)

    def test_version_resource_with_reftimeseries_aggregation(self):
        """Here were testing that we can create a new version of a composite resource that contains a
        ref timeseries aggregation"""

        self.create_composite_resource()
        self.assertEqual(CompositeResource.objects.count(), 1)
        # add a json file to the resource
        self.add_file_to_resource(file_to_add=self.json_file)
        json_res_file = self.composite_resource.files.first()
        # set the json file to ref timeseries aggregation
        RefTimeseriesLogicalFile.set_file_type(
            self.composite_resource, self.user, json_res_file.id
        )
        self.assertEqual(RefTimeseriesLogicalFile.objects.count(), 1)
        # create a new version of the composite resource
        new_composite_resource = hydroshare.create_empty_resource(
            self.composite_resource.short_id, self.user
        )
        new_composite_resource = hydroshare.create_new_version_resource(
            self.composite_resource, new_composite_resource, self.user
        )
        self.assertEqual(CompositeResource.objects.count(), 2)
        self.assertEqual(
            self.composite_resource.metadata.title.value,
            new_composite_resource.metadata.title.value,
        )
        self.assertEqual(
            self.composite_resource.files.count(), new_composite_resource.files.count()
        )
        self.assertEqual(new_composite_resource.files.count(), 1)
        self.assertEqual(RefTimeseriesLogicalFile.objects.count(), 2)

    def test_version_resource_with_raster_aggregation(self):
        """Here were testing that we can create a new version of a composite resource that contains a
        raster aggregation"""

        self.create_composite_resource()
        self.assertEqual(CompositeResource.objects.count(), 1)
        # add a tif file to the resource
        self.add_file_to_resource(file_to_add=self.raster_file)
        tif_res_file = self.composite_resource.files.first()
        # set the tif file to raster aggregation
        GeoRasterLogicalFile.set_file_type(
            self.composite_resource, self.user, tif_res_file.id
        )
        self.assertEqual(GeoRasterLogicalFile.objects.count(), 1)
        # create a new version of the composite resource
        new_composite_resource = hydroshare.create_empty_resource(
            self.composite_resource.short_id, self.user
        )
        new_composite_resource = hydroshare.create_new_version_resource(
            self.composite_resource, new_composite_resource, self.user
        )
        self.assertEqual(CompositeResource.objects.count(), 2)
        self.assertEqual(
            self.composite_resource.metadata.title.value,
            new_composite_resource.metadata.title.value,
        )
        self.assertEqual(
            self.composite_resource.files.count(), new_composite_resource.files.count()
        )
        self.assertEqual(new_composite_resource.files.count(), 2)
        self.assertEqual(GeoRasterLogicalFile.objects.count(), 2)

    def test_version_resource_with_feature_aggregation(self):
        """Here were testing that we can create a new version of a composite resource that contains a
        geo feature aggregation"""

        self.create_composite_resource()
        self.assertEqual(CompositeResource.objects.count(), 1)
        # add a shp file to the resource
        self.add_file_to_resource(file_to_add=self.watershed_shp_file)
        shp_res_file = self.composite_resource.files.first()
        # add a shx file to the resource
        self.add_file_to_resource(file_to_add=self.watershed_shx_file)
        # add a dbf file to the resource
        self.add_file_to_resource(file_to_add=self.watershed_dbf_file)

        # set the shp file to geofeature aggregation
        GeoFeatureLogicalFile.set_file_type(
            self.composite_resource, self.user, shp_res_file.id
        )
        self.assertEqual(GeoFeatureLogicalFile.objects.count(), 1)
        # create a new version of the composite resource
        new_composite_resource = hydroshare.create_empty_resource(
            self.composite_resource.short_id, self.user
        )
        new_composite_resource = hydroshare.create_new_version_resource(
            self.composite_resource, new_composite_resource, self.user
        )
        self.assertEqual(CompositeResource.objects.count(), 2)
        self.assertEqual(
            self.composite_resource.metadata.title.value,
            new_composite_resource.metadata.title.value,
        )
        self.assertEqual(
            self.composite_resource.files.count(), new_composite_resource.files.count()
        )
        self.assertEqual(new_composite_resource.files.count(), 3)
        self.assertEqual(GeoFeatureLogicalFile.objects.count(), 2)

    def test_version_resource_immunity_unpublished(self):
        self.create_composite_resource()
        # add a file to the resource
        self.add_file_to_resource(file_to_add=self.generic_file)

        # create a new version of the composite resource
        new_composite_resource = hydroshare.create_empty_resource(
            self.composite_resource.short_id, self.user
        )
        new_composite_resource = hydroshare.create_new_version_resource(
            self.composite_resource, new_composite_resource, self.user
        )
        # the replaced resource should be immutable
        obsoleted_res = hydroshare.utils.get_resource_by_shortkey(
            self.composite_resource.short_id
        )
        self.assertTrue(obsoleted_res.raccess.immutable)

        # after deleting the new versioned resource, the original resource should be editable again
        hydroshare.resource.delete_resource(new_composite_resource.short_id)
        ori_res = hydroshare.utils.get_resource_by_shortkey(
            self.composite_resource.short_id
        )
        self.assertFalse(ori_res.raccess.immutable)

    def test_version_resource_published_deleted_user(self):
        """Here we are testing versioning a published resource
        when a creator's user account has been deleted.
        """
        self.create_composite_resource()
        # add a file to the resource
        self.add_file_to_resource(file_to_add=self.generic_file)

        # add another creator
        metadata = self.composite_resource.metadata
        author_account = hydroshare.create_account(
            "author@nowhere.com",
            username="author",
            password='mypassword1',
            first_name="Creator_FirstName",
            last_name="Creator_LastName",
            superuser=False,
            groups=[self.group],
        )
        creator = metadata.create_element("creator",
                                          name=f"{author_account.last_name}, {author_account.first_name}",
                                          email=author_account.email,
                                          hydroshare_user_id=author_account.id)

        # make the original resource published before versioning
        self.composite_resource.raccess.immutable = True
        self.composite_resource.raccess.published = True
        self.composite_resource.raccess.save()

        # Delete the creator's user account
        author_account.delete()

        # Version the resource
        new_composite_resource = hydroshare.create_empty_resource(
            self.composite_resource.short_id, self.user
        )
        new_composite_resource = hydroshare.create_new_version_resource(
            self.composite_resource, new_composite_resource, self.user
        )
        # there should be 2 creators now
        self.assertEqual(new_composite_resource.metadata.creators.count(), 2)

        creator_to_check = new_composite_resource.metadata.creators.all().filter(email=author_account.email).first()
        self.assertNotEqual(creator_to_check, None)
        self.assertEqual(creator_to_check.name, creator.name)
        self.assertEqual(creator_to_check.email, creator.email)
        self.assertIsNone(creator_to_check.hydroshare_user_id)
        self.assertFalse(creator_to_check.is_active_user)

    def test_version_resource_unpublished_deleted_user(self):
        """Here we are testing versioning an unpublished resource
        when a creator's user account has been deleted.
        """
        self.create_composite_resource()
        # add a file to the resource
        self.add_file_to_resource(file_to_add=self.generic_file)

        # add another creator
        metadata = self.composite_resource.metadata
        author_account = hydroshare.create_account(
            "author@nowhere.com",
            username="author",
            password='mypassword1',
            first_name="Creator_FirstName",
            last_name="Creator_LastName",
            superuser=False,
            groups=[self.group],
        )
        creator = metadata.create_element("creator",
                                          name=f"{author_account.last_name}, {author_account.first_name}",
                                          email=author_account.email,
                                          hydroshare_user_id=author_account.id)

        # Delete the creator's user account
        author_account.delete()

        # Version the resource
        new_composite_resource = hydroshare.create_empty_resource(
            self.composite_resource.short_id, self.user
        )
        new_composite_resource = hydroshare.create_new_version_resource(
            self.composite_resource, new_composite_resource, self.user
        )
        # there should be 2 creators now
        self.assertEqual(new_composite_resource.metadata.creators.count(), 2)

        creator_to_check = new_composite_resource.metadata.creators.all().filter(email=author_account.email).first()
        self.assertNotEqual(creator_to_check, None)
        self.assertEqual(creator_to_check.name, creator.name)
        self.assertEqual(creator_to_check.email, creator.email)
        self.assertIsNone(creator_to_check.hydroshare_user_id)
        self.assertFalse(creator_to_check.is_active_user)

    def test_version_resource_immunity_published(self):
        self.create_composite_resource()
        # add a file to the resource
        self.add_file_to_resource(file_to_add=self.generic_file)

        # make the original resource published before versioning
        self.composite_resource.raccess.immutable = True
        self.composite_resource.raccess.published = True
        self.composite_resource.raccess.save()
        new_composite_resource = hydroshare.create_empty_resource(
            self.composite_resource.short_id, self.user
        )
        new_composite_resource = hydroshare.create_new_version_resource(
            self.composite_resource, new_composite_resource, self.user
        )
        # after deleting the new versioned resource, the original resource should stay immutable
        hydroshare.resource.delete_resource(new_composite_resource.short_id)
        ori_res = hydroshare.utils.get_resource_by_shortkey(
            self.composite_resource.short_id
        )
        self.assertTrue(ori_res.raccess.immutable)

    def test_version_resource_lock(self):
        self.create_composite_resource()
        # add a file to the resource
        self.add_file_to_resource(file_to_add=self.generic_file)

        # make the original resource locked before versioning
        self.composite_resource.locked_time = datetime.datetime.now(tz.UTC)
        self.composite_resource.save()
        new_composite_resource = hydroshare.create_empty_resource(
            self.composite_resource.short_id, self.user
        )
        with self.assertRaises(ResourceVersioningException):
            hydroshare.create_new_version_resource(
                self.composite_resource, new_composite_resource, self.user
            )

    def test_unzip(self):
        """Test that when a zip file gets unzipped at data/contents/ where a single file aggregation
        exists, the single file aggregation related xml files do not get added to the resource as
        resource files"""

        self.create_composite_resource()

        self.add_file_to_resource(file_to_add=self.generic_file)
        self.assertEqual(self.composite_resource.files.count(), 1)
        gen_res_file = self.composite_resource.files.first()
        # set the generic file to generic single file aggregation
        GenericLogicalFile.set_file_type(
            self.composite_resource, self.user, gen_res_file.id
        )
        self.assertEqual(self.composite_resource.files.count(), 1)
        # add a zip file that contains only one file
        self.add_file_to_resource(file_to_add=self.zip_file)
        # resource should have 2 files now
        self.assertEqual(self.composite_resource.files.count(), 2)
        # unzip the above zip file  which should add one more file to the resource
        zip_res_file = ResourceFile.get(self.composite_resource, self.zip_file_name)
        zip_file_rel_path = os.path.join("data", "contents", zip_res_file.file_name)
        unzip_file(
            self.user,
            self.composite_resource.short_id,
            zip_file_rel_path,
            bool_remove_original=False,
        )

        # resource should have 3 files now
        self.assertEqual(self.composite_resource.files.count(), 3)
        for res_file in self.composite_resource.files.all():
            # there should not be any resource files ending with _meta.xml or _resmap.xml
            self.assertFalse(res_file.file_name.endswith(AggregationMetaFilePath.METADATA_FILE_ENDSWITH))
            self.assertFalse(res_file.file_name.endswith(AggregationMetaFilePath.RESMAP_FILE_ENDSWITH))
            # check file level system metadata
            self.assertGreater(res_file._size, 0)
            self.assertGreater(len(res_file._checksum), 0)
            self.assertNotEqual(res_file._modified_time, None)

    def test_unzip_rename(self):
        """Test that when a zip file gets unzipped at data/contents/ and the unzipped folder may be
        renamed without error (testing bug fix renaming a folder where a file exists that starts
        with the same name."""

        self.create_composite_resource()

        self.add_file_to_resource(file_to_add=self.zip_file)
        # resource should have 1 file now
        self.assertEqual(self.composite_resource.files.count(), 1)
        # unzip the above zip file  which should add one more file to the resource
        zip_res_file = ResourceFile.get(self.composite_resource, self.zip_file_name)
        zip_file_rel_path = os.path.join("data", "contents", zip_res_file.file_name)
        unzip_file(
            self.user,
            self.composite_resource.short_id,
            zip_file_rel_path,
            bool_remove_original=False,
        )

        # resource should have 2 files now
        self.assertEqual(self.composite_resource.files.count(), 2)

        renamed_folder = os.path.join("data", "contents", "renamed")
        try:
            move_or_rename_file_or_folder(
                self.user,
                self.composite_resource.short_id,
                zip_file_rel_path,
                renamed_folder,
            )
        except:  # noqa
            self.fail("Exception thrown while renaming a folder.")

    def test_unzip_folder_clash(self):
        """Test that when a zip file gets unzipped here or to a folder and a folder with the same
        name already exists, the existing folder is not overwritten"""

        self.create_composite_resource()
        # add a zip file that contains only one file
        self.add_file_to_resource(file_to_add=self.zip_file)
        # resource should have 1 file now
        self.assertEqual(self.composite_resource.files.count(), 1)
        # unzip the above zip file here in the current folder which should add one more file to the resource
        zip_res_file = ResourceFile.get(self.composite_resource, self.zip_file_name)
        zip_file_rel_path = os.path.join("data", "contents", zip_res_file.file_name)
        unzip_file(
            self.user,
            self.composite_resource.short_id,
            zip_file_rel_path,
            bool_remove_original=False,
        )

        # resource should have 2 files now
        self.assertEqual(self.composite_resource.files.count(), 2)

        # unzip again should raise FileOverrideException
        with self.assertRaises(FileOverrideException):
            unzip_file(
                self.user,
                self.composite_resource.short_id,
                zip_file_rel_path,
                bool_remove_original=False,
            )

        # ensure files aren't overwriting name clash
        self.assertEqual(self.composite_resource.files.count(), 2)

        # unzip the above zip file again to the sub folder this time which should add a new folder to the resource
        unzip_file(
            self.user,
            self.composite_resource.short_id,
            zip_file_rel_path,
            bool_remove_original=False,
            unzip_to_folder=True,
        )

        # resource should have 3 files now
        self.assertEqual(self.composite_resource.files.count(), 3)

        # unzip again should not override previously unzipped file in the sub folder
        unzip_file(
            self.user,
            self.composite_resource.short_id,
            zip_file_rel_path,
            bool_remove_original=False,
            unzip_to_folder=True,
        )
        # ensure files aren't overwritten but instead a new file is created in a different sub folder
        self.assertEqual(self.composite_resource.files.count(), 4)

    def test_unzip_folder_clash_overwrite(self):
        """Test that when a zip file gets unzipped a folder with the same
        name already exists and overwrite is True, the existing folder is overwritten"""

        self.create_composite_resource()
        # add a zip file that contains only one file
        self.add_file_to_resource(file_to_add=self.zip_file)

        self.assertEqual(self.composite_resource.files.count(), 1)
        # unzip the above zip file  which should add one more file to the resource
        zip_res_file = ResourceFile.get(self.composite_resource, self.zip_file_name)
        zip_file_rel_path = os.path.join("data", "contents", zip_res_file.file_name)
        unzip_file(
            self.user,
            self.composite_resource.short_id,
            zip_file_rel_path,
            bool_remove_original=False,
            overwrite=True,
        )

        # resource should have 2 files now
        self.assertEqual(self.composite_resource.files.count(), 2)

        # unzip again
        unzip_file(
            self.user,
            self.composite_resource.short_id,
            zip_file_rel_path,
            bool_remove_original=False,
            overwrite=True,
        )

        # ensure files are overwriting
        self.assertEqual(self.composite_resource.files.count(), 2)

    def test_unzip_aggregation(self):
        """Test that when a zip file gets unzipped at data/contents/ where the contents includes a
        single file aggregation.  Testing the aggregation is recognized on unzip"""

        self.create_composite_resource()

        self.add_file_to_resource(file_to_add=self.zipped_aggregation_file)
        self.assertEqual(self.composite_resource.files.count(), 1)
        self.assertEqual(RefTimeseriesLogicalFile.objects.all().count(), 0)
        # unzip the above zip file  which should add one more file to the resource
        zip_file_rel_path = os.path.join(
            "data", "contents", self.zipped_aggregation_file_name
        )
        unzip_file(
            self.user,
            self.composite_resource.short_id,
            zip_file_rel_path,
            bool_remove_original=False,
        )

        # resource should have 2 files now
        self.assertEqual(self.composite_resource.files.count(), 2)
        # there should be a referenced time series now
        self.assertEqual(RefTimeseriesLogicalFile.objects.all().count(), 1)

    def test_unzip_aggregation_overwrite(self):
        """Test that when a zip file gets unzipped at data/contents/ where the contents includes a
        single file aggregation.  Testing aggregation is overwritten when overwrite is True"""

        self.create_composite_resource()

        self.add_file_to_resource(file_to_add=self.zipped_aggregation_file)
        self.assertEqual(self.composite_resource.files.count(), 1)
        self.assertEqual(RefTimeseriesLogicalFile.objects.all().count(), 0)
        # unzip the above zip file  which should add one more file to the resource
        zip_file_rel_path = os.path.join(
            "data", "contents", self.zipped_aggregation_file_name
        )
        unzip_file(
            self.user,
            self.composite_resource.short_id,
            zip_file_rel_path,
            bool_remove_original=False,
            overwrite=True,
        )

        # resource should have 2 files now
        self.assertEqual(self.composite_resource.files.count(), 2)
        # there should be a referenced time series now
        self.assertEqual(RefTimeseriesLogicalFile.objects.all().count(), 1)
        ref_time = RefTimeseriesLogicalFile.objects.first()
        ref_time.metadata.abstract = "overwritten"
        ref_time.metadata.save()

        self.assertEqual(
            RefTimeseriesLogicalFile.objects.first().metadata.abstract, "overwritten"
        )

        unzip_file(
            self.user,
            self.composite_resource.short_id,
            zip_file_rel_path,
            bool_remove_original=False,
            overwrite=True,
        )

        # resource should still have 2 files
        self.assertEqual(self.composite_resource.files.count(), 2)
        # there should still be a referenced time series
        self.assertEqual(RefTimeseriesLogicalFile.objects.all().count(), 1)

        # check the file exists on disk after being overwritten
        for file in self.composite_resource.files.all():
            self.assertTrue(file.exists)

        self.assertNotEqual(
            RefTimeseriesLogicalFile.objects.first().metadata.abstract, "overwritten"
        )

    def test_zip_by_aggregation_file_1(self):
        """Test that we can zip a netcdf aggregation that exists at the root of resource path in iRODS
        The aggregation zip file becomes a resource file
        """

        self.create_composite_resource()
        self.assertEqual(NetCDFLogicalFile.objects.count(), 0)
        # create a netcdf aggregation - which we will test for zipping
        self.add_file_to_resource(file_to_add=self.netcdf_file)
        self.assertEqual(self.composite_resource.files.count(), 1)
        nc_res_file = self.composite_resource.files.first()
        NetCDFLogicalFile.set_file_type(
            resource=self.composite_resource, file_id=nc_res_file.id, user=self.user
        )
        self.assertEqual(NetCDFLogicalFile.objects.count(), 1)
        self.assertEqual(self.composite_resource.files.count(), 2)
        nc_aggr = NetCDFLogicalFile.objects.first()
        zip_by_aggregation_file(
            user=self.user,
            res_id=self.composite_resource.short_id,
            aggregation_name=nc_aggr.aggregation_name,
            output_zip_fname="nc_aggr",
        )
        # new zip file should be be part of the resource
        self.assertEqual(self.composite_resource.files.count(), 3)
        zip_res_file = ResourceFile.get(
            resource=self.composite_resource, file="nc_aggr.zip"
        )
        self.assertTrue(zip_res_file.exists)
        self._test_zip_file_contents(zipfile=zip_res_file, aggregation=nc_aggr)

    def test_zip_by_aggregation_file_2(self):
        """Test that we can zip a netcdf aggregation that exists in a folder.
        The aggregation zip file becomes a resource file.
        """
        self.create_composite_resource()
        self.assertEqual(NetCDFLogicalFile.objects.count(), 0)
        folder = "test-folder"
        ResourceFile.create_folder(resource=self.composite_resource, folder=folder)
        # create a netcdf aggregation inside a folder- which we will test for zipping
        self.add_file_to_resource(file_to_add=self.netcdf_file, upload_folder=folder)
        self.assertEqual(self.composite_resource.files.count(), 1)
        nc_res_file = self.composite_resource.files.first()
        NetCDFLogicalFile.set_file_type(
            resource=self.composite_resource, file_id=nc_res_file.id, user=self.user
        )
        self.assertEqual(NetCDFLogicalFile.objects.count(), 1)
        self.assertEqual(self.composite_resource.files.count(), 2)
        nc_aggr = NetCDFLogicalFile.objects.first()
        zip_by_aggregation_file(
            user=self.user,
            res_id=self.composite_resource.short_id,
            aggregation_name=nc_aggr.aggregation_name,
            output_zip_fname="nc_aggr.zip",
        )
        self.assertEqual(nc_aggr.aggregation_name, f"{folder}/{self.netcdf_file_name}")
        # new zip file should be be part of the resource
        self.assertEqual(self.composite_resource.files.count(), 3)
        zip_res_file = ResourceFile.get(
            resource=self.composite_resource, file="nc_aggr.zip", folder=folder
        )
        self.assertTrue(zip_res_file.exists)
        self._test_zip_file_contents(zipfile=zip_res_file, aggregation=nc_aggr)

    def test_zip_by_aggregation_file_3(self):
        """Test that we can zip a netcdf aggregation that exists in a fileset folder.
        The aggregation zip file becomes a resource file and part of the fileset aggregation.
        """
        self.create_composite_resource()
        self.assertEqual(NetCDFLogicalFile.objects.count(), 0)
        self.assertEqual(FileSetLogicalFile.objects.count(), 0)
        folder = "fs-folder"
        ResourceFile.create_folder(resource=self.composite_resource, folder=folder)
        # create a netcdf aggregation inside a folder- which we will test for zipping
        self.add_file_to_resource(file_to_add=self.netcdf_file, upload_folder=folder)
        self.assertEqual(self.composite_resource.files.count(), 1)
        nc_res_file = self.composite_resource.files.first()
        NetCDFLogicalFile.set_file_type(
            resource=self.composite_resource, file_id=nc_res_file.id, user=self.user
        )
        self.assertEqual(NetCDFLogicalFile.objects.count(), 1)
        self.assertEqual(self.composite_resource.files.count(), 2)
        # set the folder to fileset aggregation
        FileSetLogicalFile.set_file_type(
            resource=self.composite_resource, folder_path=folder, user=self.user
        )
        self.assertEqual(FileSetLogicalFile.objects.count(), 1)
        fs_aggr = FileSetLogicalFile.objects.first()
        self.assertEqual(fs_aggr.files.count(), 0)
        nc_aggr = NetCDFLogicalFile.objects.first()
        zip_file_name = "nc_aggr"
        zip_by_aggregation_file(
            user=self.user,
            res_id=self.composite_resource.short_id,
            aggregation_name=nc_aggr.aggregation_name,
            output_zip_fname=zip_file_name,
        )
        # new zip file should be be part of the resource
        self.assertEqual(self.composite_resource.files.count(), 3)
        zip_res_file = ResourceFile.get(
            resource=self.composite_resource, file=f"{zip_file_name}.zip", folder=folder
        )
        self.assertTrue(zip_res_file.exists)
        self.assertEqual(fs_aggr.files.count(), 1)
        # new zip file should be part of the fileset aggregation
        self.assertEqual(zip_res_file.logical_file_type_name, "FileSetLogicalFile")
        self._test_zip_file_contents(zipfile=zip_res_file, aggregation=nc_aggr)

    def test_zip_by_aggregation_file_4(self):
        """Test that we can zip a single file aggregation that exists at the root of resource path in iRODS
        The aggregation zip file becomes a resource file
        """

        self.create_composite_resource()
        self.assertEqual(GenericLogicalFile.objects.count(), 0)
        # create a single file aggregation - which we will test for zipping
        self.add_file_to_resource(file_to_add=self.generic_file)
        self.assertEqual(self.composite_resource.files.count(), 1)
        gen_res_file = self.composite_resource.files.first()
        GenericLogicalFile.set_file_type(
            resource=self.composite_resource, file_id=gen_res_file.id, user=self.user
        )
        self.assertEqual(GenericLogicalFile.objects.count(), 1)
        self.assertEqual(self.composite_resource.files.count(), 1)
        gen_aggr = GenericLogicalFile.objects.first()
        zip_by_aggregation_file(
            user=self.user,
            res_id=self.composite_resource.short_id,
            aggregation_name=gen_aggr.aggregation_name,
            output_zip_fname="gen_aggr",
        )
        # new zip file should be be part of the resource
        self.assertEqual(self.composite_resource.files.count(), 2)
        zip_res_file = ResourceFile.get(
            resource=self.composite_resource, file="gen_aggr.zip"
        )
        self.assertTrue(zip_res_file.exists)
        self._test_zip_file_contents(zipfile=zip_res_file, aggregation=gen_aggr)

    def _test_zip_file_contents(self, zipfile, aggregation):
        temp_zip_file = get_file_from_irods(
            resource=self.composite_resource, file_path=zipfile.storage_path
        )
        aggr_files = [f.file_name for f in aggregation.files.all()]
        aggr_files.append(os.path.basename(aggregation.map_file_path))
        aggr_files.append(os.path.basename(aggregation.metadata_file_path))
        with ZipFile(temp_zip_file) as zipfile:
            files = zipfile.namelist()
            self.assertEqual(len(files), len(aggr_files))
            for f in files:
                # strip out the additional folder path in the zip file
                f = os.path.basename(f)
                self.assertIn(f, aggr_files)
            shutil.rmtree(os.path.dirname(temp_zip_file))

    def test_composite_resource_my_resources_none(self):
        # test that only a fixed number of db queries (based on the number of resources) are
        # generated for "my_resources" page - this test is with no resource.

        # there should not be any resource at this point
        self.assertEqual(BaseResource.objects.count(), 0)

        self.client.login(username='user1', password='mypassword1')
        # navigating to home page for initializing db queries
        response = self.client.get(reverse("home"), follow=True)
        self.assertTrue(response.status_code == 200)

        # there should be no resources at this point
        number_of_resources = BaseResource.objects.count()
        self.assertEqual(number_of_resources, 0)
        expected_query_count = self._get_expected_query_count(number_of_resources)
        with self.assertNumQueries(expected_query_count):
            response = self.client.get(reverse("my_resources"), follow=True)
            self.assertTrue(response.status_code == 200)

        self.composite_resource = None

    def test_composite_resource_my_resources_one(self):
        # test that only a fixed number of db queries (based on the number of resources) are
        # generated for "my_resources" page - this test is with one resource.

        # there should not be any resource at this point
        self.assertEqual(BaseResource.objects.count(), 0)

        self.client.login(username='user1', password='mypassword1')
        # navigating to home page for initializing db queries
        response = self.client.get(reverse("home"), follow=True)
        self.assertTrue(response.status_code == 200)

        # create 1 composite resource
        self.create_composite_resource()
        # there should be one resource at this point
        number_of_resources = BaseResource.objects.count()
        self.assertEqual(number_of_resources, 1)
        expected_query_count = self._get_expected_query_count(number_of_resources)
        with self.assertNumQueries(expected_query_count):
            response = self.client.get(reverse("my_resources"), follow=True)
            self.assertTrue(response.status_code == 200)

    def test_composite_resource_my_resources_two(self):
        # test that only a fixed number of db queries (based on the number of resources) are
        # generated for "my_resources" page - this test is with two resources.

        # there should not be any resource at this point
        self.assertEqual(BaseResource.objects.count(), 0)

        self.client.login(username='user1', password='mypassword1')
        # navigating to home page for initializing db queries
        response = self.client.get(reverse("home"), follow=True)
        self.assertTrue(response.status_code == 200)

        # create 2 composite resources
        for _ in range(2):
            self.create_composite_resource()

        # there should be 2 resources at this point
        number_of_resources = BaseResource.objects.count()
        self.assertEqual(number_of_resources, 2)
        expected_query_count = self._get_expected_query_count(number_of_resources)
        with self.assertNumQueries(expected_query_count):
            response = self.client.get(reverse("my_resources"), follow=True)
            self.assertTrue(response.status_code == 200)

    def test_composite_resource_my_resources_three(self):
        # test that only a fixed number of db queries (based on the number of resources) are
        # generated for "my_resources" page - this test is with three resources.

        # there should not be any resource at this point
        self.assertEqual(BaseResource.objects.count(), 0)

        self.client.login(username='user1', password='mypassword1')
        # navigating to home page for initializing db queries
        response = self.client.get(reverse("home"), follow=True)
        self.assertTrue(response.status_code == 200)

        # create 3 composite resources
        for _ in range(3):
            self.create_composite_resource()

        # there should be 3 resources at this point
        number_of_resources = BaseResource.objects.count()
        self.assertEqual(number_of_resources, 3)
        expected_query_count = self._get_expected_query_count(number_of_resources)
        with self.assertNumQueries(expected_query_count):
            response = self.client.get(reverse("my_resources"), follow=True)
            self.assertTrue(response.status_code == 200)

    def test_composite_resource_landing_scales(self):
        # test that db queries for landing page have constant time complexity

        # expected number of queries for landing page when the resource has no resource file
<<<<<<< HEAD
        _LANDING_PAGE_NO_RES_FILE_QUERY_COUNT = 166
=======
        _LANDING_PAGE_NO_RES_FILE_QUERY_COUNT = 161
>>>>>>> 88f71c21

        # expected number of queries for landing page when the resource has resource file
        _LANDING_PAGE_WITH_RES_FILE_QUERY_COUNT = _LANDING_PAGE_NO_RES_FILE_QUERY_COUNT + 16

        # user 1 login
        self.client.login(username='user1', password='mypassword1')
        # navigating to home page for initializing db queries
        response = self.client.get(reverse("home"), follow=True)
        self.assertTrue(response.status_code == 200)

        # there should not be any resource at this point
        self.assertEqual(BaseResource.objects.count(), 0)

        # create a composite resource
        self.create_composite_resource()
        # there should be one resource at this point
        self.assertEqual(BaseResource.objects.count(), 1)
        self.assertEqual(self.composite_resource.resource_type, "CompositeResource")

        with self.assertNumQueries(_LANDING_PAGE_NO_RES_FILE_QUERY_COUNT):
            response = self.client.get(f'/resource/{self.composite_resource.short_id}', follow=True)
            self.assertTrue(response.status_code == 200)

        # create another resource
        self.create_composite_resource()
        # there should be two resources at this point
        self.assertEqual(BaseResource.objects.count(), 2)

        with self.assertNumQueries(_LANDING_PAGE_NO_RES_FILE_QUERY_COUNT):
            response = self.client.get(f'/resource/{self.composite_resource.short_id}', follow=True)
            self.assertTrue(response.status_code == 200)

        # test resource landing page with resource files
        # add a file to the resource
        self.add_file_to_resource(file_to_add=self.generic_file)
        self.assertEqual(self.composite_resource.files.count(), 1)

        with self.assertNumQueries(_LANDING_PAGE_WITH_RES_FILE_QUERY_COUNT):
            response = self.client.get(f'/resource/{self.composite_resource.short_id}', follow=True)
            self.assertTrue(response.status_code == 200)

        # add 3 more files to the resource
        self.add_file_to_resource(file_to_add=self.netcdf_file)
        self.add_file_to_resource(file_to_add=self.watershed_shp_file)
        self.add_file_to_resource(file_to_add=self.watershed_dbf_file)
        self.assertEqual(self.composite_resource.files.count(), 4)

        with self.assertNumQueries(_LANDING_PAGE_WITH_RES_FILE_QUERY_COUNT):
            response = self.client.get(f'/resource/{self.composite_resource.short_id}', follow=True)
            self.assertTrue(response.status_code == 200)

        # accessing the readme file should only be 3 db query
        with self.assertNumQueries(3):
            _ = self.composite_resource.readme_file

    def _get_expected_query_count(self, number_of_resources):
        # this is the expected number of queries for "my_resources" page with no resources
        base_query_count = 15

        # this is additional number of queries per resource
        # 9 are mezzanine queries (can't do much about it)
        # 3 queries are our code in template
        per_resource_query_count = 12

        # these are additional queries generated by get_my_resources_list() function
        if number_of_resources > 0:
            pre_template_query_count = 4 + number_of_resources
        else:
            pre_template_query_count = 0

        expected_query_count = base_query_count + pre_template_query_count
        expected_query_count += per_resource_query_count * number_of_resources
        return expected_query_count<|MERGE_RESOLUTION|>--- conflicted
+++ resolved
@@ -27,6 +27,7 @@
                                  edit_reference_url_in_resource,
                                  move_or_rename_file_or_folder, remove_folder,
                                  unzip_file, zip_by_aggregation_file)
+from hs_file_types.enums import AggregationMetaFilePath
 from hs_file_types.models import (FileSetLogicalFile, GenericFileMetaData,
                                   GenericLogicalFile, GeoFeatureLogicalFile,
                                   GeoRasterLogicalFile,
@@ -34,7 +35,6 @@
                                   ModelProgramLogicalFile, NetCDFLogicalFile,
                                   RefTimeseriesLogicalFile,
                                   TimeSeriesLogicalFile)
-from hs_file_types.enums import AggregationMetaFilePath
 from hs_file_types.tests.utils import CompositeResourceTestMixin
 
 
@@ -4063,11 +4063,7 @@
         # test that db queries for landing page have constant time complexity
 
         # expected number of queries for landing page when the resource has no resource file
-<<<<<<< HEAD
         _LANDING_PAGE_NO_RES_FILE_QUERY_COUNT = 166
-=======
-        _LANDING_PAGE_NO_RES_FILE_QUERY_COUNT = 161
->>>>>>> 88f71c21
 
         # expected number of queries for landing page when the resource has resource file
         _LANDING_PAGE_WITH_RES_FILE_QUERY_COUNT = _LANDING_PAGE_NO_RES_FILE_QUERY_COUNT + 16
