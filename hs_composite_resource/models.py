import logging
import os
from typing import Union
from django.conf import settings
from django.core.exceptions import ObjectDoesNotExist
from mezzanine.pages.page_processors import processor_for

from hs_core.models import BaseResource, ResourceFile, ResourceManager, resource_processor
from hs_file_types.models import (
    FileSetLogicalFile,
    GenericLogicalFile,
    GeoFeatureLogicalFile,
    GeoRasterLogicalFile,
    ModelInstanceLogicalFile,
    ModelProgramLogicalFile,
    ModelProgramResourceFileType,
    NetCDFLogicalFile,
    RefTimeseriesLogicalFile,
    TimeSeriesLogicalFile,
    CSVLogicalFile,
)
from hs_file_types.enums import AggregationMetaFilePath
from hs_file_types.utils import update_target_spatial_coverage, update_target_temporal_coverage

logger = logging.getLogger(__name__)

AggregationType = Union[
    GenericLogicalFile,
    FileSetLogicalFile,
    GeoFeatureLogicalFile,
    GeoRasterLogicalFile,
    ModelProgramLogicalFile,
    ModelInstanceLogicalFile,
    NetCDFLogicalFile,
    RefTimeseriesLogicalFile,
    TimeSeriesLogicalFile,
    CSVLogicalFile,
]


class CompositeResource(BaseResource):
    objects = ResourceManager("CompositeResource")

    # used during discovery as well as in all other places in UI where resource type is displayed
    display_name = 'Resource'

    class Meta:
        verbose_name = 'Composite Resource'
        proxy = True

    @property
    def can_be_public_or_discoverable(self):
        # resource level metadata check
        if not super(CompositeResource, self).can_be_public_or_discoverable:
            return False

        # logical file level metadata check
        for lf in self.logical_files:
            if not lf.metadata.has_all_required_elements():
                return False

        return True

    @property
    def has_required_metadata(self):
        """Return True only if all required metadata is present."""
        if not super(CompositeResource, self).has_required_metadata:
            return False

        for f in self.logical_files:
            if not f.metadata.has_all_required_elements():
                return False
        return True

    @property
    def logical_files(self):
        """A generator to access each of the logical files of this resource"""

        for lf in self.filesetlogicalfile_set.all():
            yield lf
        for lf in self.genericlogicalfile_set.all():
            yield lf
        for lf in self.geofeaturelogicalfile_set.all():
            yield lf
        for lf in self.netcdflogicalfile_set.all():
            yield lf
        for lf in self.georasterlogicalfile_set.all():
            yield lf
        for lf in self.reftimeserieslogicalfile_set.all():
            yield lf
        for lf in self.timeserieslogicalfile_set.all():
            yield lf
        for lf in self.modelprogramlogicalfile_set.all():
            yield lf
        for lf in self.modelinstancelogicalfile_set.all():
            yield lf
        for lf in self.csvlogicalfile_set.all():
            yield lf

    @property
    def aggregation_types(self):
        """Gets a list of all aggregation types that currently exist in this resource"""
        aggr_types = []
        aggr_type_names = []
        for lf in self.logical_files:
            if lf.type_name() not in aggr_type_names:
                aggr_type_names.append(lf.type_name())
                aggr_type = lf.get_aggregation_display_name().split(":")[0]
                aggr_types.append(aggr_type)
        return aggr_types

    @property
    def aggregation_type_names(self):
        """Gets a list of all aggregation type names that currently exist in this resource
        """
        aggr_type_names = []
        for lf in self.logical_files:
            if lf.type_name not in aggr_type_names:
                aggr_type_names.append(lf.type_name())
        return aggr_type_names

    def get_logical_files(self, logical_file_class_name):
        """Get a list of logical files (aggregations) for a specified logical file class name."""

        class_name_to_query_mappings = {
            FileSetLogicalFile.type_name(): self.filesetlogicalfile_set.all(),
            GenericLogicalFile.type_name(): self.genericlogicalfile_set.all(),
            GeoFeatureLogicalFile.type_name(): self.geofeaturelogicalfile_set.all(),
            GeoRasterLogicalFile.type_name(): self.georasterlogicalfile_set.all(),
            ModelInstanceLogicalFile.type_name(): self.modelinstancelogicalfile_set.all(),
            ModelProgramLogicalFile.type_name(): self.modelprogramlogicalfile_set.all(),
            NetCDFLogicalFile.type_name(): self.netcdflogicalfile_set.all(),
            TimeSeriesLogicalFile.type_name(): self.timeserieslogicalfile_set.all(),
            RefTimeseriesLogicalFile.type_name(): self.reftimeserieslogicalfile_set.all(),
            CSVLogicalFile.type_name(): self.csvlogicalfile_set.all(),
        }

        if logical_file_class_name in class_name_to_query_mappings:
            return class_name_to_query_mappings[logical_file_class_name]

        raise Exception(f"Invalid logical file type name:{logical_file_class_name}")

    @property
    def has_logical_spatial_coverage(self):
        """Checks if any of the logical files has spatial coverage"""

        return any(lf.metadata.spatial_coverage is not None for lf in self.logical_files)

    @property
    def has_logical_temporal_coverage(self):
        """Checks if any of the logical files has temporal coverage"""

        return any(lf.metadata.temporal_coverage is not None for lf in self.logical_files)

    @property
    def can_be_submitted_for_metadata_review(self):
        # resource level metadata check
        if not super(CompositeResource, self).can_be_submitted_for_metadata_review:
            return False

        # logical file level metadata check
        for lf in self.logical_files:
            if not lf.metadata.has_all_required_elements():
                return False
            # url file cannot be published
            if 'url' in lf.extra_data:
                return False

        return True

    def remove_aggregation_from_file(self, moved_res_file, src_folder, tgt_folder, aggregations=None, cleanup=True):
        """removes association with aggregation (fileset or model program) from a resource file that has been moved
        :param  moved_res_file: an instance of a ResourceFile which has been moved to a different folder
        :param  src_folder: folder from which the file got moved from
        :param  tgt_folder: folder to which the file got moved into
        :param aggregations:   list of all aggregations in self (this resource)
        :param cleanup: if True, cleanup aggregation if aggregation is empty after the file removal
        """

        if moved_res_file.file_folder:
            aggregation = self.get_folder_aggregation_in_path(moved_res_file.file_folder, aggregations=aggregations)
            if aggregation is None:
                return

            # aggregation must be one of 'fileset', 'model instance' or 'model program'
            if aggregation == moved_res_file.logical_file:
                # remove aggregation association with the file
                # the removed aggregation is a fileset aggregation or a model program or a model instance
                # aggregation based on folder (note: model program/instance aggregation can also be
                # created from a single file)
                moved_res_file.logical_file_content_object = None
                moved_res_file.save()
                # delete any instance of ModelProgramResourceFileType associated with this moved file
                if aggregation.is_model_program:
                    # if the file is getting moved within a model program folder hierarchy then no need
                    # to delete any associated ModelProgramResourceFileType object
                    if not tgt_folder.startswith(src_folder) and not src_folder.startswith(tgt_folder):
                        ModelProgramResourceFileType.objects.filter(res_file=moved_res_file).delete()
                if cleanup:
                    self.cleanup_aggregations()

    def add_file_to_aggregation(self, moved_res_file, aggregations=None):
        """adds the moved file to the aggregation (fileset or model program/instance) into which the file has been moved
        :param  moved_res_file: an instance of ResourceFile which has been moved into a folder that represents
        a fileset, a model program, or a model instance aggregation
        :param aggregations:   list of all aggregations in self (this resource)
        """
        if moved_res_file.file_folder and not moved_res_file.has_logical_file:
            # first check for model program/instance aggregation
            aggregation = self.get_model_aggregation_in_path(moved_res_file.file_folder, aggregations=aggregations)
            if aggregation is None:
                # then check for fileset aggregation
                aggregation = self.get_fileset_aggregation_in_path(moved_res_file.file_folder,
                                                                   aggregations=aggregations)
            if aggregation is not None:
                # make the moved file part of the fileset or model program aggregation unless the file is
                # already part of another aggregation (single file aggregation)
                aggregation.add_resource_file(moved_res_file)

    def get_folder_aggregation_object(self, dir_path, aggregations=None):
        """Returns an aggregation (file type) object if the specified folder *dir_path* represents a
         file type aggregation (logical file), otherwise None.

         :param dir_path: Resource file directory path (full folder path starting with resource id)
         for which the aggregation object to be retrieved
         :param aggregations:   list of all aggregations in self (this resource)
        """

        aggregation_path = self.get_relative_path(dir_path)
        logical_files = self._cache_aggregations(aggregations=aggregations)
        for lf in logical_files:
            if hasattr(lf, 'folder'):
                if lf.folder == aggregation_path:
                    return lf
        return None

    def get_folder_aggregation_in_path(self, dir_path, aggregations=None):
        """Gets any aggregation that is based on folder and exists in the specified path
        Searches for a folder based aggregation moving towards the root of the specified path
        :param  dir_path: directory path in which to search for a folder based aggregation
        :param aggregations: a list of all aggregations in self (this resource)
        :return a folder based aggregation if found otherwise, None
        """

        dir_path = self.get_relative_path(dir_path)
        aggregations = self._cache_aggregations(aggregations=aggregations)
        if not aggregations:
            # no aggregations exist in this resource
            return None

        def get_aggregation(path):
            try:
                aggregation = self.get_aggregation_by_name(path, aggregations=aggregations)
                return aggregation
            except ObjectDoesNotExist:
                return None

        while '/' in dir_path:
            aggr = get_aggregation(dir_path)
            if aggr is not None:
                return aggr
            dir_path = os.path.dirname(dir_path)
        else:
            return get_aggregation(dir_path)

    def get_file_aggregation_object(self, file_path):
        """Returns an aggregation (file type) object if the specified file *file_path* represents a
         file type aggregation (logical file), otherwise None.

         :param file_path: Resource file path (full file path starting with resource id)
         for which the aggregation object to be retrieved
        """
        relative_file_path = self.get_relative_path(file_path)
        folder, base = os.path.split(relative_file_path)
        try:
            res_file = ResourceFile.get(self, file=base, folder=folder)
            if res_file.has_logical_file:
                return res_file.logical_file
            return None
        except ObjectDoesNotExist:
            return None

    @property
    def supports_folders(self):
        """ allow folders for CompositeResources """
        return True

    @property
    def supports_logical_file(self):
        """ if this resource allows associating resource file objects with logical file"""
        return True

    def create_aggregation_meta_files(self, path=''):
        """Creates aggregation meta files (resource map, metadata xml files and schema json files) for each of the
        contained aggregations
        :param  path: (optional) file or folder path for which meta files need to be created for
        all associated aggregations of that path
        """

        if not path:
            # create xml docs far all aggregation of this resource
            for aggregation in self.logical_files:
                if aggregation.metadata.is_dirty:
                    aggregation.create_aggregation_xml_documents()
        else:
            # first check if the path is a folder path or file path
            is_path_a_folder = self.is_path_folder(path=path)
            if is_path_a_folder:
                # need to create xml files for all aggregations that exist under path
                path = self.get_relative_path(path)
                for lf in self.logical_files:
                    if lf.aggregation_name.startswith(path) and lf.metadata.is_dirty:
                        lf.create_aggregation_xml_documents()
            else:
                # path is a file path
                try:
                    aggregation = self.get_aggregation_by_name(path)
                    # need to create xml docs only for this aggregation
                    if aggregation.metadata.is_dirty:
                        aggregation.create_aggregation_xml_documents()
                except ObjectDoesNotExist:
                    # file path is not an aggregation - nothing to do
                    pass

    def get_aggregation_by_aggregation_name(self, aggregation_name):
        """Get an aggregation that matches the aggregation dataset_name specified by *dataset_name*
        :param  aggregation_name: aggregation_name (aggregation path) of the aggregation to find
        :return an aggregation object if found
        :raises ObjectDoesNotExist if no matching aggregation is found
        """
        for aggregation in self.logical_files:
            if aggregation.aggregation_name == aggregation_name:
                return aggregation

        raise ObjectDoesNotExist("No matching aggregation was found for "
                                 "name:{}".format(aggregation_name))

    def get_aggregation_by_name(self, name, aggregations=None):
        """Get an aggregation that matches the aggregation name specified by *name*
        :param  name: name (aggregation path) of the aggregation to find
        :param  aggregations:   a list of aggregations in the resource (self)
        :return an aggregation object if found
        :raises ObjectDoesNotExist if no matching aggregation is found
        """
        # check if aggregation path *name* is a file path or a folder
        is_aggr_path_a_folder = self.is_path_folder(path=name)
        if is_aggr_path_a_folder:
            folder_full_path = os.path.join(self.file_path, name)
            aggregation = self.get_folder_aggregation_object(folder_full_path, aggregations=aggregations)
            if aggregation is None:
                raise ObjectDoesNotExist(
                    "No matching aggregation was found for name:{}".format(name))
            return aggregation
        else:
            folder, base = os.path.split(name)
            res_file = ResourceFile.get(self, file=base, folder=folder)
            if res_file.has_logical_file:
                return res_file.logical_file

            raise ObjectDoesNotExist(
                "No matching aggregation was found for name:{}".format(name))

    def get_aggregation_by_meta_file(self, meta_file_path: str) -> AggregationType:
        """Get an aggregation that matches the specified meta xml/json file path
        :param  meta_file_path: directory path of the meta xml/json file
        :return an aggregation object if found
        :raises ObjectDoesNotExist if no matching aggregation is found
        """
        if __debug__:
            assert any(meta_file_path.endswith(ext) for ext in AggregationMetaFilePath)

        meta_file_path = self.get_relative_path(meta_file_path)
        folder, base = os.path.split(meta_file_path)
        if base.endswith(AggregationMetaFilePath.METADATA_FILE_ENDSWITH.value):
            base_file_name_to_match = base[:-len(AggregationMetaFilePath.METADATA_FILE_ENDSWITH.value)]
        elif base.endswith(AggregationMetaFilePath.RESMAP_FILE_ENDSWITH.value):
            base_file_name_to_match = base[:-len(AggregationMetaFilePath.RESMAP_FILE_ENDSWITH.value)]
        else:
            base_file_name_to_match = base[:-len(AggregationMetaFilePath.SCHEMA_JSON_FILE_ENDSWITH)]

        for res_file in ResourceFile.list_folder(self, folder=folder, sub_folders=False):
            if res_file.has_logical_file:
                file_name_to_match = f"{base_file_name_to_match}{res_file.extension}"
                if res_file.file_name == file_name_to_match:
                    return res_file.logical_file
        # check for folder aggregation
        if folder and folder == base_file_name_to_match:
            folder_aggregation = self.get_folder_aggregation_object(folder)
            if folder_aggregation is not None:
                return folder_aggregation

        raise ObjectDoesNotExist("No matching aggregation was found for "
                                 "meta file path:{}".format(meta_file_path))

    def get_fileset_aggregation_in_path(self, path, aggregations=None):
        """Get the first fileset aggregation in the path moving up (towards the root)in the path
        :param  path: directory path in which to search for a fileset aggregation
        :param  aggregations: a list of aggregations in the resource (self)
        :return a fileset aggregation object if found, otherwise None
        """

        path = self.get_relative_path(path)
        aggregations = self._cache_aggregations(aggregations=aggregations)
        if not aggregations:
            # no aggregations exist in this resource
            return None

        def get_fileset(_path):
            try:
                aggregation = self.get_aggregation_by_name(_path, aggregations=aggregations)
                if aggregation.is_fileset:
                    return aggregation
            except ObjectDoesNotExist:
                return None

        while '/' in path:
            fileset = get_fileset(path)
            if fileset is not None:
                return fileset
            path = os.path.dirname(path)
        else:
            return get_fileset(path)

    def get_model_aggregation_in_path(self, path, aggregations=None):
        """Get the model program or model instance aggregation in the path moving up (towards the root)in the path
        :param  path: directory path in which to search for a model program or model instance aggregation
        :param  aggregations: a list of aggregations in the resource (self)
        :return a model program or model instance aggregation object if found, otherwise None
        """

        path = self.get_relative_path(path)
        aggregations = self._cache_aggregations(aggregations=aggregations)
        if not aggregations:
            # no aggregations exist in this resource
            return None

        def get_aggregation(_path):
            try:
                aggregation = self.get_aggregation_by_name(_path, aggregations=aggregations)
                return aggregation
            except ObjectDoesNotExist:
                return None

        while '/' in path:
            aggr = get_aggregation(path)
            if aggr is not None and (aggr.is_model_program or aggr.is_model_instance):
                return aggr
            path = os.path.dirname(path)
        else:
            aggr = get_aggregation(path)
            if aggr is not None and (aggr.is_model_program or aggr.is_model_instance):
                return aggr
            return None

    def set_flag_to_recreate_aggregation_meta_files(self, orig_path, new_path):
        """
        When a folder or file representing an aggregation is renamed or moved,
        the associated meta files (resource map, metadata xml files, schema json files) are deleted
        and then aggregation metadata is set to dirty so that these meta files will be regenerated as part of
        aggregation or bag download. For single file aggregations, metadata JSON files are also deleted.
        :param  orig_path: original file/folder path prior to move/rename
        :param  new_path: new file/folder path after move/rename
        """
        aggregations = list(self.logical_files)

        def set_parent_aggregation_dirty(path_to_search):
            if '/' in path_to_search:
                path = os.path.dirname(path_to_search)
                try:
                    parent_aggr = self.get_aggregation_by_name(path, aggregations=aggregations)
                    parent_aggr.set_metadata_dirty()
                except ObjectDoesNotExist:
                    pass

        new_path = self.get_relative_path(new_path)
        orig_path = self.get_relative_path(orig_path)
        is_new_path_a_folder = self.is_path_folder(path=new_path)
        istorage = self.get_s3_storage()

        # remove file extension from aggregation name (note: aggregation name is a file path
        # for all aggregation types except fileset/model aggregation
        file_name, _ = os.path.splitext(orig_path)
        schema_json_file_name = file_name + AggregationMetaFilePath.SCHEMA_JSON_FILE_ENDSWITH
<<<<<<< HEAD
        meta_xml_file_name = file_name + AggregationMetaFilePath.METADATA_FILE_ENDSWITH
        map_xml_file_name = file_name + AggregationMetaFilePath.RESMAP_FILE_ENDSWITH

=======
        meta_xml_file_name = file_name + AggregationMetaFilePath.METADATA_FILE_ENDSWITH.value
        map_xml_file_name = file_name + AggregationMetaFilePath.RESMAP_FILE_ENDSWITH.value
>>>>>>> 07f074bd
        if not is_new_path_a_folder:
            # case of file rename/move for single file aggregation
            schema_json_file_full_path = os.path.join(self.file_path, schema_json_file_name)
            meta_xml_file_full_path = os.path.join(self.file_path, meta_xml_file_name)
            map_xml_file_full_path = os.path.join(self.file_path, map_xml_file_name)

            # for single file aggregations, compute the metadata JSON file path using original path
            metadata_json_file_full_path = os.path.join(
                self.file_path, orig_path + AggregationMetaFilePath.METADATA_JSON_FILE_ENDSWITH
                )
        else:
            # case of folder rename - fileset/model aggregation
            _, schema_json_file_name = os.path.split(schema_json_file_name)
            _, meta_xml_file_name = os.path.split(meta_xml_file_name)
            _, map_xml_file_name = os.path.split(map_xml_file_name)
            schema_json_file_full_path = os.path.join(self.file_path, new_path, schema_json_file_name)
            meta_xml_file_full_path = os.path.join(self.file_path, new_path, meta_xml_file_name)
            map_xml_file_full_path = os.path.join(self.file_path, new_path, map_xml_file_name)
            # We don't delete metadata JSON files for folder rename cases as metadata JSON filename
            # is not affected by folder rename

        if istorage.exists(schema_json_file_full_path):
            istorage.delete(schema_json_file_full_path)

        if istorage.exists(meta_xml_file_full_path):
            istorage.delete(meta_xml_file_full_path)

        if istorage.exists(map_xml_file_full_path):
            istorage.delete(map_xml_file_full_path)

        # delete metadata JSON file only for single file aggregations
        if not is_new_path_a_folder and istorage.exists(metadata_json_file_full_path):
            istorage.delete(metadata_json_file_full_path)

        # set affected logical file metadata to dirty so that xml meta files will be regenerated at the time of
        # aggregation or bag download
        for lf in aggregations:
            # set metadata dirty for any folder based aggregations under the orig_path
            if hasattr(lf, 'folder'):
                if lf.folder is not None and lf.folder.startswith(orig_path):
                    lf.folder = os.path.join(new_path, lf.folder[len(orig_path) + 1:]).strip('/')
                    lf.save(update_fields=["folder"])
                    lf.set_metadata_dirty()
                    continue

            # set metadata dirty for any non-folder based aggregation under the orig_path
            if lf.aggregation_name.startswith(orig_path):
                lf.set_metadata_dirty()

            # set metadata to dirty for non-folder based aggregation under the new_path
            if lf.aggregation_name.startswith(new_path):
                lf.set_metadata_dirty()

        # set metadata to dirty for any parent aggregation that may exist relative to path *orig_path*
        set_parent_aggregation_dirty(orig_path)

        # set metadata to dirty for any parent aggregation that may exist relative to path *new_path*
        set_parent_aggregation_dirty(new_path)

        try:
            aggregation = self.get_aggregation_by_name(new_path, aggregations=aggregations)
            aggregation.set_metadata_dirty()
        except ObjectDoesNotExist:
            # the file path *new_path* does not represent an aggregation - no more
            # action is needed
            pass

    def is_aggregation_xml_file(self, file_path):
        """ determine whether a given file in the file hierarchy is metadata.

        This is true if it is listed as metadata in any logical file.
        """
        if not self.is_metadata_xml_file(file_path):
            return False
        for logical_file in self.logical_files:
            if logical_file.metadata_file_path == file_path or \
                    logical_file.map_file_path == file_path:
                return True
        return False

    def supports_rename_path(self, src_full_path, tgt_full_path):
        """checks if file/folder rename/move is allowed
        :param  src_full_path: name of the file/folder storage path to be renamed (path starts with resource id)
        :param  tgt_full_path: new name for file/folder storage path (path starts with resource id)
        :return True or False
        """

        if __debug__:
            assert src_full_path.startswith(self.file_path)
            assert tgt_full_path.startswith(self.file_path)

        # need to find out which of the following actions the user is trying to do:
        # renaming a file
        # renaming a folder
        # moving a file
        # moving a folder
        is_renaming_file = False
        is_moving_file = False
        is_moving_folder = False

        if tgt_full_path == self.file_path:
            # at the root of the resource all file operations are allowed
            return True

        istorage = self.get_s3_storage()
        scr_base_name = os.path.basename(src_full_path)
        src_dir_path = os.path.dirname(src_full_path)
        tgt_dir_path = os.path.dirname(tgt_full_path)

        if istorage.isFile(src_full_path):
            if istorage.exists(tgt_full_path) or tgt_full_path.endswith(scr_base_name):
                is_moving_file = True
                if tgt_full_path.endswith(scr_base_name):
                    tgt_dir_path = os.path.dirname(tgt_full_path)
                else:
                    tgt_dir_path = tgt_full_path
            else:
                is_renaming_file = True
        else:
            # src path is a directory
            if src_dir_path == tgt_dir_path:
                # renaming folder - no restriction
                return True
            else:
                is_moving_folder = True

        def check_src_aggregation(src_aggr):
            """checks if the aggregation at the source allows file rename/move action"""
            if src_aggr is not None:
                if is_renaming_file:
                    return src_aggr.supports_resource_file_rename
                elif is_moving_file:
                    return src_aggr.supports_resource_file_move
            return True

        if is_renaming_file or is_moving_file:
            # see if the folder containing the file represents an aggregation
            src_aggr = self.get_file_aggregation_object(file_path=src_full_path)
            if check_src_aggregation(src_aggr):
                # check target
                if is_moving_file:
                    tgt_aggr = self.get_folder_aggregation_in_path(dir_path=tgt_dir_path)
                    if tgt_aggr is not None:
                        if src_aggr is None:
                            return tgt_aggr.supports_resource_file_move
                        else:
                            return tgt_aggr.can_contain_aggregation(src_aggr)
                    return True
                return True
            return False

        if is_moving_folder:
            src_aggr = self.get_folder_aggregation_in_path(dir_path=src_full_path)
            if src_aggr is not None:
                if src_aggr.supports_resource_file_move:
                    tgt_aggr = self.get_folder_aggregation_in_path(dir_path=tgt_full_path)
                    if tgt_aggr is not None:
                        return tgt_aggr.supports_resource_file_move and tgt_aggr.can_contain_aggregation(src_aggr)
                    return True
            tgt_aggr = self.get_folder_aggregation_in_path(dir_path=tgt_full_path)
            if tgt_aggr is not None:
                return tgt_aggr.supports_resource_file_move
            return True

    def can_add_files(self, target_full_path):
        """
        checks if file(s) can be uploaded to the specified *target_full_path*
        :param target_full_path: full folder path name where file needs to be uploaded to
        :return: True or False
        """
        path_to_check = target_full_path

        if not path_to_check.endswith("data/contents"):
            # it is not the base directory - it must be a directory under base dir
            aggregation_path = self.get_relative_path(path_to_check)
            try:
                aggregation = self.get_aggregation_by_name(aggregation_path)
                return aggregation.supports_resource_file_add
            except ObjectDoesNotExist:
                # target path doesn't represent an aggregation - so it is OK to add a file
                pass
        return True

    def supports_zip(self, folder_to_zip):
        """check if the given folder can be zipped or not"""

        # find all the resource files in the folder to be zipped
        # this is being passed both qualified and unqualified paths!

        full_path = folder_to_zip
        if not full_path.startswith(self.file_path):
            full_path = os.path.join(self.file_path, full_path)
        # get all resource files at full_path and its sub-folders
        res_file_objects = ResourceFile.list_folder(self, full_path)

        # check any logical file associated with the resource file supports zip functionality
        for res_file in res_file_objects:
            if res_file.has_logical_file:
                if not res_file.logical_file.supports_zip:
                    return False
        return True

    def supports_delete_folder_on_zip(self, original_folder):
        """check if the specified folder can be deleted at the end of zipping that folder"""

        # find all the resource files in the folder to be deleted
        # this is being passed both qualified and unqualified paths!
        full_path = original_folder
        if not full_path.startswith(self.file_path):
            full_path = os.path.join(self.file_path, full_path)

        # get all resource files at full_path and its sub-folders
        res_file_objects = ResourceFile.list_folder(self, full_path)

        # check any logical file associated with the resource file supports deleting the folder
        # after its zipped
        for res_file in res_file_objects:
            if res_file.has_logical_file:
                if not res_file.logical_file.supports_delete_folder_on_zip:
                    return False
        return True

    def get_missing_file_type_metadata_info(self):
        # this is used in page pre-processor to build the context
        # so that the landing page can show what metadata items are missing for each
        # logical file/aggregation
        metadata_missing_info = []
        for lfo in self.logical_files:
            if not lfo.metadata.has_all_required_elements():
                missing_elements = lfo.metadata.get_required_missing_elements()
                metadata_missing_info.append({'file_path': lfo.aggregation_name,
                                              'missing_elements': missing_elements})
        return metadata_missing_info

    def get_data_services_urls(self):
        """
        Generates data services URLs for the resource.
        If the resource contains any GeoFeature or GeoRaster content, and if it's public,
        generate data service endpoints.
        If the resource contains any multidimensional content and it's public,
        generate THREDDS catalog service endpoint as well.
        """
        wfs_url = None
        wms_url = None
        wcs_url = None
        thredds_url = None
        if self.raccess.public:
            try:
                resource_data_types = [lf.data_type for lf in self.logical_files]
                service_url = (
                    f'{settings.HSWS_GEOSERVER_URL}/HS-{self.short_id}/'
                    + '{}?request=GetCapabilities'
                )
                if 'GeographicFeature' in resource_data_types:
                    wfs_url = service_url.format('wfs')
                    wms_url = service_url.format('wms')
                if 'GeographicRaster' in resource_data_types:
                    wcs_url = service_url.format('wcs')
                    wms_url = service_url.format('wms')
            except Exception as e:
                logger.exception("get_data_services_urls: " + str(e))

            if 'Multidimensional' in resource_data_types:
                thredds_url = (
                    f'{settings.THREDDS_SERVER_URL}catalog/hydroshare/resources/{self.short_id}/data/contents/'
                    f'catalog.html'
                )
        data_services_urls = {
            'wms_url': wms_url,
            'wfs_url': wfs_url,
            'wcs_url': wcs_url,
            'thredds_url': thredds_url
        }

        return data_services_urls

    def delete_coverage(self, coverage_type):
        """Deletes coverage data for the resource
        :param coverage_type: A value of either 'spatial' or 'temporal
        :return:
        """
        if coverage_type.lower() == 'spatial' and self.metadata.spatial_coverage:
            self.metadata.spatial_coverage.delete()
            self.metadata.is_dirty = True
            self.metadata.save()
        elif coverage_type.lower() == 'temporal' and self.metadata.temporal_coverage:
            self.metadata.temporal_coverage.delete()
            self.metadata.is_dirty = True
            self.metadata.save()

    def update_coverage(self):
        """Update resource spatial and temporal coverage based on the corresponding coverages
        from all the contained aggregations (logical file) only if the resource coverage is not
        already set"""

        # update resource spatial coverage only if there is no spatial coverage already
        if self.metadata.spatial_coverage is None:
            self.update_spatial_coverage()

        # update resource temporal coverage only if there is no temporal coverage already
        if self.metadata.temporal_coverage is None:
            self.update_temporal_coverage()

    def update_spatial_coverage(self):
        """Updates resource spatial coverage based on the contained spatial coverages of
        aggregations (file type). Note: This action will overwrite any existing resource spatial
        coverage data.
        """

        update_target_spatial_coverage(self)

    def update_temporal_coverage(self):
        """Updates resource temporal coverage based on the contained temporal coverages of
        aggregations (file type). Note: This action will overwrite any existing resource temporal
        coverage data.
        """

        update_target_temporal_coverage(self)

    def cleanup_aggregations(self):
        """Deletes any dangling aggregations (aggregation without resource files or folder) the resource may have"""

        count = 0
        for lf in self.logical_files:
            if lf.is_dangling:
                agg_cls_name = lf.type_name()
                lf.remove_aggregation()
                count += 1
                msg = "Deleted a dangling aggregation of type:{} for resource:{}".format(agg_cls_name, self.short_id)
                logger.warning(msg)
        return count

    def dangling_aggregations_exist(self):
        """Checks if there are any dangling aggregations in this resource
        Note: This function used only in tests
        """

        for lf in self.logical_files:
            if lf.is_dangling:
                return True
        return False

    def is_path_folder(self, path):
        istorage = self.get_s3_storage()
        if not path.startswith(self.file_path):
            path = os.path.join(self.file_path, path)
        return istorage.isDir(path)

    def _cache_aggregations(self, aggregations):
        """A helper function to cache aggregations to avoid repeated database queries"""
        if aggregations is None:
            aggregations = list(self.logical_files)

        return aggregations


# this would allow us to pick up additional form elements for the template before the template
# is displayed
processor_for(CompositeResource)(resource_processor)<|MERGE_RESOLUTION|>--- conflicted
+++ resolved
@@ -481,14 +481,8 @@
         # for all aggregation types except fileset/model aggregation
         file_name, _ = os.path.splitext(orig_path)
         schema_json_file_name = file_name + AggregationMetaFilePath.SCHEMA_JSON_FILE_ENDSWITH
-<<<<<<< HEAD
-        meta_xml_file_name = file_name + AggregationMetaFilePath.METADATA_FILE_ENDSWITH
-        map_xml_file_name = file_name + AggregationMetaFilePath.RESMAP_FILE_ENDSWITH
-
-=======
         meta_xml_file_name = file_name + AggregationMetaFilePath.METADATA_FILE_ENDSWITH.value
         map_xml_file_name = file_name + AggregationMetaFilePath.RESMAP_FILE_ENDSWITH.value
->>>>>>> 07f074bd
         if not is_new_path_a_folder:
             # case of file rename/move for single file aggregation
             schema_json_file_full_path = os.path.join(self.file_path, schema_json_file_name)
