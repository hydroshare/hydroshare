--- conflicted
+++ resolved
@@ -576,10 +576,10 @@
         If the resource contains any multidimensional content and it's public,
         generate THREDDS catalog service endpoint as well.
         """
-
         wfs_url = None
         wms_url = None
         wcs_url = None
+        thredds_url = None
         if self.raccess.public:
             try:
                 resource_data_types = [lf.data_type for lf in self.logical_files]
@@ -591,41 +591,16 @@
                     wfs_url = service_url.format('wfs')
                     wms_url = service_url.format('wms')
                 if 'GeographicRaster' in resource_data_types:
-<<<<<<< HEAD
-                    wcs_url = (
-                        f'{settings.HSWS_GEOSERVER_URL}/wcs?'
-                        f'service=WCS&'
-                        f'version=1.1.0&'
-                        f'request=GetCapabilities&'
-                        f'namespace=HS-{self.short_id}'
-                    )
-                else:
-                    wcs_url = None
+                    wcs_url = service_url.format('wcs')
+                    wms_url = service_url.format('wms')
             except Exception as e:
                 logger.exception("get_data_services_urls: " + str(e))
-                wms_url = None
-                wfs_url = None
-                wcs_url = None
 
             if 'Multidimensional' in resource_data_types:
                 thredds_url = (
-                    f'{settings.THREDDS_SERVER_URL}catalog/hydroshare/resources/{self.short_id}/data/contents/catalog.html'
+                    f'{settings.THREDDS_SERVER_URL}catalog/hydroshare/resources/{self.short_id}/data/contents/'
+                    f'catalog.html'
                 )
-            else:
-                thredds_url = None
-        else:
-            wms_url = None
-            wfs_url = None
-            wcs_url = None
-            thredds_url = None
-=======
-                    wcs_url = service_url.format('wcs')
-                    wms_url = service_url.format('wms')
-
-            except Exception as e:
-                logger.exception("get_data_services_urls: " + str(e))
->>>>>>> 72855358
-
         data_services_urls = {
             'wms_url': wms_url,
             'wfs_url': wfs_url,
