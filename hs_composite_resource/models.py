import logging
import os

from django.conf import settings
from django.core.exceptions import ObjectDoesNotExist
from mezzanine.pages.page_processors import processor_for

from hs_core.models import (
    BaseResource,
    ResourceFile,
    ResourceManager,
    resource_processor,
)
from hs_file_types.models import (
    FileSetLogicalFile,
    GenericLogicalFile,
    GeoFeatureLogicalFile,
    GeoRasterLogicalFile,
    ModelInstanceLogicalFile,
    ModelProgramLogicalFile,
    ModelProgramResourceFileType,
    NetCDFLogicalFile,
    RefTimeseriesLogicalFile,
    TimeSeriesLogicalFile,
)
from hs_file_types.models.base import (
    METADATA_FILE_ENDSWITH,
    RESMAP_FILE_ENDSWITH,
    SCHEMA_JSON_FILE_ENDSWITH,
)
from hs_file_types.utils import (
    update_target_spatial_coverage,
    update_target_temporal_coverage,
)

logger = logging.getLogger(__name__)


class CompositeResource(BaseResource):
    objects = ResourceManager("CompositeResource")

<<<<<<< HEAD
    discovery_content_type = "Composite"  # used during discovery
=======
    # used during discovery as well as in all other places in UI where resource type is displayed
    display_name = 'Resource'
>>>>>>> 621d0e0e

    class Meta:
        verbose_name = "Composite Resource"
        proxy = True

    @property
    def can_be_public_or_discoverable(self):
        # resource level metadata check
        if not super(CompositeResource, self).can_be_public_or_discoverable:
            return False

        # logical file level metadata check
        for lf in self.logical_files:
            if not lf.metadata.has_all_required_elements():
                return False

        return True

    @property
    def has_required_metadata(self):
        """Return True only if all required metadata is present."""
        if not super(CompositeResource, self).has_required_metadata:
            return False

        for f in self.logical_files:
            if not f.metadata.has_all_required_elements():
                return False
        return True

    @property
    def logical_files(self):
        """A generator to access each of the logical files of this resource"""

        for lf in self.filesetlogicalfile_set.all():
            yield lf
        for lf in self.genericlogicalfile_set.all():
            yield lf
        for lf in self.geofeaturelogicalfile_set.all():
            yield lf
        for lf in self.netcdflogicalfile_set.all():
            yield lf
        for lf in self.georasterlogicalfile_set.all():
            yield lf
        for lf in self.reftimeserieslogicalfile_set.all():
            yield lf
        for lf in self.timeserieslogicalfile_set.all():
            yield lf
        for lf in self.modelprogramlogicalfile_set.all():
            yield lf
        for lf in self.modelinstancelogicalfile_set.all():
            yield lf

    @property
    def aggregation_types(self):
        """Gets a list of all aggregation types that currently exist in this resource"""
        aggr_types = []
        aggr_type_names = []
        for lf in self.logical_files:
            if lf.type_name not in aggr_type_names:
                aggr_type_names.append(lf.type_name)
                aggr_type = lf.get_aggregation_display_name().split(":")[0]
                aggr_types.append(aggr_type)
        return aggr_types

    def get_logical_files(self, logical_file_class_name):
        """Get a list of logical files (aggregations) for a specified logical file class name."""

        class_name_to_query_mappings = {
            FileSetLogicalFile.type_name(): self.filesetlogicalfile_set.all(),
            GenericLogicalFile.type_name(): self.genericlogicalfile_set.all(),
            GeoFeatureLogicalFile.type_name(): self.geofeaturelogicalfile_set.all(),
            GeoRasterLogicalFile.type_name(): self.georasterlogicalfile_set.all(),
            ModelInstanceLogicalFile.type_name(): self.modelinstancelogicalfile_set.all(),
            ModelProgramLogicalFile.type_name(): self.modelprogramlogicalfile_set.all(),
            NetCDFLogicalFile.type_name(): self.netcdflogicalfile_set.all(),
            TimeSeriesLogicalFile.type_name(): self.timeserieslogicalfile_set.all(),
            RefTimeseriesLogicalFile.type_name(): self.reftimeserieslogicalfile_set.all(),
        }

        if logical_file_class_name in class_name_to_query_mappings:
            return class_name_to_query_mappings[logical_file_class_name]

        raise Exception(f"Invalid logical file type name:{logical_file_class_name}")

    @property
    def has_logical_spatial_coverage(self):
        """Checks if any of the logical files has spatial coverage"""

        return any(
            lf.metadata.spatial_coverage is not None for lf in self.logical_files
        )

    @property
    def has_logical_temporal_coverage(self):
        """Checks if any of the logical files has temporal coverage"""

        return any(
            lf.metadata.temporal_coverage is not None for lf in self.logical_files
        )

    @property
    def can_be_submitted_for_metadata_review(self):
        # resource level metadata check
        if not super(CompositeResource, self).can_be_submitted_for_metadata_review:
            return False

        # logical file level metadata check
        for lf in self.logical_files:
            if not lf.metadata.has_all_required_elements():
                return False
            # url file cannot be published
            if "url" in lf.extra_data:
                return False

        return True

    def remove_aggregation_from_file(self, moved_res_file, src_folder, tgt_folder):
        """removes association with aggregation (fileset or model program) from a resource file that has been moved
        :param  moved_res_file: an instance of a ResourceFile which has been moved to a different folder
        :param  src_folder: folder from which the file got moved from
        :param  tgt_folder: folder to which the file got moved into
        """

        if moved_res_file.file_folder:
            try:
                aggregation = self.get_aggregation_by_name(moved_res_file.file_folder)
                # aggregation must be one of 'fileset', modelinstance' or 'modelprogram
                if aggregation == moved_res_file.logical_file:
                    # remove aggregation association with the file
                    # the removed aggregation is a fileset aggregation or a model program or a model instance
                    # aggregation based on folder (note: model program/instance aggregation can also be
                    # created from a single file)
                    moved_res_file.logical_file_content_object = None
                    moved_res_file.save()
                    # delete any instance of ModelProgramResourceFileType associated with this moved file
                    if aggregation.is_model_program:
                        # if the file is getting moved within a model program folder hierarchy then no need
                        # to delete any associated ModelProgramResourceFileType object
                        if not tgt_folder.startswith(
                            src_folder
                        ) and not src_folder.startswith(tgt_folder):
                            ModelProgramResourceFileType.objects.filter(
                                res_file=moved_res_file
                            ).delete()
                    self.cleanup_aggregations()
            except ObjectDoesNotExist:
                pass

    def add_file_to_aggregation(self, moved_res_file):
        """adds the moved file to the aggregation (fileset or model program/instance) into which the file has been moved
        :param  moved_res_file: an instance of ResourceFile which has been moved into a folder that represents
        a fileset, a model program, or a model instance aggregation
        """
        if moved_res_file.file_folder and not moved_res_file.has_logical_file:
            # first check for model program/instance aggregation
            aggregation = self.get_model_aggregation_in_path(moved_res_file.file_folder)
            if aggregation is None:
                # then check for fileset aggregation
                aggregation = self.get_fileset_aggregation_in_path(
                    moved_res_file.file_folder
                )
            if aggregation is not None:
                # make the moved file part of the fileset or model program aggregation unless the file is
                # already part of another aggregation (single file aggregation)
                aggregation.add_resource_file(moved_res_file)

    def get_folder_aggregation_object(self, dir_path, aggregations=None):
        """Returns an aggregation (file type) object if the specified folder *dir_path* represents a
        file type aggregation (logical file), otherwise None.

        :param dir_path: Resource file directory path (full folder path starting with resource id)
        for which the aggregation object to be retrieved
        :param aggregations:   list of all aggregations in self (this resource)
        """

        aggregation_path = dir_path
        if dir_path.startswith(self.file_path):
            aggregation_path = dir_path[len(self.file_path) + 1 :]
        if aggregations is None:
            logical_files = list(self.logical_files)
        else:
            logical_files = aggregations

        for lf in logical_files:
            if hasattr(lf, "folder"):
                if lf.folder == aggregation_path:
                    return lf
        return None

    def get_folder_aggregation_in_path(self, dir_path):
        """Gets any aggregation that is based on folder and exists in the specified path
        Searches for a folder based aggregation moving towards the root of the specified path
        :param  dir_path: directory path in which to search for a folder based aggregation

        :return a folder based aggregation if found otherwise, None
        """

        # will be using aggregations more than once if dir_path consists of multiple folders
        aggregations = list(self.logical_files) if "/" in dir_path else None
        if dir_path.startswith(self.file_path):
            dir_path = dir_path[len(self.file_path) + 1 :]

        def get_aggregation(path):
            try:
                aggregation = self.get_aggregation_by_name(
                    path, aggregations=aggregations
                )
                return aggregation
            except ObjectDoesNotExist:
                return None

        while "/" in dir_path:
            aggr = get_aggregation(dir_path)
            if aggr is not None:
                return aggr
            dir_path = os.path.dirname(dir_path)
        else:
            return get_aggregation(dir_path)

    def get_file_aggregation_object(self, file_path):
        """Returns an aggregation (file type) object if the specified file *file_path* represents a
        file type aggregation (logical file), otherwise None.

        :param file_path: Resource file path (full file path starting with resource id)
        for which the aggregation object to be retrieved
        """
        relative_file_path = file_path
        if file_path.startswith(self.file_path):
            relative_file_path = file_path[len(self.file_path) + 1 :]

        folder, base = os.path.split(relative_file_path)
        try:
            res_file = ResourceFile.get(self, file=base, folder=folder)
            if res_file.has_logical_file:
                return res_file.logical_file
            return None
        except ObjectDoesNotExist:
            return None

    @property
    def supports_folders(self):
        """allow folders for CompositeResources"""
        return True

    @property
    def supports_logical_file(self):
        """if this resource allows associating resource file objects with logical file"""
        return True

    def create_aggregation_meta_files(self, path=""):
        """Creates aggregation meta files (resource map, metadata xml files and schema json files) for each of the
        contained aggregations
        :param  path: (optional) file or folder path for which meta files need to be created for
        all associated aggregations of that path
        """

        if not path:
            # create xml docs far all aggregation of this resource
            for aggregation in self.logical_files:
                if aggregation.metadata.is_dirty:
                    aggregation.create_aggregation_xml_documents()
        else:
            # first check if the path is a folder path or file path
            is_path_a_folder = self.is_path_folder(path=path)
            if is_path_a_folder:
                # need to create xml files for all aggregations that exist under path
                if path.startswith(self.file_path):
                    path = path[len(self.file_path) + 1 :]
                for lf in self.logical_files:
                    if lf.aggregation_name.startswith(path) and lf.metadata.is_dirty:
                        lf.create_aggregation_xml_documents()
            else:
                # path is a file path
                try:
                    aggregation = self.get_aggregation_by_name(path)
                    # need to create xml docs only for this aggregation
                    if aggregation.metadata.is_dirty:
                        aggregation.create_aggregation_xml_documents()
                except ObjectDoesNotExist:
                    # file path is not an aggregation - nothing to do
                    pass

    def get_aggregation_by_aggregation_name(self, aggregation_name):
        """Get an aggregation that matches the aggregation dataset_name specified by *dataset_name*
        :param  aggregation_name: aggregation_name (aggregation path) of the aggregation to find
        :return an aggregation object if found
        :raises ObjectDoesNotExist if no matching aggregation is found
        """
        for aggregation in self.logical_files:
            if aggregation.aggregation_name == aggregation_name:
                return aggregation

        raise ObjectDoesNotExist(
            "No matching aggregation was found for " "name:{}".format(aggregation_name)
        )

    def get_aggregation_by_name(self, name, aggregations=None):
        """Get an aggregation that matches the aggregation name specified by *name*
        :param  name: name (aggregation path) of the aggregation to find
        :param  aggregations:   a list of aggregations in the resource (self)
        :return an aggregation object if found
        :raises ObjectDoesNotExist if no matching aggregation is found
        """
        # check if aggregation path *name* is a file path or a folder
        is_aggr_path_a_folder = self.is_path_folder(path=name)
        if is_aggr_path_a_folder:
            folder_full_path = os.path.join(self.file_path, name)
            aggregation = self.get_folder_aggregation_object(
                folder_full_path, aggregations=aggregations
            )
            if aggregation is None:
                raise ObjectDoesNotExist(
                    "No matching aggregation was found for name:{}".format(name)
                )
            return aggregation
        else:
            folder, base = os.path.split(name)
            res_file = ResourceFile.get(self, file=base, folder=folder)
            if res_file.has_logical_file:
                return res_file.logical_file

            raise ObjectDoesNotExist(
                "No matching aggregation was found for name:{}".format(name)
            )

    def get_fileset_aggregation_in_path(self, path):
        """Get the first fileset aggregation in the path moving up (towards the root)in the path
        :param  path: directory path in which to search for a fileset aggregation
        :return a fileset aggregation object if found, otherwise None
        """

        # will be using aggregations more than once if path consists of multiple folders
        aggregations = list(self.logical_files) if "/" in path else None

        def get_fileset(path):
            try:
                aggregation = self.get_aggregation_by_name(
                    path, aggregations=aggregations
                )
                if aggregation.is_fileset:
                    return aggregation
            except ObjectDoesNotExist:
                return None

        while "/" in path:
            fileset = get_fileset(path)
            if fileset is not None:
                return fileset
            path = os.path.dirname(path)
        else:
            return get_fileset(path)

    def get_model_aggregation_in_path(self, path):
        """Get the model program or model instance aggregation in the path moving up (towards the root)in the path
        :param  path: directory path in which to search for a model program or model instance aggregation
        :return a model program or model instance aggregation object if found, otherwise None
        """

        # will be using aggregations more than once if path consists of multiple folders
        aggregations = list(self.logical_files) if "/" in path else None

        def get_aggregation(path):
            try:
                aggregation = self.get_aggregation_by_name(
                    path, aggregations=aggregations
                )
                return aggregation
            except ObjectDoesNotExist:
                return None

        while "/" in path:
            aggr = get_aggregation(path)
            if aggr is not None and (aggr.is_model_program or aggr.is_model_instance):
                return aggr
            path = os.path.dirname(path)
        else:
            aggr = get_aggregation(path)
            if aggr is not None and (aggr.is_model_program or aggr.is_model_instance):
                return aggr
            return None

    def set_flag_to_recreate_aggregation_meta_files(self, orig_path, new_path):
        """
        When a folder or file representing an aggregation is renamed or moved,
        the associated meta files (resource map, metadata xml files as well as schema json files) are deleted
        and then aggregation metadata is set to dirty so that these meta files will be regenerated as part of
        aggregation or bag download
        :param  orig_path: original file/folder path prior to move/rename
        :param  new_path: new file/folder path after move/rename
        """
        aggregations = list(self.logical_files)

        def set_parent_aggregation_dirty(path_to_search):
            if "/" in path_to_search:
                path = os.path.dirname(path_to_search)
                try:
                    parent_aggr = self.get_aggregation_by_name(
                        path, aggregations=aggregations
                    )
                    parent_aggr.set_metadata_dirty()
                except ObjectDoesNotExist:
                    pass

        if new_path.startswith(self.file_path):
            new_path = new_path[len(self.file_path) + 1 :]

        if orig_path.startswith(self.file_path):
            orig_path = orig_path[len(self.file_path) + 1 :]

        is_new_path_a_folder = self.is_path_folder(path=new_path)
        istorage = self.get_irods_storage()

        # remove file extension from aggregation name (note: aggregation name is a file path
        # for all aggregation types except fileset/model aggregation
        file_name, _ = os.path.splitext(orig_path)
        schema_json_file_name = file_name + SCHEMA_JSON_FILE_ENDSWITH
        meta_xml_file_name = file_name + METADATA_FILE_ENDSWITH
        map_xml_file_name = file_name + RESMAP_FILE_ENDSWITH
        if not is_new_path_a_folder:
            # case of file rename/move for single file aggregation
            schema_json_file_full_path = os.path.join(
                self.file_path, schema_json_file_name
            )
            meta_xml_file_full_path = os.path.join(self.file_path, meta_xml_file_name)
            map_xml_file_full_path = os.path.join(self.file_path, map_xml_file_name)
        else:
            # case of folder rename - fileset/model aggregation
            _, schema_json_file_name = os.path.split(schema_json_file_name)
            _, meta_xml_file_name = os.path.split(meta_xml_file_name)
            _, map_xml_file_name = os.path.split(map_xml_file_name)
            schema_json_file_full_path = os.path.join(
                self.file_path, new_path, schema_json_file_name
            )
            meta_xml_file_full_path = os.path.join(
                self.file_path, new_path, meta_xml_file_name
            )
            map_xml_file_full_path = os.path.join(
                self.file_path, new_path, map_xml_file_name
            )

        if istorage.exists(schema_json_file_full_path):
            istorage.delete(schema_json_file_full_path)

        if istorage.exists(meta_xml_file_full_path):
            istorage.delete(meta_xml_file_full_path)

        if istorage.exists(map_xml_file_full_path):
            istorage.delete(map_xml_file_full_path)

        # set affected logical file metadata to dirty so that xml meta files will be regenerated at the time of
        # aggregation or bag download
        for lf in aggregations:
            # set metadata dirty for any folder based aggregations under the orig_path
            if hasattr(lf, "folder"):
                if lf.folder is not None and lf.folder.startswith(orig_path):
                    lf.folder = os.path.join(
                        new_path, lf.folder[len(orig_path) + 1 :]
                    ).strip("/")
                    lf.save()
                    lf.set_metadata_dirty()
                    continue

            # set metadata dirty for any non-folder based aggregation under the orig_path
            if lf.aggregation_name.startswith(orig_path):
                lf.set_metadata_dirty()

            # set metadata to dirty for non-folder based aggregation under the new_path
            if lf.aggregation_name.startswith(new_path):
                lf.set_metadata_dirty()

        # set metadata to dirty for any parent aggregation that may exist relative to path *orig_path*
        set_parent_aggregation_dirty(orig_path)

        # set metadata to dirty for any parent aggregation that may exist relative to path *new_path*
        set_parent_aggregation_dirty(new_path)

        try:
            aggregation = self.get_aggregation_by_name(
                new_path, aggregations=aggregations
            )
            aggregation.set_metadata_dirty()
        except ObjectDoesNotExist:
            # the file path *new_path* does not represent an aggregation - no more
            # action is needed
            pass

    def is_aggregation_xml_file(self, file_path):
        """determine whether a given file in the file hierarchy is metadata.

        This is true if it is listed as metadata in any logical file.
        """
        if not (
            file_path.endswith(METADATA_FILE_ENDSWITH)
            or file_path.endswith(RESMAP_FILE_ENDSWITH)
        ):
            return False
        for logical_file in self.logical_files:
            if (
                logical_file.metadata_file_path == file_path
                or logical_file.map_file_path == file_path
            ):
                return True
        return False

    def supports_rename_path(self, src_full_path, tgt_full_path):
        """checks if file/folder rename/move is allowed
        :param  src_full_path: name of the file/folder storage path to be renamed (path starts with resource id)
        :param  tgt_full_path: new name for file/folder storage path (path starts with resource id)
        :return True or False
        """

        if __debug__:
            assert src_full_path.startswith(self.file_path)
            assert tgt_full_path.startswith(self.file_path)

        # need to find out which of the following actions the user is trying to do:
        # renaming a file
        # renaming a folder
        # moving a file
        # moving a folder
        is_renaming_file = False
        is_moving_file = False
        is_moving_folder = False

        if tgt_full_path == self.file_path:
            # at the root of the resource all file operations are allowed
            return True

        istorage = self.get_irods_storage()
        scr_base_name = os.path.basename(src_full_path)
        src_dir_path = os.path.dirname(src_full_path)
        tgt_dir_path = os.path.dirname(tgt_full_path)

        if istorage.isFile(src_full_path):
            if istorage.exists(tgt_full_path) or tgt_full_path.endswith(scr_base_name):
                is_moving_file = True
                if tgt_full_path.endswith(scr_base_name):
                    tgt_dir_path = os.path.dirname(tgt_full_path)
                else:
                    tgt_dir_path = tgt_full_path
            else:
                is_renaming_file = True
        else:
            # src path is a directory
            if src_dir_path == tgt_dir_path:
                # renaming folder - no restriction
                return True
            else:
                is_moving_folder = True

        def check_src_aggregation(src_aggr):
            """checks if the aggregation at the source allows file rename/move action"""
            if src_aggr is not None:
                if is_renaming_file:
                    return src_aggr.supports_resource_file_rename
                elif is_moving_file:
                    return src_aggr.supports_resource_file_move
            return True

        if is_renaming_file or is_moving_file:
            # see if the folder containing the file represents an aggregation
            src_aggr = self.get_file_aggregation_object(file_path=src_full_path)
            if check_src_aggregation(src_aggr):
                # check target
                if is_moving_file:
                    tgt_aggr = self.get_folder_aggregation_in_path(
                        dir_path=tgt_dir_path
                    )
                    if tgt_aggr is not None:
                        if src_aggr is None:
                            return tgt_aggr.supports_resource_file_move
                        else:
                            return tgt_aggr.can_contain_aggregation(src_aggr)
                    return True
                return True
            return False

        if is_moving_folder:
            src_aggr = self.get_folder_aggregation_in_path(dir_path=src_full_path)
            if src_aggr is not None:
                if src_aggr.supports_resource_file_move:
                    tgt_aggr = self.get_folder_aggregation_in_path(
                        dir_path=tgt_full_path
                    )
                    if tgt_aggr is not None:
                        return (
                            tgt_aggr.supports_resource_file_move
                            and tgt_aggr.can_contain_aggregation(src_aggr)
                        )
                    return True
            tgt_aggr = self.get_folder_aggregation_in_path(dir_path=tgt_full_path)
            if tgt_aggr is not None:
                return tgt_aggr.supports_resource_file_move
            return True

    def can_add_files(self, target_full_path):
        """
        checks if file(s) can be uploaded to the specified *target_full_path*
        :param target_full_path: full folder path name where file needs to be uploaded to
        :return: True or False
        """
        istorage = self.get_irods_storage()
        if istorage.exists(target_full_path):
            path_to_check = target_full_path
        else:
            return False

        if not path_to_check.endswith("data/contents"):
            # it is not the base directory - it must be a directory under base dir
            if path_to_check.startswith(self.file_path):
                aggregation_path = path_to_check[len(self.file_path) + 1 :]
            else:
                aggregation_path = path_to_check
            try:
                aggregation = self.get_aggregation_by_name(aggregation_path)
                return aggregation.supports_resource_file_add
            except ObjectDoesNotExist:
                # target path doesn't represent an aggregation - so it is OK to add a file
                pass
        return True

    def supports_zip(self, folder_to_zip):
        """check if the given folder can be zipped or not"""

        # find all the resource files in the folder to be zipped
        # this is being passed both qualified and unqualified paths!

        full_path = folder_to_zip
        if not full_path.startswith(self.file_path):
            full_path = os.path.join(self.file_path, full_path)
        # get all resource files at full_path and its sub-folders
        res_file_objects = ResourceFile.list_folder(self, full_path)

        # check any logical file associated with the resource file supports zip functionality
        for res_file in res_file_objects:
            if res_file.has_logical_file:
                if not res_file.logical_file.supports_zip:
                    return False
        return True

    def supports_delete_folder_on_zip(self, original_folder):
        """check if the specified folder can be deleted at the end of zipping that folder"""

        # find all the resource files in the folder to be deleted
        # this is being passed both qualified and unqualified paths!
        full_path = original_folder
        if not full_path.startswith(self.file_path):
            full_path = os.path.join(self.file_path, full_path)

        # get all resource files at full_path and its sub-folders
        res_file_objects = ResourceFile.list_folder(self, full_path)

        # check any logical file associated with the resource file supports deleting the folder
        # after its zipped
        for res_file in res_file_objects:
            if res_file.has_logical_file:
                if not res_file.logical_file.supports_delete_folder_on_zip:
                    return False
        return True

    def get_missing_file_type_metadata_info(self):
        # this is used in page pre-processor to build the context
        # so that the landing page can show what metadata items are missing for each
        # logical file/aggregation
        metadata_missing_info = []
        for lfo in self.logical_files:
            if not lfo.metadata.has_all_required_elements():
                missing_elements = lfo.metadata.get_required_missing_elements()
                metadata_missing_info.append(
                    {
                        "file_path": lfo.aggregation_name,
                        "missing_elements": missing_elements,
                    }
                )
        return metadata_missing_info

    def get_data_services_urls(self):
        """
        Generates data services URLs for the resource.
        If the resource contains any GeoFeature or GeoRaster content, and if it's public,
        generate data service endpoints.
        If the resource contains any multidimensional content and it's public,
        generate THREDDS catalog service endpoint as well.
        """
        wfs_url = None
        wms_url = None
        wcs_url = None
        thredds_url = None
        if self.raccess.public:
            try:
                resource_data_types = [lf.data_type for lf in self.logical_files]
                service_url = (
                    f"{settings.HSWS_GEOSERVER_URL}/HS-{self.short_id}/"
                    + "{}?request=GetCapabilities"
                )
                if "GeographicFeature" in resource_data_types:
                    wfs_url = service_url.format("wfs")
                    wms_url = service_url.format("wms")
                if "GeographicRaster" in resource_data_types:
                    wcs_url = service_url.format("wcs")
                    wms_url = service_url.format("wms")
            except Exception as e:
                logger.exception("get_data_services_urls: " + str(e))

            if "Multidimensional" in resource_data_types:
                thredds_url = (
                    f"{settings.THREDDS_SERVER_URL}catalog/hydroshare/resources/{self.short_id}/data/contents/"
                    f"catalog.html"
                )
        data_services_urls = {
            "wms_url": wms_url,
            "wfs_url": wfs_url,
            "wcs_url": wcs_url,
            "thredds_url": thredds_url,
        }

        return data_services_urls

    def delete_coverage(self, coverage_type):
        """Deletes coverage data for the resource
        :param coverage_type: A value of either 'spatial' or 'temporal
        :return:
        """
        if coverage_type.lower() == "spatial" and self.metadata.spatial_coverage:
            self.metadata.spatial_coverage.delete()
            self.metadata.is_dirty = True
            self.metadata.save()
        elif coverage_type.lower() == "temporal" and self.metadata.temporal_coverage:
            self.metadata.temporal_coverage.delete()
            self.metadata.is_dirty = True
            self.metadata.save()

    def update_coverage(self):
        """Update resource spatial and temporal coverage based on the corresponding coverages
        from all the contained aggregations (logical file) only if the resource coverage is not
        already set"""

        # update resource spatial coverage only if there is no spatial coverage already
        if self.metadata.spatial_coverage is None:
            self.update_spatial_coverage()

        # update resource temporal coverage only if there is no temporal coverage already
        if self.metadata.temporal_coverage is None:
            self.update_temporal_coverage()

    def update_spatial_coverage(self):
        """Updates resource spatial coverage based on the contained spatial coverages of
        aggregations (file type). Note: This action will overwrite any existing resource spatial
        coverage data.
        """

        update_target_spatial_coverage(self)

    def update_temporal_coverage(self):
        """Updates resource temporal coverage based on the contained temporal coverages of
        aggregations (file type). Note: This action will overwrite any existing resource temporal
        coverage data.
        """

        update_target_temporal_coverage(self)

    def cleanup_aggregations(self):
        """Deletes any dangling aggregations (aggregation without resource files or folder) the resource may have"""

        count = 0
        for lf in self.logical_files:
            if lf.is_dangling:
                agg_cls_name = lf.type_name()
                lf.remove_aggregation()
                count += 1
                msg = (
                    "Deleted a dangling aggregation of type:{} for resource:{}".format(
                        agg_cls_name, self.short_id
                    )
                )
                logger.warning(msg)
        return count

    def dangling_aggregations_exist(self):
        """Checks if there are any dangling aggregations in this resource
        Note: This function used only in tests
        """

        for lf in self.logical_files:
            if lf.is_dangling:
                return True
        return False

    def is_path_folder(self, path):
        istorage = self.get_irods_storage()
        if not path.startswith(self.file_path):
            path = os.path.join(self.file_path, path)
        return istorage.isDir(path)


# this would allow us to pick up additional form elements for the template before the template
# is displayed
processor_for(CompositeResource)(resource_processor)<|MERGE_RESOLUTION|>--- conflicted
+++ resolved
@@ -39,12 +39,8 @@
 class CompositeResource(BaseResource):
     objects = ResourceManager("CompositeResource")
 
-<<<<<<< HEAD
-    discovery_content_type = "Composite"  # used during discovery
-=======
     # used during discovery as well as in all other places in UI where resource type is displayed
     display_name = 'Resource'
->>>>>>> 621d0e0e
 
     class Meta:
         verbose_name = "Composite Resource"
