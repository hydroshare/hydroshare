--- conflicted
+++ resolved
@@ -231,15 +231,7 @@
             """
             for aggregation in self.logical_files:
                 # remove the last slash in aggregation_name if any
-<<<<<<< HEAD
-                if aggregation.aggregation_name.endswith('/'):
-                    aggregation_name = aggregation.aggregation_name[0:-1]
-                else:
-                    aggregation_name = aggregation.aggregation_name
-                if aggregation_name == name:
-=======
                 if aggregation.aggregation_name.rstrip('/') == name:
->>>>>>> 75bc4bb1
                     return aggregation
 
             raise ObjectDoesNotExist("No matching aggregation was found for name:{}".format(name))
