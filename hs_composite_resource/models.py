--- conflicted
+++ resolved
@@ -1,6 +1,7 @@
 import os
 
 from django.core.exceptions import ObjectDoesNotExist
+
 from mezzanine.pages.page_processors import processor_for
 
 from hs_core.models import BaseResource, ResourceManager, ResourceFile, resource_processor
@@ -325,26 +326,12 @@
         """ if this resource allows associating resource file objects with logical file"""
         return True
 
-<<<<<<< HEAD
-    def get_metadata_xml(self, pretty_print=True, include_format_elements=True):
-        # get resource level core metadata as xml string
-        # for composite resource we don't want the format elements at the resource level
-        # as they are included at the aggregation map xml document
-        xml_string = super(CompositeResource, self).get_metadata_xml(pretty_print=True,
-                                                                     include_format_elements=False)
-        return xml_string
-
     def _recreate_nested_aggr_meta_files(self, folder, nested_aggr):
         """Recreates meta (xml metadata, xml resource map and schema json) files for all fileset or model instance
         aggregations that exist under the path 'folder'
         as well as for any parent fileset/model instance that may exist relative to path 'folder'
         :param  folder: folder path containing nested aggregations
         :param nested_aggr: can either be 'fileset' or 'modelinstance'
-=======
-    def _recreate_fileset_xml_docs(self, folder):
-        """Recreates xml files for all fileset aggregations that exist under the path 'folder'
-        as well as for any parent fileset that may exist relative to path 'folder'
->>>>>>> 9765fdce
         """
         if __debug__:
             assert(nested_aggr in ('fileset', 'modelinstance'))
