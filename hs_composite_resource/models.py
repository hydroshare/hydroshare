--- conflicted
+++ resolved
@@ -1,6 +1,7 @@
 import os
 
 from django.core.exceptions import ObjectDoesNotExist
+
 from mezzanine.pages.page_processors import processor_for
 
 from hs_core.models import BaseResource, ResourceManager, ResourceFile, CoreMetaData, resource_processor
@@ -278,11 +279,7 @@
         # create an etree xml object
         RDF_ROOT = etree.fromstring(xml_string)
 
-<<<<<<< HEAD
-        return CoreMetaData.XML_HEADER + '\n' + etree.tostring(RDF_ROOT, encoding='UTF-8', pretty_print=pretty_print)
-=======
         return etree.tostring(RDF_ROOT, encoding='UTF-8', pretty_print=pretty_print).decode()
->>>>>>> e8f137ae
 
     def _recreate_fileset_xml_docs(self, folder):
         """Recreates xml files for all fileset aggregations that exist under the path 'folder'
