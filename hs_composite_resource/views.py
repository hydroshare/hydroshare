from django.http import JsonResponse
from django.contrib.auth.decorators import login_required

from rest_framework import status

from hs_core.views.utils import ACTION_TO_AUTHORIZE, authorize, get_coverage_data_dict


@login_required
def update_resource_coverage(request, resource_id, coverage_type, **kwargs):
    """Updates resource coverage based on the coverages of the contained aggregations
    (file types)
    :param  request: an instance of HttpRequest
    :param  resource_id: id of resource for which coverage needs to be updated
    :param  coverage_type: a value of either temporal or spatial
    :return an instance of JsonResponse type
    """

    return _process_resource_coverage_action(
        request, resource_id, coverage_type, action="update"
    )


@login_required
def delete_resource_coverage(request, resource_id, coverage_type, **kwargs):
    """Deletes resource coverage
    :param  request: an instance of HttpRequest
    :param  resource_id: id of resource for which coverage needs to be deleted
    :param  coverage_type: a value of either temporal or spatial
    :return an instance of JsonResponse type
    """
    return _process_resource_coverage_action(
        request, resource_id, coverage_type, action="delete"
    )


def _process_resource_coverage_action(request, resource_id, coverage_type, action):
    res, authorized, _ = authorize(
        request,
        resource_id,
        needed_permission=ACTION_TO_AUTHORIZE.EDIT_RESOURCE,
        raises_exception=False,
    )

    response_data = {"status": "error"}
    if not authorized:
        err_msg = "Permission denied"
        response_data["message"] = err_msg
        return JsonResponse(response_data, status=status.HTTP_401_UNAUTHORIZED)

    if res.resource_type != "CompositeResource":
<<<<<<< HEAD
        err_msg = "Coverage can be {}d only for composite resource.".format(action)
        response_data["message"] = err_msg
=======
        err_msg = "Coverage can be {}d only for resource.".format(action)
        response_data['message'] = err_msg
>>>>>>> 621d0e0e
        return JsonResponse(response_data, status=status.HTTP_400_BAD_REQUEST)

    if coverage_type.lower() not in ("temporal", "spatial"):
        err_msg = "Invalid coverage type specified."
        response_data["message"] = err_msg
        return JsonResponse(response_data, status=status.HTTP_400_BAD_REQUEST)

    if coverage_type.lower() == "spatial":
        if action == "delete":
            res.delete_coverage(coverage_type="spatial")
        else:
            res.update_spatial_coverage()
    else:
        if action == "delete":
            res.delete_coverage(coverage_type="temporal")
        else:
            res.update_temporal_coverage()

    msg = "Resource {0} coverage was {1}d successfully.".format(
        coverage_type.lower(), action
    )
    response_data["status"] = "success"
    response_data["message"] = msg
    if coverage_type.lower() == "spatial":
        spatial_coverage_dict = get_coverage_data_dict(res)
        response_data["spatial_coverage"] = spatial_coverage_dict
    else:
        temporal_coverage_dict = get_coverage_data_dict(res, "temporal")
        response_data["temporal_coverage"] = temporal_coverage_dict

    return JsonResponse(response_data, status=status.HTTP_200_OK)<|MERGE_RESOLUTION|>--- conflicted
+++ resolved
@@ -49,13 +49,8 @@
         return JsonResponse(response_data, status=status.HTTP_401_UNAUTHORIZED)
 
     if res.resource_type != "CompositeResource":
-<<<<<<< HEAD
-        err_msg = "Coverage can be {}d only for composite resource.".format(action)
-        response_data["message"] = err_msg
-=======
         err_msg = "Coverage can be {}d only for resource.".format(action)
         response_data['message'] = err_msg
->>>>>>> 621d0e0e
         return JsonResponse(response_data, status=status.HTTP_400_BAD_REQUEST)
 
     if coverage_type.lower() not in ("temporal", "spatial"):
