{# This template is used as the landing page for TimeSeriesResource #}

{% extends "pages/genericresource.html" %}
{#{% load geoanalytics_tags pages_tags mezzanine_tags crispy_forms_tags %}#}
{#{% load geoanalytics_tags pages_tags mezzanine_tags comment_tags keyword_tags hydroshare_tags crispy_forms_tags inplace_edit %}#}

{% block extended_metadata %}
    {% if extended_metadata_exists %}
        <div class="row">
            <div class="col-md-12">
                <div>
                    {% if model_output %}
                        <h4><strong>Model Output:</strong></h4>
                        <hr style="margin-top: 0px;margin-bottom: 2px">
                        <div class="row">
                            <div class="col-sm-4"><strong>Includes output files?</strong></div>
                            {% if model_output.includes_output == True %}
                                <div class="col-sm-8">Yes</div>
                            {% else %}
                                <div class="col-sm-8">No</div>
                            {% endif %}

                        </div>
                    <hr style="border:0">
                    {%  endif %}
                </div>
                <div>
                    {% if executed_by.name %}
                        <h4><strong>Executed By:</strong></h4>
                        <hr style="margin-top: 0px;margin-bottom: 2px">
                        <div class="row">

<<<<<<< HEAD

=======
>>>>>>> 8a3fafc2
                        <div class="col-sm-4"><strong>Name</strong></div>
                        <div class="col-sm-8">{{ executed_by.model_program_fk.title }}</div>

                        <div class="col-sm-4"><strong>Version</strong></div>
                        <div class="col-sm-8">
                            {% if executed_by.model_program_fk.metadata.mpmetadata.first.software_version.strip %}
                                {{executed_by.model_program_fk.metadata.mpmetadata.first.software_version}}
                            {% else %}
                                Not Provided

                            {% endif %}
                        </div>

                        <div class="col-sm-4"><strong>Resource URL</strong></div>
<<<<<<< HEAD

                       <div class="col-sm-8"> <a id="permalink" href="http://{{ request.get_host }}/resource/{{ executed_by.model_program_fk.short_id }}/">http://{{ request.get_host }}/resource/{{ executed_by.model_program_fk.short_id }}</a></div>

                        </div>

                    <hr>
=======
                       <div class="col-sm-8"> <a id="permalink" href="http://{{ request.get_host }}/resource/{{ executed_by.model_program_fk.short_id }}/">http://{{ request.get_host }}/resource/{{ executed_by.model_program_fk.short_id }}</div>
                    <hr>

>>>>>>> 8a3fafc2
                    {% endif %}
                    </div>
            </div>
    {%  endif %}
{%  endblock %}
{% block extra_js %}
    {{ block.super }}

    {# resource specific js can go here #}

{%  endblock %}<|MERGE_RESOLUTION|>--- conflicted
+++ resolved
@@ -30,10 +30,6 @@
                         <hr style="margin-top: 0px;margin-bottom: 2px">
                         <div class="row">
 
-<<<<<<< HEAD
-
-=======
->>>>>>> 8a3fafc2
                         <div class="col-sm-4"><strong>Name</strong></div>
                         <div class="col-sm-8">{{ executed_by.model_program_fk.title }}</div>
 
@@ -48,18 +44,14 @@
                         </div>
 
                         <div class="col-sm-4"><strong>Resource URL</strong></div>
-<<<<<<< HEAD
+
 
                        <div class="col-sm-8"> <a id="permalink" href="http://{{ request.get_host }}/resource/{{ executed_by.model_program_fk.short_id }}/">http://{{ request.get_host }}/resource/{{ executed_by.model_program_fk.short_id }}</a></div>
 
                         </div>
 
                     <hr>
-=======
-                       <div class="col-sm-8"> <a id="permalink" href="http://{{ request.get_host }}/resource/{{ executed_by.model_program_fk.short_id }}/">http://{{ request.get_host }}/resource/{{ executed_by.model_program_fk.short_id }}</div>
-                    <hr>
 
->>>>>>> 8a3fafc2
                     {% endif %}
                     </div>
             </div>
