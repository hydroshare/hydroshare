--- conflicted
+++ resolved
@@ -10,11 +10,7 @@
 from django.shortcuts import get_object_or_404
 from django.contrib.sites.models import get_current_site
 from hs_model_program.models import ModelProgramResource
-<<<<<<< HEAD
-from hs_model_program.models import ModelProgramResource
-=======
 from hs_core.signals import *
->>>>>>> ae0b19d1
 
 
 # extended metadata elements for Model Instance resource type
@@ -54,10 +50,6 @@
     @classmethod
     def create(cls, **kwargs):
         shortid = kwargs['name']
-<<<<<<< HEAD
-        obj = get_object_or_404(ModelProgramResource,short_id=shortid)
-=======
->>>>>>> ae0b19d1
 
         obj = get_object_or_404(ModelProgramResource,short_id=shortid)
         kwargs['model_program_fk'] = obj
@@ -66,10 +58,7 @@
         mp_fk = ExecutedBy.objects.create(model_program_fk=obj,
                                           name=title,
                                           content_object=metadata_obj)
-<<<<<<< HEAD
-=======
 
->>>>>>> ae0b19d1
         return mp_fk
 
 
@@ -190,10 +179,6 @@
             hsterms_executed_by_name.text = self.executed_by.model_program_fk.title
             hsterms_executed_by_url = etree.SubElement(hsterms_executed_by_rdf_Description, '{%s}ModelProgramURL' % self.NAMESPACES['hsterms'])
             hsterms_executed_by_url.text = 'http://%s%s'%(get_current_site(None).domain, self.executed_by.model_program_fk.get_absolute_url())
-<<<<<<< HEAD
-            hsterms_executed_by_url.text = 'http://%s%s'%(get_current_site(None).domain, self.executed_by.model_program_fk.get_absolute_url())
-=======
->>>>>>> ae0b19d1
 
         return etree.tostring(RDF_ROOT, pretty_print=True)
 
