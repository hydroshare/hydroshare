from django.contrib.contenttypes import generic
from django.contrib.contenttypes.models import ContentType
from django.core.exceptions import ValidationError, ObjectDoesNotExist
from django.contrib.auth.models import User, Group
from django.db import models
from mezzanine.pages.models import Page, RichText
from mezzanine.core.models import Ownable
from mezzanine.pages.page_processors import processor_for
from hs_core.models import AbstractResource, resource_processor, CoreMetaData, AbstractMetaDataElement
from django.shortcuts import get_object_or_404
from django.contrib.sites.models import get_current_site
from hs_model_program.models import ModelProgramResource
<<<<<<< HEAD
=======

>>>>>>> 8a3fafc2


# extended metadata elements for Model Instance resource type
class ModelOutput(AbstractMetaDataElement):
    term = 'ModelOutput'
    includes_output = models.BooleanField(default=False)

    @classmethod
    def create(cls, **kwargs):
        return ModelOutput.objects.create(**kwargs)

    @classmethod
    def update(cls, element_id, **kwargs):
        model_output = ModelOutput.objects.get(id=element_id)
        if model_output:
            for key, value in kwargs.iteritems():
                setattr(model_output, key, value)

            model_output.save()
        else:
            raise ObjectDoesNotExist("No ModelOutput element was found for the provided id:%s" % kwargs['id'])

    @classmethod
    def remove(cls, element_id):
        raise ValidationError("ModelOutput element of a resource can't be deleted.")


class ExecutedBy(AbstractMetaDataElement):
    term = 'ExecutedBY'
    name = models.CharField(max_length=500, choices=(('-','    '),))
    model_program_fk = models.ForeignKey('hs_model_program.ModelProgramResource', null=True, blank=True)

<<<<<<< HEAD
=======

>>>>>>> 8a3fafc2

    def __unicode__(self):
        self.name

    @classmethod
    def create(cls, **kwargs):
        shortid = kwargs['name']
<<<<<<< HEAD

=======
>>>>>>> 8a3fafc2
        obj = get_object_or_404(ModelProgramResource,short_id=shortid)
        kwargs['model_program_fk'] = obj
        metadata_obj = kwargs['content_object']
        title = obj.title
        mp_fk = ExecutedBy.objects.create(model_program_fk=obj,
                                          name=title,
                                          content_object=metadata_obj)
<<<<<<< HEAD
        return mp_fk

=======
        # mp_fk.save()
        return mp_fk
        # return ExecutedBy.objects.create(**kwargs)
>>>>>>> 8a3fafc2

    @classmethod
    def update(cls, element_id, **kwargs):
        shortid = kwargs['name']
        obj = get_object_or_404(ModelProgramResource,short_id=shortid)
        kwargs['model_program_fk'] = obj
<<<<<<< HEAD

=======
>>>>>>> 8a3fafc2
        executed_by = ExecutedBy.objects.get(id=element_id)
        if executed_by:
            for key, value in kwargs.iteritems():
                setattr(executed_by, key, value)

            # todo: save foreign key fails here!
            executed_by.save()
        else:
            raise ObjectDoesNotExist("No ExecutedBy element was found for the provided id:%s" % kwargs['id'])

    @classmethod
    def remove(cls, element_id):
        raise ValidationError("ExecutedBy element of a resource can't be deleted.")

#Model Instance Resource type
class ModelInstanceResource(Page, AbstractResource):

    class Meta:
        verbose_name = 'Model Instance Resource'


    @property
    def metadata(self):
        md = ModelInstanceMetaData()
        return self._get_metadata(md)

processor_for(ModelInstanceResource)(resource_processor)

# metadata container class
class ModelInstanceMetaData(CoreMetaData):
    _model_output = generic.GenericRelation(ModelOutput)
    _executed_by = generic.GenericRelation(ExecutedBy)
    _model_instance_resource = generic.GenericRelation(ModelInstanceResource)

    @property
    def resource(self):
        return self._model_instance_resource.all().first()

    @property
    def model_output(self):
        return self._model_output.all().first()

    @property
    def executed_by(self):
        return self._executed_by.all().first()

    @classmethod
    def get_supported_element_names(cls):
        # get the names of all core metadata elements
        elements = super(ModelInstanceMetaData, cls).get_supported_element_names()
        # add the name of any additional element to the list
        elements.append('ModelOutput')
        elements.append('ExecutedBy')
        return elements

    def has_all_required_elements(self):
        if not super(ModelInstanceMetaData, self).has_all_required_elements():
            return False
        if not self.model_output:
            return False
        if not self.executed_by:
            return False

        return True

    def get_required_missing_elements(self):
        missing_required_elements = super(ModelInstanceMetaData, self).get_required_missing_elements()
        if not self.model_output:
            missing_required_elements.append('ModelOutput')
        if not self.executed_by:
            missing_required_elements.append('ExecutedBy')
        return missing_required_elements

    def get_xml(self, pretty_print=True):
        from lxml import etree
        # get the xml string representation of the core metadata elements
        xml_string = super(ModelInstanceMetaData, self).get_xml(pretty_print=False)

        # create an etree xml object
        RDF_ROOT = etree.fromstring(xml_string)

        # get root 'Description' element that contains all other elements
        container = RDF_ROOT.find('rdf:Description', namespaces=self.NAMESPACES)

        if self.model_output:
            hsterms_model_output = etree.SubElement(container, '{%s}variable' % self.NAMESPACES['hsterms'])
            hsterms_model_output_rdf_Description = etree.SubElement(hsterms_model_output, '{%s}Description' % self.NAMESPACES['rdf'])
            hsterms_model_output_value = etree.SubElement(hsterms_model_output_rdf_Description, '{%s}IncludesModelOutput' % self.NAMESPACES['hsterms'])
            if self.model_output.includes_output == True:
                hsterms_model_output_value.text = "Yes"
            else:
                hsterms_model_output_value.text = "No"
        if self.executed_by:
            hsterms_executed_by = etree.SubElement(container, '{%s}variable' % self.NAMESPACES['hsterms'])
            hsterms_executed_by_rdf_Description = etree.SubElement(hsterms_executed_by, '{%s}Description' % self.NAMESPACES['rdf'])
            hsterms_executed_by_name = etree.SubElement(hsterms_executed_by_rdf_Description, '{%s}ModelProgramName' % self.NAMESPACES['hsterms'])
            hsterms_executed_by_name.text = self.executed_by.model_program_fk.title
            hsterms_executed_by_url = etree.SubElement(hsterms_executed_by_rdf_Description, '{%s}ModelProgramURL' % self.NAMESPACES['hsterms'])
            hsterms_executed_by_url.text = 'http://%s%s'%(get_current_site(None).domain, self.executed_by.model_program_fk.get_absolute_url())

        return etree.tostring(RDF_ROOT, pretty_print=True)

import receivers<|MERGE_RESOLUTION|>--- conflicted
+++ resolved
@@ -10,10 +10,6 @@
 from django.shortcuts import get_object_or_404
 from django.contrib.sites.models import get_current_site
 from hs_model_program.models import ModelProgramResource
-<<<<<<< HEAD
-=======
-
->>>>>>> 8a3fafc2
 
 
 # extended metadata elements for Model Instance resource type
@@ -46,10 +42,6 @@
     name = models.CharField(max_length=500, choices=(('-','    '),))
     model_program_fk = models.ForeignKey('hs_model_program.ModelProgramResource', null=True, blank=True)
 
-<<<<<<< HEAD
-=======
-
->>>>>>> 8a3fafc2
 
     def __unicode__(self):
         self.name
@@ -57,10 +49,7 @@
     @classmethod
     def create(cls, **kwargs):
         shortid = kwargs['name']
-<<<<<<< HEAD
 
-=======
->>>>>>> 8a3fafc2
         obj = get_object_or_404(ModelProgramResource,short_id=shortid)
         kwargs['model_program_fk'] = obj
         metadata_obj = kwargs['content_object']
@@ -68,24 +57,16 @@
         mp_fk = ExecutedBy.objects.create(model_program_fk=obj,
                                           name=title,
                                           content_object=metadata_obj)
-<<<<<<< HEAD
+
         return mp_fk
 
-=======
-        # mp_fk.save()
-        return mp_fk
-        # return ExecutedBy.objects.create(**kwargs)
->>>>>>> 8a3fafc2
 
     @classmethod
     def update(cls, element_id, **kwargs):
         shortid = kwargs['name']
         obj = get_object_or_404(ModelProgramResource,short_id=shortid)
         kwargs['model_program_fk'] = obj
-<<<<<<< HEAD
 
-=======
->>>>>>> 8a3fafc2
         executed_by = ExecutedBy.objects.get(id=element_id)
         if executed_by:
             for key, value in kwargs.iteritems():
