from django.contrib.contenttypes import generic
from django.contrib.contenttypes.models import ContentType
from django.core.exceptions import ValidationError, ObjectDoesNotExist
from django.contrib.auth.models import User, Group
from django.db import models
from mezzanine.pages.models import Page, RichText
from mezzanine.core.models import Ownable
from mezzanine.pages.page_processors import processor_for
from hs_core.models import AbstractResource, resource_processor, CoreMetaData, AbstractMetaDataElement
from django.shortcuts import get_object_or_404
from django.contrib.sites.models import get_current_site

<<<<<<< HEAD
from hs_model_program.models import ModelProgramResource
=======
# todo: replace with ModelProgramResource
from hs_core.models import GenericResource
from hs_app_timeseries.models import TimeSeriesResource
>>>>>>> 0d70d6ed


# extended metadata elements for Model Instance resource type
class ModelOutput(AbstractMetaDataElement):
    term = 'ModelOutput'
    includes_output = models.BooleanField(default=False)

    @classmethod
    def create(cls, **kwargs):
        return ModelOutput.objects.create(**kwargs)

    @classmethod
    def update(cls, element_id, **kwargs):
        model_output = ModelOutput.objects.get(id=element_id)
        if model_output:
            for key, value in kwargs.iteritems():
                setattr(model_output, key, value)

            model_output.save()
        else:
            raise ObjectDoesNotExist("No ModelOutput element was found for the provided id:%s" % kwargs['id'])

    @classmethod
    def remove(cls, element_id):
        raise ValidationError("ModelOutput element of a resource can't be deleted.")


class ExecutedBy(AbstractMetaDataElement):
    term = 'ExecutedBY'
    name = models.CharField(max_length=500, choices=(('-','    '),))
<<<<<<< HEAD
    model_program_fk = models.ForeignKey('hs_model_program.ModelProgramResource', null=True, blank=True)
=======
    #url = models.URLField(blank=True,default='')
    model_program_fk = models.ForeignKey('hs_core.GenericResource', null=True, blank=True)
    #, default=None)
    #choices=(('-','    '),))

>>>>>>> 0d70d6ed


    def __unicode__(self):
        self.name

    @classmethod
    def create(cls, **kwargs):
        shortid = kwargs['name']
<<<<<<< HEAD
        obj = get_object_or_404(ModelProgramResource,short_id=shortid)
=======
        obj = get_object_or_404(GenericResource,short_id=shortid)
>>>>>>> 0d70d6ed
        kwargs['model_program_fk'] = obj
        metadata_obj = kwargs['content_object']
        title = obj.title
        mp_fk = ExecutedBy.objects.create(model_program_fk=obj,
                                          name=title,
                                          content_object=metadata_obj)
        # mp_fk.save()
        return mp_fk
        # return ExecutedBy.objects.create(**kwargs)

    @classmethod
    def update(cls, element_id, **kwargs):
        shortid = kwargs['name']
<<<<<<< HEAD
        obj = get_object_or_404(ModelProgramResource,short_id=shortid)
=======
        obj = get_object_or_404(GenericResource,short_id=shortid)
>>>>>>> 0d70d6ed
        kwargs['model_program_fk'] = obj

        executed_by = ExecutedBy.objects.get(id=element_id)
        if executed_by:
            for key, value in kwargs.iteritems():
                setattr(executed_by, key, value)

            # todo: save foreign key fails here!
            executed_by.save()
        else:
            raise ObjectDoesNotExist("No ExecutedBy element was found for the provided id:%s" % kwargs['id'])

    @classmethod
    def remove(cls, element_id):
        raise ValidationError("ExecutedBy element of a resource can't be deleted.")

#Model Instance Resource type
class ModelInstanceResource(Page, AbstractResource):

    class Meta:
        verbose_name = 'Model Instance Resource'


    @property
    def metadata(self):
        md = ModelInstanceMetaData()
        return self._get_metadata(md)

processor_for(ModelInstanceResource)(resource_processor)

# metadata container class
class ModelInstanceMetaData(CoreMetaData):
    _model_output = generic.GenericRelation(ModelOutput)
    _executed_by = generic.GenericRelation(ExecutedBy)
    _model_instance_resource = generic.GenericRelation(ModelInstanceResource)

    @property
    def resource(self):
        return self._model_instance_resource.all().first()

    @property
    def model_output(self):
        return self._model_output.all().first()

    @property
    def executed_by(self):
        return self._executed_by.all().first()

    @classmethod
    def get_supported_element_names(cls):
        # get the names of all core metadata elements
        elements = super(ModelInstanceMetaData, cls).get_supported_element_names()
        # add the name of any additional element to the list
        elements.append('ModelOutput')
        elements.append('ExecutedBy')
        return elements

    def has_all_required_elements(self):
        if not super(ModelInstanceMetaData, self).has_all_required_elements():
            return False
        if not self.model_output:
            return False
        if not self.executed_by:
            return False

        return True

    def get_required_missing_elements(self):
        missing_required_elements = super(ModelInstanceMetaData, self).get_required_missing_elements()
        if not self.model_output:
            missing_required_elements.append('ModelOutput')
        if not self.executed_by:
            missing_required_elements.append('ExecutedBy')
        return missing_required_elements

    def get_xml(self, pretty_print=True):
        from lxml import etree
        # get the xml string representation of the core metadata elements
        xml_string = super(ModelInstanceMetaData, self).get_xml(pretty_print=False)

        # create an etree xml object
        RDF_ROOT = etree.fromstring(xml_string)

        # get root 'Description' element that contains all other elements
        container = RDF_ROOT.find('rdf:Description', namespaces=self.NAMESPACES)

        if self.model_output:
            hsterms_model_output = etree.SubElement(container, '{%s}variable' % self.NAMESPACES['hsterms'])
            hsterms_model_output_rdf_Description = etree.SubElement(hsterms_model_output, '{%s}Description' % self.NAMESPACES['rdf'])
            hsterms_model_output_value = etree.SubElement(hsterms_model_output_rdf_Description, '{%s}IncludesModelOutput' % self.NAMESPACES['hsterms'])
            if self.model_output.includes_output == True:
                hsterms_model_output_value.text = "Yes"
            else:
                hsterms_model_output_value.text = "No"
        if self.executed_by:
            hsterms_executed_by = etree.SubElement(container, '{%s}variable' % self.NAMESPACES['hsterms'])
            hsterms_executed_by_rdf_Description = etree.SubElement(hsterms_executed_by, '{%s}Description' % self.NAMESPACES['rdf'])
            hsterms_executed_by_name = etree.SubElement(hsterms_executed_by_rdf_Description, '{%s}ModelProgramName' % self.NAMESPACES['hsterms'])
            hsterms_executed_by_name.text = self.executed_by.model_program_fk.title
            hsterms_executed_by_url = etree.SubElement(hsterms_executed_by_rdf_Description, '{%s}ModelProgramURL' % self.NAMESPACES['hsterms'])
            hsterms_executed_by_url.text = 'http://%s%s'%(get_current_site(None).domain, self.executed_by.model_program_fk.get_absolute_url())

        return etree.tostring(RDF_ROOT, pretty_print=True)

import receivers<|MERGE_RESOLUTION|>--- conflicted
+++ resolved
@@ -9,14 +9,8 @@
 from hs_core.models import AbstractResource, resource_processor, CoreMetaData, AbstractMetaDataElement
 from django.shortcuts import get_object_or_404
 from django.contrib.sites.models import get_current_site
+from hs_model_program.models import ModelProgramResource
 
-<<<<<<< HEAD
-from hs_model_program.models import ModelProgramResource
-=======
-# todo: replace with ModelProgramResource
-from hs_core.models import GenericResource
-from hs_app_timeseries.models import TimeSeriesResource
->>>>>>> 0d70d6ed
 
 
 # extended metadata elements for Model Instance resource type
@@ -47,15 +41,8 @@
 class ExecutedBy(AbstractMetaDataElement):
     term = 'ExecutedBY'
     name = models.CharField(max_length=500, choices=(('-','    '),))
-<<<<<<< HEAD
     model_program_fk = models.ForeignKey('hs_model_program.ModelProgramResource', null=True, blank=True)
-=======
-    #url = models.URLField(blank=True,default='')
-    model_program_fk = models.ForeignKey('hs_core.GenericResource', null=True, blank=True)
-    #, default=None)
-    #choices=(('-','    '),))
 
->>>>>>> 0d70d6ed
 
 
     def __unicode__(self):
@@ -64,11 +51,7 @@
     @classmethod
     def create(cls, **kwargs):
         shortid = kwargs['name']
-<<<<<<< HEAD
         obj = get_object_or_404(ModelProgramResource,short_id=shortid)
-=======
-        obj = get_object_or_404(GenericResource,short_id=shortid)
->>>>>>> 0d70d6ed
         kwargs['model_program_fk'] = obj
         metadata_obj = kwargs['content_object']
         title = obj.title
@@ -82,13 +65,8 @@
     @classmethod
     def update(cls, element_id, **kwargs):
         shortid = kwargs['name']
-<<<<<<< HEAD
         obj = get_object_or_404(ModelProgramResource,short_id=shortid)
-=======
-        obj = get_object_or_404(GenericResource,short_id=shortid)
->>>>>>> 0d70d6ed
         kwargs['model_program_fk'] = obj
-
         executed_by = ExecutedBy.objects.get(id=element_id)
         if executed_by:
             for key, value in kwargs.iteritems():
