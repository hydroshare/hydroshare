__author__ = 'Mohamed'
from django.forms import ModelForm
from django import forms
from crispy_forms.layout import *
from crispy_forms.bootstrap import *
from models import *
from hs_core.forms import BaseFormHelper
from hs_core.hydroshare import users

class ModelOutputFormHelper(BaseFormHelper):
    def __init__(self, allow_edit=True, res_short_id=None, element_id=None, element_name=None,  *args, **kwargs):

        # the order in which the model fields are listed for the FieldSet is the order these fields will be displayed
        # for ModelOutput we have only one field includes_output
        field_width = 'form-control input-sm'
        layout = Layout(
                        Field('includes_output', css_class=field_width),
                 )
        kwargs['element_name_label'] = 'Includes output files?'
        super(ModelOutputFormHelper, self).__init__(allow_edit, res_short_id, element_id, element_name, layout,  *args, **kwargs)


class ModelOutputForm(ModelForm):
    includes_output = forms.TypedChoiceField(choices=((True, 'Yes'), (False, 'No')), widget=forms.RadioSelect)
    def __init__(self, allow_edit=True, res_short_id=None, element_id=None, *args, **kwargs):
        super(ModelOutputForm, self).__init__(*args, **kwargs)
        self.helper = ModelOutputFormHelper(allow_edit, res_short_id, element_id, element_name='ModelOutput')
        self.fields['includes_output'].widget.attrs['style'] = "width:auto;margin-top:-5px"

        #if len(self.initial) == 0:
            #self.initial['includes_output'] = False

    class Meta:
        model = ModelOutput
        fields = ['includes_output']
        exclude = ['content_object']

class ModelOutputValidationForm(forms.Form):
    includes_output = forms.TypedChoiceField(choices=((True, 'Yes'), (False, 'No')))

    def clean_includes_output(self):
        data = self.cleaned_data['includes_output']
        if data == u'False':
            return False
        else:
            return True

#ExecutedBy element forms
class ExecutedByFormHelper(BaseFormHelper):
    def __init__(self, allow_edit=True, res_short_id=None, element_id=None, element_name=None,  *args, **kwargs):

        # the order in which the model fields are listed for the FieldSet is the order these fields will be displayed
        field_width = 'form-control input-sm'
        layout = Layout(
                        Field('name', css_class=field_width),
                 )

        kwargs['element_name_label'] = 'Model Program used for execution'
        super(ExecutedByFormHelper, self).__init__(allow_edit, res_short_id, element_id, element_name, layout,  *args, **kwargs)


class ExecutedByForm(ModelForm):
    def __init__(self, allow_edit=True, res_short_id=None, element_id=None, *args, **kwargs):

        # pop owner from kwargs so that it isn't passed into parent classes (below)
        owner = kwargs.pop('owner')

        super(ExecutedByForm, self).__init__(*args, **kwargs)
        self.helper = ExecutedByFormHelper(allow_edit, res_short_id, element_id, element_name='ExecutedBy')


        mp_resource = users.get_resource_list(user=owner,types=['ModelProgramResource'])
<<<<<<< HEAD
        mp_resource = users.get_resource_list(user=owner,types=['ModelProgramResource'])

        # change above line to this once issue #262 is merged into develop
        #mp_resource = users.get_resource_list(types=['ModelProgramResource'])
=======
>>>>>>> ae0b19d1

        # change above line to this once issue #262 is merged into develop
        #mp_resource = users.get_resource_list(types=['ModelProgramResource'])


        CHOICES = tuple([('Unknown','Unknown')] + [(r.short_id,r.title) for r in mp_resource.values()[0]])
<<<<<<< HEAD
        CHOICES = tuple([('Unknown','Unknown')] + [(r.short_id,r.title) for r in mp_resource.values()[0]])
=======
>>>>>>> ae0b19d1

        # Set the choice lists as the file names in the content model
        self.fields['name'].choices = CHOICES



<<<<<<< HEAD

    class Meta:
        model = ExecutedBy
        exclude = ['content_object','model_program_fk']
=======
    class Meta:
        model = ExecutedBy
        exclude = ['content_object','model_program_fk']

>>>>>>> ae0b19d1

class ExecutedByValidationForm(forms.Form):
    name = forms.CharField(max_length=200)
    model_program_fk = forms
<|MERGE_RESOLUTION|>--- conflicted
+++ resolved
@@ -70,40 +70,22 @@
 
 
         mp_resource = users.get_resource_list(user=owner,types=['ModelProgramResource'])
-<<<<<<< HEAD
-        mp_resource = users.get_resource_list(user=owner,types=['ModelProgramResource'])
-
-        # change above line to this once issue #262 is merged into develop
-        #mp_resource = users.get_resource_list(types=['ModelProgramResource'])
-=======
->>>>>>> ae0b19d1
 
         # change above line to this once issue #262 is merged into develop
         #mp_resource = users.get_resource_list(types=['ModelProgramResource'])
 
 
         CHOICES = tuple([('Unknown','Unknown')] + [(r.short_id,r.title) for r in mp_resource.values()[0]])
-<<<<<<< HEAD
-        CHOICES = tuple([('Unknown','Unknown')] + [(r.short_id,r.title) for r in mp_resource.values()[0]])
-=======
->>>>>>> ae0b19d1
 
         # Set the choice lists as the file names in the content model
         self.fields['name'].choices = CHOICES
 
 
 
-<<<<<<< HEAD
-
-    class Meta:
-        model = ExecutedBy
-        exclude = ['content_object','model_program_fk']
-=======
     class Meta:
         model = ExecutedBy
         exclude = ['content_object','model_program_fk']
 
->>>>>>> ae0b19d1
 
 class ExecutedByValidationForm(forms.Form):
     name = forms.CharField(max_length=200)
