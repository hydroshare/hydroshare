--- conflicted
+++ resolved
@@ -116,9 +116,6 @@
         elements.append('MpMetadata')
         return elements
 
-<<<<<<< HEAD
-    def get_xml(self, pretty_print=True, include_format_elements=True):
-=======
     def update(self, metadata):
         # overriding the base class update method for bulk update of metadata
         super(ModelProgramMetaData, self).update(metadata)
@@ -129,9 +126,8 @@
                 element_property_name = attribute_mappings[element_name]
                 self.update_non_repeatable_element(element_name, metadata, element_property_name)
 
-    def get_xml(self, pretty_print=True):
+    def get_xml(self, pretty_print=True, include_format_elements=True):
 
->>>>>>> c6b1488a
 
         # get the xml string for Model Program
         xml_string = super(ModelProgramMetaData, self).get_xml(pretty_print=pretty_print)
